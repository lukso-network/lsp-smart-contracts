--- conflicted
+++ resolved
@@ -40,7 +40,6 @@
     "web3-eth-contract": "^1.5.2"
   },
   "devDependencies": {
-<<<<<<< HEAD
     "@erc725/erc725.js": "0.6.1",
     "@ethereum-waffle/jest": "^3.3.0",
     "@nomiclabs/hardhat-ethers": "^2.0.2",
@@ -49,10 +48,7 @@
     "@nomiclabs/hardhat-web3": "^2.0.0",
     "@openzeppelin/contracts": "^4.3.0",
     "@openzeppelin/test-helpers": "^0.5.13",
-=======
-    "@openzeppelin/contracts": "^4.0.0",
     "@poanet/solidity-flattener": "^3.0.6",
->>>>>>> 1ae01484
     "@typechain/ethers-v5": "^7.0.1",
     "@typechain/web3-v1": "^3.0.0",
     "@types/chai": "^4.2.21",
