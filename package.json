--- conflicted
+++ resolved
@@ -46,10 +46,6 @@
     "@nomiclabs/hardhat-ethers": "^2.0.2",
     "@nomiclabs/hardhat-waffle": "^2.0.1",
     "@nomiclabs/hardhat-web3": "^2.0.0",
-<<<<<<< HEAD
-    "@openzeppelin/test-helpers": "0.5.13",
-=======
->>>>>>> 3f12e97a
     "@remix-project/remixd": "^0.5.1",
     "@typechain/ethers-v5": "^7.0.1",
     "@typechain/web3-v1": "^3.1.0",
