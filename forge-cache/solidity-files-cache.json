{
  "_format": "ethers-rs-sol-cache-3",
  "paths": {
    "artifacts": "out",
    "build_infos": "out/build-info",
    "sources": "contracts",
    "tests": "tests/foundry",
    "scripts": "script",
    "libraries": [
      "lib",
      "node_modules"
    ]
  },
  "files": {
    "contracts/Custom/EIP191Signer.sol": {
      "lastModificationDate": 1671151625418,
      "contentHash": "bad896167f34142692697336636aeeb2",
      "sourceName": "contracts/Custom/EIP191Signer.sol",
      "solcConfig": {
        "settings": {
          "optimizer": {
            "enabled": true,
            "runs": 200
          },
          "metadata": {
            "bytecodeHash": "ipfs",
            "appendCBOR": true
          },
          "outputSelection": {
            "*": {
              "": [
                "ast"
              ],
              "*": [
                "abi",
                "evm.bytecode",
                "evm.deployedBytecode",
                "evm.methodIdentifiers",
                "metadata"
              ]
            }
          },
          "evmVersion": "london",
          "libraries": {}
        }
      },
      "imports": [],
      "versionRequirement": "^0.8.5",
      "artifacts": {
        "EIP191Signer": {
          "0.8.17+commit.8df45f5f.Darwin.appleclang": "EIP191Signer.sol/EIP191Signer.json"
        }
      }
    },
    "contracts/Custom/ERC165Checker.sol": {
      "lastModificationDate": 1671151625418,
      "contentHash": "19289456a41348739108036cd0dfbc8f",
      "sourceName": "contracts/Custom/ERC165Checker.sol",
      "solcConfig": {
        "settings": {
          "optimizer": {
            "enabled": true,
            "runs": 200
          },
          "metadata": {
            "bytecodeHash": "ipfs",
            "appendCBOR": true
          },
          "outputSelection": {
            "*": {
              "": [
                "ast"
              ],
              "*": [
                "abi",
                "evm.bytecode",
                "evm.deployedBytecode",
                "evm.methodIdentifiers",
                "metadata"
              ]
            }
          },
          "evmVersion": "london",
          "libraries": {}
        }
      },
      "imports": [
        "node_modules/@openzeppelin/contracts/utils/introspection/IERC165.sol"
      ],
      "versionRequirement": "^0.8.4",
      "artifacts": {
        "ERC165Checker": {
          "0.8.17+commit.8df45f5f.Darwin.appleclang": "ERC165Checker.sol/ERC165Checker.json"
        }
      }
    },
    "contracts/Factories/Create2Factory.sol": {
      "lastModificationDate": 1671151625418,
      "contentHash": "9808904dc4167d87139e3e1b1327eaa4",
      "sourceName": "contracts/Factories/Create2Factory.sol",
      "solcConfig": {
        "settings": {
          "optimizer": {
            "enabled": true,
            "runs": 200
          },
          "metadata": {
            "bytecodeHash": "ipfs",
            "appendCBOR": true
          },
          "outputSelection": {
            "*": {
              "": [
                "ast"
              ],
              "*": [
                "abi",
                "evm.bytecode",
                "evm.deployedBytecode",
                "evm.methodIdentifiers",
                "metadata"
              ]
            }
          },
          "evmVersion": "london",
          "libraries": {}
        }
      },
      "imports": [],
      "versionRequirement": "^0.8.4",
      "artifacts": {
        "Create2Factory": {
          "0.8.17+commit.8df45f5f.Darwin.appleclang": "Create2Factory.sol/Create2Factory.json"
        }
      }
    },
    "contracts/LSP0ERC725Account/LSP0Constants.sol": {
      "lastModificationDate": 1671151625430,
      "contentHash": "3cfa2b5c241464d99cc8a06efa27d578",
      "sourceName": "contracts/LSP0ERC725Account/LSP0Constants.sol",
      "solcConfig": {
        "settings": {
          "optimizer": {
            "enabled": true,
            "runs": 200
          },
          "metadata": {
            "bytecodeHash": "ipfs",
            "appendCBOR": true
          },
          "outputSelection": {
            "*": {
              "": [
                "ast"
              ],
              "*": [
                "abi",
                "evm.bytecode",
                "evm.deployedBytecode",
                "evm.methodIdentifiers",
                "metadata"
              ]
            }
          },
          "evmVersion": "london",
          "libraries": {}
        }
      },
      "imports": [],
      "versionRequirement": "^0.8.4",
      "artifacts": {
        "LSP0Constants": {
          "0.8.17+commit.8df45f5f.Darwin.appleclang": "LSP0Constants.sol/LSP0Constants.json"
        }
      }
    },
    "contracts/LSP0ERC725Account/LSP0ERC725Account.sol": {
      "lastModificationDate": 1671151625430,
      "contentHash": "229d1f652c91ca4b7338afb8dcf5e5b3",
      "sourceName": "contracts/LSP0ERC725Account/LSP0ERC725Account.sol",
      "solcConfig": {
        "settings": {
          "optimizer": {
            "enabled": true,
            "runs": 200
          },
          "metadata": {
            "bytecodeHash": "ipfs",
            "appendCBOR": true
          },
          "outputSelection": {
            "*": {
              "": [
                "ast"
              ],
              "*": [
                "abi",
                "evm.bytecode",
                "evm.deployedBytecode",
                "evm.methodIdentifiers",
                "metadata"
              ]
            }
          },
          "evmVersion": "london",
          "libraries": {}
        }
      },
      "imports": [
        "contracts/Custom/ERC165Checker.sol",
        "contracts/LSP0ERC725Account/LSP0Constants.sol",
        "contracts/LSP0ERC725Account/LSP0ERC725AccountCore.sol",
        "contracts/LSP10ReceivedVaults/LSP10Constants.sol",
        "contracts/LSP14Ownable2Step/ILSP14Ownable2Step.sol",
        "contracts/LSP14Ownable2Step/LSP14Constants.sol",
        "contracts/LSP14Ownable2Step/LSP14Errors.sol",
        "contracts/LSP14Ownable2Step/LSP14Ownable2Step.sol",
        "contracts/LSP17ContractExtension/LSP17Constants.sol",
        "contracts/LSP17ContractExtension/LSP17Extendable.sol",
        "contracts/LSP1UniversalReceiver/ILSP1UniversalReceiver.sol",
        "contracts/LSP1UniversalReceiver/LSP1Constants.sol",
        "contracts/LSP1UniversalReceiver/LSP1Utils.sol",
        "contracts/LSP2ERC725YJSONSchema/LSP2Utils.sol",
        "contracts/LSP5ReceivedAssets/LSP5Constants.sol",
        "contracts/LSP7DigitalAsset/LSP7Constants.sol",
        "contracts/LSP8IdentifiableDigitalAsset/LSP8Constants.sol",
        "contracts/LSP9Vault/LSP9Constants.sol",
        "node_modules/@erc725/smart-contracts/contracts/ERC725XCore.sol",
        "node_modules/@erc725/smart-contracts/contracts/ERC725YCore.sol",
        "node_modules/@erc725/smart-contracts/contracts/constants.sol",
        "node_modules/@erc725/smart-contracts/contracts/custom/OwnableUnset.sol",
        "node_modules/@erc725/smart-contracts/contracts/errors.sol",
        "node_modules/@erc725/smart-contracts/contracts/interfaces/IERC725X.sol",
        "node_modules/@erc725/smart-contracts/contracts/interfaces/IERC725Y.sol",
        "node_modules/@openzeppelin/contracts/interfaces/IERC1271.sol",
        "node_modules/@openzeppelin/contracts/utils/Address.sol",
        "node_modules/@openzeppelin/contracts/utils/Create2.sol",
        "node_modules/@openzeppelin/contracts/utils/Strings.sol",
        "node_modules/@openzeppelin/contracts/utils/cryptography/ECDSA.sol",
        "node_modules/@openzeppelin/contracts/utils/introspection/ERC165.sol",
        "node_modules/@openzeppelin/contracts/utils/introspection/IERC165.sol",
        "node_modules/solidity-bytes-utils/contracts/BytesLib.sol"
      ],
      "versionRequirement": "^0.8.4",
      "artifacts": {
        "LSP0ERC725Account": {
          "0.8.17+commit.8df45f5f.Darwin.appleclang": "LSP0ERC725Account.sol/LSP0ERC725Account.json"
        }
      }
    },
    "contracts/LSP0ERC725Account/LSP0ERC725AccountCore.sol": {
      "lastModificationDate": 1671151625430,
      "contentHash": "6565950861d06c8795c9baf297dd6d5c",
      "sourceName": "contracts/LSP0ERC725Account/LSP0ERC725AccountCore.sol",
      "solcConfig": {
        "settings": {
          "optimizer": {
            "enabled": true,
            "runs": 200
          },
          "metadata": {
            "bytecodeHash": "ipfs",
            "appendCBOR": true
          },
          "outputSelection": {
            "*": {
              "": [
                "ast"
              ],
              "*": [
                "abi",
                "evm.bytecode",
                "evm.deployedBytecode",
                "evm.methodIdentifiers",
                "metadata"
              ]
            }
          },
          "evmVersion": "london",
          "libraries": {}
        }
      },
      "imports": [
        "contracts/Custom/ERC165Checker.sol",
        "contracts/LSP0ERC725Account/LSP0Constants.sol",
        "contracts/LSP10ReceivedVaults/LSP10Constants.sol",
        "contracts/LSP14Ownable2Step/ILSP14Ownable2Step.sol",
        "contracts/LSP14Ownable2Step/LSP14Constants.sol",
        "contracts/LSP14Ownable2Step/LSP14Errors.sol",
        "contracts/LSP14Ownable2Step/LSP14Ownable2Step.sol",
        "contracts/LSP17ContractExtension/LSP17Constants.sol",
        "contracts/LSP17ContractExtension/LSP17Extendable.sol",
        "contracts/LSP1UniversalReceiver/ILSP1UniversalReceiver.sol",
        "contracts/LSP1UniversalReceiver/LSP1Constants.sol",
        "contracts/LSP1UniversalReceiver/LSP1Utils.sol",
        "contracts/LSP2ERC725YJSONSchema/LSP2Utils.sol",
        "contracts/LSP5ReceivedAssets/LSP5Constants.sol",
        "contracts/LSP7DigitalAsset/LSP7Constants.sol",
        "contracts/LSP8IdentifiableDigitalAsset/LSP8Constants.sol",
        "contracts/LSP9Vault/LSP9Constants.sol",
        "node_modules/@erc725/smart-contracts/contracts/ERC725XCore.sol",
        "node_modules/@erc725/smart-contracts/contracts/ERC725YCore.sol",
        "node_modules/@erc725/smart-contracts/contracts/constants.sol",
        "node_modules/@erc725/smart-contracts/contracts/custom/OwnableUnset.sol",
        "node_modules/@erc725/smart-contracts/contracts/errors.sol",
        "node_modules/@erc725/smart-contracts/contracts/interfaces/IERC725X.sol",
        "node_modules/@erc725/smart-contracts/contracts/interfaces/IERC725Y.sol",
        "node_modules/@openzeppelin/contracts/interfaces/IERC1271.sol",
        "node_modules/@openzeppelin/contracts/utils/Address.sol",
        "node_modules/@openzeppelin/contracts/utils/Create2.sol",
        "node_modules/@openzeppelin/contracts/utils/Strings.sol",
        "node_modules/@openzeppelin/contracts/utils/cryptography/ECDSA.sol",
        "node_modules/@openzeppelin/contracts/utils/introspection/ERC165.sol",
        "node_modules/@openzeppelin/contracts/utils/introspection/IERC165.sol",
        "node_modules/solidity-bytes-utils/contracts/BytesLib.sol"
      ],
      "versionRequirement": "^0.8.4",
      "artifacts": {
        "LSP0ERC725AccountCore": {
          "0.8.17+commit.8df45f5f.Darwin.appleclang": "LSP0ERC725AccountCore.sol/LSP0ERC725AccountCore.json"
        }
      }
    },
    "contracts/LSP0ERC725Account/LSP0ERC725AccountInit.sol": {
      "lastModificationDate": 1671151625430,
      "contentHash": "06910c0e1520e1688c09c2fcd2da1418",
      "sourceName": "contracts/LSP0ERC725Account/LSP0ERC725AccountInit.sol",
      "solcConfig": {
        "settings": {
          "optimizer": {
            "enabled": true,
            "runs": 200
          },
          "metadata": {
            "bytecodeHash": "ipfs",
            "appendCBOR": true
          },
          "outputSelection": {
            "*": {
              "": [
                "ast"
              ],
              "*": [
                "abi",
                "evm.bytecode",
                "evm.deployedBytecode",
                "evm.methodIdentifiers",
                "metadata"
              ]
            }
          },
          "evmVersion": "london",
          "libraries": {}
        }
      },
      "imports": [
        "contracts/Custom/ERC165Checker.sol",
        "contracts/LSP0ERC725Account/LSP0Constants.sol",
        "contracts/LSP0ERC725Account/LSP0ERC725AccountCore.sol",
        "contracts/LSP0ERC725Account/LSP0ERC725AccountInitAbstract.sol",
        "contracts/LSP10ReceivedVaults/LSP10Constants.sol",
        "contracts/LSP14Ownable2Step/ILSP14Ownable2Step.sol",
        "contracts/LSP14Ownable2Step/LSP14Constants.sol",
        "contracts/LSP14Ownable2Step/LSP14Errors.sol",
        "contracts/LSP14Ownable2Step/LSP14Ownable2Step.sol",
        "contracts/LSP17ContractExtension/LSP17Constants.sol",
        "contracts/LSP17ContractExtension/LSP17Extendable.sol",
        "contracts/LSP1UniversalReceiver/ILSP1UniversalReceiver.sol",
        "contracts/LSP1UniversalReceiver/LSP1Constants.sol",
        "contracts/LSP1UniversalReceiver/LSP1Utils.sol",
        "contracts/LSP2ERC725YJSONSchema/LSP2Utils.sol",
        "contracts/LSP5ReceivedAssets/LSP5Constants.sol",
        "contracts/LSP7DigitalAsset/LSP7Constants.sol",
        "contracts/LSP8IdentifiableDigitalAsset/LSP8Constants.sol",
        "contracts/LSP9Vault/LSP9Constants.sol",
        "node_modules/@erc725/smart-contracts/contracts/ERC725XCore.sol",
        "node_modules/@erc725/smart-contracts/contracts/ERC725YCore.sol",
        "node_modules/@erc725/smart-contracts/contracts/constants.sol",
        "node_modules/@erc725/smart-contracts/contracts/custom/OwnableUnset.sol",
        "node_modules/@erc725/smart-contracts/contracts/errors.sol",
        "node_modules/@erc725/smart-contracts/contracts/interfaces/IERC725X.sol",
        "node_modules/@erc725/smart-contracts/contracts/interfaces/IERC725Y.sol",
        "node_modules/@openzeppelin/contracts/interfaces/IERC1271.sol",
        "node_modules/@openzeppelin/contracts/utils/Address.sol",
        "node_modules/@openzeppelin/contracts/utils/Create2.sol",
        "node_modules/@openzeppelin/contracts/utils/Strings.sol",
        "node_modules/@openzeppelin/contracts/utils/cryptography/ECDSA.sol",
        "node_modules/@openzeppelin/contracts/utils/introspection/ERC165.sol",
        "node_modules/@openzeppelin/contracts/utils/introspection/IERC165.sol",
        "node_modules/@openzeppelin/contracts-upgradeable/proxy/utils/Initializable.sol",
        "node_modules/@openzeppelin/contracts-upgradeable/utils/AddressUpgradeable.sol",
        "node_modules/solidity-bytes-utils/contracts/BytesLib.sol"
      ],
      "versionRequirement": "^0.8.4",
      "artifacts": {
        "LSP0ERC725AccountInit": {
          "0.8.17+commit.8df45f5f.Darwin.appleclang": "LSP0ERC725AccountInit.sol/LSP0ERC725AccountInit.json"
        }
      }
    },
    "contracts/LSP0ERC725Account/LSP0ERC725AccountInitAbstract.sol": {
      "lastModificationDate": 1671151625430,
      "contentHash": "ba1d44614ab8bcfa824b2579e3c3d6c0",
      "sourceName": "contracts/LSP0ERC725Account/LSP0ERC725AccountInitAbstract.sol",
      "solcConfig": {
        "settings": {
          "optimizer": {
            "enabled": true,
            "runs": 200
          },
          "metadata": {
            "bytecodeHash": "ipfs",
            "appendCBOR": true
          },
          "outputSelection": {
            "*": {
              "": [
                "ast"
              ],
              "*": [
                "abi",
                "evm.bytecode",
                "evm.deployedBytecode",
                "evm.methodIdentifiers",
                "metadata"
              ]
            }
          },
          "evmVersion": "london",
          "libraries": {}
        }
      },
      "imports": [
        "contracts/Custom/ERC165Checker.sol",
        "contracts/LSP0ERC725Account/LSP0Constants.sol",
        "contracts/LSP0ERC725Account/LSP0ERC725AccountCore.sol",
        "contracts/LSP10ReceivedVaults/LSP10Constants.sol",
        "contracts/LSP14Ownable2Step/ILSP14Ownable2Step.sol",
        "contracts/LSP14Ownable2Step/LSP14Constants.sol",
        "contracts/LSP14Ownable2Step/LSP14Errors.sol",
        "contracts/LSP14Ownable2Step/LSP14Ownable2Step.sol",
        "contracts/LSP17ContractExtension/LSP17Constants.sol",
        "contracts/LSP17ContractExtension/LSP17Extendable.sol",
        "contracts/LSP1UniversalReceiver/ILSP1UniversalReceiver.sol",
        "contracts/LSP1UniversalReceiver/LSP1Constants.sol",
        "contracts/LSP1UniversalReceiver/LSP1Utils.sol",
        "contracts/LSP2ERC725YJSONSchema/LSP2Utils.sol",
        "contracts/LSP5ReceivedAssets/LSP5Constants.sol",
        "contracts/LSP7DigitalAsset/LSP7Constants.sol",
        "contracts/LSP8IdentifiableDigitalAsset/LSP8Constants.sol",
        "contracts/LSP9Vault/LSP9Constants.sol",
        "node_modules/@erc725/smart-contracts/contracts/ERC725XCore.sol",
        "node_modules/@erc725/smart-contracts/contracts/ERC725YCore.sol",
        "node_modules/@erc725/smart-contracts/contracts/constants.sol",
        "node_modules/@erc725/smart-contracts/contracts/custom/OwnableUnset.sol",
        "node_modules/@erc725/smart-contracts/contracts/errors.sol",
        "node_modules/@erc725/smart-contracts/contracts/interfaces/IERC725X.sol",
        "node_modules/@erc725/smart-contracts/contracts/interfaces/IERC725Y.sol",
        "node_modules/@openzeppelin/contracts/interfaces/IERC1271.sol",
        "node_modules/@openzeppelin/contracts/utils/Address.sol",
        "node_modules/@openzeppelin/contracts/utils/Create2.sol",
        "node_modules/@openzeppelin/contracts/utils/Strings.sol",
        "node_modules/@openzeppelin/contracts/utils/cryptography/ECDSA.sol",
        "node_modules/@openzeppelin/contracts/utils/introspection/ERC165.sol",
        "node_modules/@openzeppelin/contracts/utils/introspection/IERC165.sol",
        "node_modules/@openzeppelin/contracts-upgradeable/proxy/utils/Initializable.sol",
        "node_modules/@openzeppelin/contracts-upgradeable/utils/AddressUpgradeable.sol",
        "node_modules/solidity-bytes-utils/contracts/BytesLib.sol"
      ],
      "versionRequirement": "^0.8.4",
      "artifacts": {
        "LSP0ERC725AccountInitAbstract": {
          "0.8.17+commit.8df45f5f.Darwin.appleclang": "LSP0ERC725AccountInitAbstract.sol/LSP0ERC725AccountInitAbstract.json"
        }
      }
    },
    "contracts/LSP10ReceivedVaults/LSP10Constants.sol": {
      "lastModificationDate": 1671151625430,
      "contentHash": "2c32849709196038b16ee2d96f0073af",
      "sourceName": "contracts/LSP10ReceivedVaults/LSP10Constants.sol",
      "solcConfig": {
        "settings": {
          "optimizer": {
            "enabled": true,
            "runs": 200
          },
          "metadata": {
            "bytecodeHash": "ipfs",
            "appendCBOR": true
          },
          "outputSelection": {
            "*": {
              "": [
                "ast"
              ],
              "*": [
                "abi",
                "evm.bytecode",
                "evm.deployedBytecode",
                "evm.methodIdentifiers",
                "metadata"
              ]
            }
          },
          "evmVersion": "london",
          "libraries": {}
        }
      },
      "imports": [],
      "versionRequirement": "^0.8.4",
      "artifacts": {
        "LSP10Constants": {
          "0.8.17+commit.8df45f5f.Darwin.appleclang": "LSP10Constants.sol/LSP10Constants.json"
        }
      }
    },
    "contracts/LSP10ReceivedVaults/LSP10Utils.sol": {
      "lastModificationDate": 1671616307392,
      "contentHash": "cc279ff231ab3789be2c9e5381405154",
      "sourceName": "contracts/LSP10ReceivedVaults/LSP10Utils.sol",
      "solcConfig": {
        "settings": {
          "optimizer": {
            "enabled": true,
            "runs": 200
          },
          "metadata": {
            "bytecodeHash": "ipfs",
            "appendCBOR": true
          },
          "outputSelection": {
            "*": {
              "": [
                "ast"
              ],
              "*": [
                "abi",
                "evm.bytecode",
                "evm.deployedBytecode",
                "evm.methodIdentifiers",
                "metadata"
              ]
            }
          },
          "evmVersion": "london",
          "libraries": {}
        }
      },
      "imports": [
        "contracts/LSP10ReceivedVaults/LSP10Constants.sol",
        "contracts/LSP2ERC725YJSONSchema/LSP2Utils.sol",
        "contracts/LSP9Vault/LSP9Constants.sol",
        "node_modules/@erc725/smart-contracts/contracts/interfaces/IERC725Y.sol",
        "node_modules/@openzeppelin/contracts/utils/introspection/IERC165.sol",
        "node_modules/solidity-bytes-utils/contracts/BytesLib.sol"
      ],
      "versionRequirement": "^0.8.4",
      "artifacts": {
        "LSP10Utils": {
          "0.8.17+commit.8df45f5f.Darwin.appleclang": "LSP10Utils.sol/LSP10Utils.json"
        }
      }
    },
    "contracts/LSP14Ownable2Step/ILSP14Ownable2Step.sol": {
      "lastModificationDate": 1671630316682,
      "contentHash": "54bcf2caed344ea354149bb5ef9b001c",
      "sourceName": "contracts/LSP14Ownable2Step/ILSP14Ownable2Step.sol",
      "solcConfig": {
        "settings": {
          "optimizer": {
            "enabled": true,
            "runs": 200
          },
          "metadata": {
            "bytecodeHash": "ipfs",
            "appendCBOR": true
          },
          "outputSelection": {
            "*": {
              "": [
                "ast"
              ],
              "*": [
                "abi",
                "evm.bytecode",
                "evm.deployedBytecode",
                "evm.methodIdentifiers",
                "metadata"
              ]
            }
          },
          "evmVersion": "london",
          "libraries": {}
        }
      },
      "imports": [],
      "versionRequirement": "^0.8.4",
      "artifacts": {
        "ILSP14Ownable2Step": {
          "0.8.17+commit.8df45f5f.Darwin.appleclang": "ILSP14Ownable2Step.sol/ILSP14Ownable2Step.json"
        }
      }
    },
    "contracts/LSP14Ownable2Step/LSP14Constants.sol": {
      "lastModificationDate": 1671151625431,
      "contentHash": "b0348f521934ae82408b5e6745f043cc",
      "sourceName": "contracts/LSP14Ownable2Step/LSP14Constants.sol",
      "solcConfig": {
        "settings": {
          "optimizer": {
            "enabled": true,
            "runs": 200
          },
          "metadata": {
            "bytecodeHash": "ipfs",
            "appendCBOR": true
          },
          "outputSelection": {
            "*": {
              "": [
                "ast"
              ],
              "*": [
                "abi",
                "evm.bytecode",
                "evm.deployedBytecode",
                "evm.methodIdentifiers",
                "metadata"
              ]
            }
          },
          "evmVersion": "london",
          "libraries": {}
        }
      },
      "imports": [],
      "versionRequirement": "^0.8.4",
      "artifacts": {
        "LSP14Constants": {
          "0.8.17+commit.8df45f5f.Darwin.appleclang": "LSP14Constants.sol/LSP14Constants.json"
        }
      }
    },
    "contracts/LSP14Ownable2Step/LSP14Errors.sol": {
      "lastModificationDate": 1671151625431,
      "contentHash": "109651f0e46d9e4c78cc49b21c16a416",
      "sourceName": "contracts/LSP14Ownable2Step/LSP14Errors.sol",
      "solcConfig": {
        "settings": {
          "optimizer": {
            "enabled": true,
            "runs": 200
          },
          "metadata": {
            "bytecodeHash": "ipfs",
            "appendCBOR": true
          },
          "outputSelection": {
            "*": {
              "": [
                "ast"
              ],
              "*": [
                "abi",
                "evm.bytecode",
                "evm.deployedBytecode",
                "evm.methodIdentifiers",
                "metadata"
              ]
            }
          },
          "evmVersion": "london",
          "libraries": {}
        }
      },
      "imports": [],
      "versionRequirement": "^0.8.4",
      "artifacts": {
        "LSP14Errors": {
          "0.8.17+commit.8df45f5f.Darwin.appleclang": "LSP14Errors.sol/LSP14Errors.json"
        }
      }
    },
    "contracts/LSP14Ownable2Step/LSP14Ownable2Step.sol": {
      "lastModificationDate": 1671630316683,
      "contentHash": "59075153a6fda5b2e7b0fa60fa0f61b6",
      "sourceName": "contracts/LSP14Ownable2Step/LSP14Ownable2Step.sol",
      "solcConfig": {
        "settings": {
          "optimizer": {
            "enabled": true,
            "runs": 200
          },
          "metadata": {
            "bytecodeHash": "ipfs",
            "appendCBOR": true
          },
          "outputSelection": {
            "*": {
              "": [
                "ast"
              ],
              "*": [
                "abi",
                "evm.bytecode",
                "evm.deployedBytecode",
                "evm.methodIdentifiers",
                "metadata"
              ]
            }
          },
          "evmVersion": "london",
          "libraries": {}
        }
      },
      "imports": [
        "contracts/Custom/ERC165Checker.sol",
        "contracts/LSP14Ownable2Step/ILSP14Ownable2Step.sol",
        "contracts/LSP14Ownable2Step/LSP14Constants.sol",
        "contracts/LSP14Ownable2Step/LSP14Errors.sol",
        "contracts/LSP1UniversalReceiver/ILSP1UniversalReceiver.sol",
        "contracts/LSP1UniversalReceiver/LSP1Constants.sol",
        "node_modules/@erc725/smart-contracts/contracts/custom/OwnableUnset.sol",
        "node_modules/@openzeppelin/contracts/utils/introspection/IERC165.sol"
      ],
      "versionRequirement": "^0.8.4",
      "artifacts": {
        "LSP14Ownable2Step": {
          "0.8.17+commit.8df45f5f.Darwin.appleclang": "LSP14Ownable2Step.sol/LSP14Ownable2Step.json"
        }
      }
    },
    "contracts/LSP16UniversalFactory/LSP16UniversalFactory.sol": {
      "lastModificationDate": 1671547614334,
      "contentHash": "49b7ba5811e11126fdb30f2a2f4810f0",
      "sourceName": "contracts/LSP16UniversalFactory/LSP16UniversalFactory.sol",
      "solcConfig": {
        "settings": {
          "optimizer": {
            "enabled": true,
            "runs": 200
          },
          "metadata": {
            "bytecodeHash": "ipfs",
            "appendCBOR": true
          },
          "outputSelection": {
            "*": {
              "": [
                "ast"
              ],
              "*": [
                "abi",
                "evm.bytecode",
                "evm.deployedBytecode",
                "evm.methodIdentifiers",
                "metadata"
              ]
            }
          },
          "evmVersion": "london",
          "libraries": {}
        }
      },
      "imports": [
        "node_modules/@openzeppelin/contracts/proxy/Clones.sol",
        "node_modules/@openzeppelin/contracts/utils/Create2.sol"
      ],
      "versionRequirement": "^0.8.4",
      "artifacts": {
        "LSP16UniversalFactory": {
          "0.8.17+commit.8df45f5f.Darwin.appleclang": "LSP16UniversalFactory.sol/LSP16UniversalFactory.json"
        }
      }
    },
    "contracts/LSP17ContractExtension/LSP17Constants.sol": {
      "lastModificationDate": 1671151625431,
      "contentHash": "c8057e52ed8ae01bab945e4951177d46",
      "sourceName": "contracts/LSP17ContractExtension/LSP17Constants.sol",
      "solcConfig": {
        "settings": {
          "optimizer": {
            "enabled": true,
            "runs": 200
          },
          "metadata": {
            "bytecodeHash": "ipfs",
            "appendCBOR": true
          },
          "outputSelection": {
            "*": {
              "": [
                "ast"
              ],
              "*": [
                "abi",
                "evm.bytecode",
                "evm.deployedBytecode",
                "evm.methodIdentifiers",
                "metadata"
              ]
            }
          },
          "evmVersion": "london",
          "libraries": {}
        }
      },
      "imports": [],
      "versionRequirement": "^0.8.4",
      "artifacts": {
        "LSP17Constants": {
          "0.8.17+commit.8df45f5f.Darwin.appleclang": "LSP17Constants.sol/LSP17Constants.json"
        }
      }
    },
    "contracts/LSP17ContractExtension/LSP17Extendable.sol": {
      "lastModificationDate": 1671151625432,
      "contentHash": "b53cee08f7cc7d6078c120bfced38a3d",
      "sourceName": "contracts/LSP17ContractExtension/LSP17Extendable.sol",
      "solcConfig": {
        "settings": {
          "optimizer": {
            "enabled": true,
            "runs": 200
          },
          "metadata": {
            "bytecodeHash": "ipfs",
            "appendCBOR": true
          },
          "outputSelection": {
            "*": {
              "": [
                "ast"
              ],
              "*": [
                "abi",
                "evm.bytecode",
                "evm.deployedBytecode",
                "evm.methodIdentifiers",
                "metadata"
              ]
            }
          },
          "evmVersion": "london",
          "libraries": {}
        }
      },
      "imports": [
        "contracts/Custom/ERC165Checker.sol",
        "contracts/LSP17ContractExtension/LSP17Constants.sol",
        "node_modules/@openzeppelin/contracts/utils/introspection/ERC165.sol",
        "node_modules/@openzeppelin/contracts/utils/introspection/IERC165.sol"
      ],
      "versionRequirement": "^0.8.4",
      "artifacts": {
        "LSP17Extendable": {
          "0.8.17+commit.8df45f5f.Darwin.appleclang": "LSP17Extendable.sol/LSP17Extendable.json"
        }
      }
    },
    "contracts/LSP17ContractExtension/LSP17Extension.sol": {
      "lastModificationDate": 1671151625432,
      "contentHash": "11449852cbea9b37321e23fe0e1c8c80",
      "sourceName": "contracts/LSP17ContractExtension/LSP17Extension.sol",
      "solcConfig": {
        "settings": {
          "optimizer": {
            "enabled": true,
            "runs": 200
          },
          "metadata": {
            "bytecodeHash": "ipfs",
            "appendCBOR": true
          },
          "outputSelection": {
            "*": {
              "": [
                "ast"
              ],
              "*": [
                "abi",
                "evm.bytecode",
                "evm.deployedBytecode",
                "evm.methodIdentifiers",
                "metadata"
              ]
            }
          },
          "evmVersion": "london",
          "libraries": {}
        }
      },
      "imports": [
        "contracts/LSP17ContractExtension/LSP17Constants.sol",
        "node_modules/@openzeppelin/contracts/utils/introspection/ERC165.sol",
        "node_modules/@openzeppelin/contracts/utils/introspection/IERC165.sol"
      ],
      "versionRequirement": "^0.8.4",
      "artifacts": {
        "LSP17Extension": {
          "0.8.17+commit.8df45f5f.Darwin.appleclang": "LSP17Extension.sol/LSP17Extension.json"
        }
      }
    },
    "contracts/LSP17ContractExtension/LSP17Utils.sol": {
      "lastModificationDate": 1671151625432,
      "contentHash": "1d00c5c90deb78795b7bc5d86b15cbb9",
      "sourceName": "contracts/LSP17ContractExtension/LSP17Utils.sol",
      "solcConfig": {
        "settings": {
          "optimizer": {
            "enabled": true,
            "runs": 200
          },
          "metadata": {
            "bytecodeHash": "ipfs",
            "appendCBOR": true
          },
          "outputSelection": {
            "*": {
              "": [
                "ast"
              ],
              "*": [
                "abi",
                "evm.bytecode",
                "evm.deployedBytecode",
                "evm.methodIdentifiers",
                "metadata"
              ]
            }
          },
          "evmVersion": "london",
          "libraries": {}
        }
      },
      "imports": [],
      "versionRequirement": "^0.8.4",
      "artifacts": {
        "LSP17Utils": {
          "0.8.17+commit.8df45f5f.Darwin.appleclang": "LSP17Utils.sol/LSP17Utils.json"
        }
      }
    },
    "contracts/LSP1UniversalReceiver/ILSP1UniversalReceiver.sol": {
      "lastModificationDate": 1671151625432,
      "contentHash": "80ab139883b7129c9c70c5175e697715",
      "sourceName": "contracts/LSP1UniversalReceiver/ILSP1UniversalReceiver.sol",
      "solcConfig": {
        "settings": {
          "optimizer": {
            "enabled": true,
            "runs": 200
          },
          "metadata": {
            "bytecodeHash": "ipfs",
            "appendCBOR": true
          },
          "outputSelection": {
            "*": {
              "": [
                "ast"
              ],
              "*": [
                "abi",
                "evm.bytecode",
                "evm.deployedBytecode",
                "evm.methodIdentifiers",
                "metadata"
              ]
            }
          },
          "evmVersion": "london",
          "libraries": {}
        }
      },
      "imports": [],
      "versionRequirement": "^0.8.4",
      "artifacts": {
        "ILSP1UniversalReceiver": {
          "0.8.17+commit.8df45f5f.Darwin.appleclang": "ILSP1UniversalReceiver.sol/ILSP1UniversalReceiver.json"
        }
      }
    },
    "contracts/LSP1UniversalReceiver/LSP1Constants.sol": {
      "lastModificationDate": 1671151625432,
      "contentHash": "6b6163988756a4abbacd2ef87f5239e4",
      "sourceName": "contracts/LSP1UniversalReceiver/LSP1Constants.sol",
      "solcConfig": {
        "settings": {
          "optimizer": {
            "enabled": true,
            "runs": 200
          },
          "metadata": {
            "bytecodeHash": "ipfs",
            "appendCBOR": true
          },
          "outputSelection": {
            "*": {
              "": [
                "ast"
              ],
              "*": [
                "abi",
                "evm.bytecode",
                "evm.deployedBytecode",
                "evm.methodIdentifiers",
                "metadata"
              ]
            }
          },
          "evmVersion": "london",
          "libraries": {}
        }
      },
      "imports": [],
      "versionRequirement": "^0.8.4",
      "artifacts": {
        "LSP1Constants": {
          "0.8.17+commit.8df45f5f.Darwin.appleclang": "LSP1Constants.sol/LSP1Constants.json"
        }
      }
    },
    "contracts/LSP1UniversalReceiver/LSP1Errors.sol": {
      "lastModificationDate": 1671151625432,
      "contentHash": "7ea4b2ef278e74c9f4478781bb3b31a4",
      "sourceName": "contracts/LSP1UniversalReceiver/LSP1Errors.sol",
      "solcConfig": {
        "settings": {
          "optimizer": {
            "enabled": true,
            "runs": 200
          },
          "metadata": {
            "bytecodeHash": "ipfs",
            "appendCBOR": true
          },
          "outputSelection": {
            "*": {
              "": [
                "ast"
              ],
              "*": [
                "abi",
                "evm.bytecode",
                "evm.deployedBytecode",
                "evm.methodIdentifiers",
                "metadata"
              ]
            }
          },
          "evmVersion": "london",
          "libraries": {}
        }
      },
      "imports": [],
      "versionRequirement": "^0.8.4",
      "artifacts": {
        "LSP1Errors": {
          "0.8.17+commit.8df45f5f.Darwin.appleclang": "LSP1Errors.sol/LSP1Errors.json"
        }
      }
    },
    "contracts/LSP1UniversalReceiver/LSP1UniversalReceiverDelegateUP/LSP1UniversalReceiverDelegateUP.sol": {
      "lastModificationDate": 1671151625432,
      "contentHash": "ab6c45475a2f6f8b255677571c588a4b",
      "sourceName": "contracts/LSP1UniversalReceiver/LSP1UniversalReceiverDelegateUP/LSP1UniversalReceiverDelegateUP.sol",
      "solcConfig": {
        "settings": {
          "optimizer": {
            "enabled": true,
            "runs": 200
          },
          "metadata": {
            "bytecodeHash": "ipfs",
            "appendCBOR": true
          },
          "outputSelection": {
            "*": {
              "": [
                "ast"
              ],
              "*": [
                "abi",
                "evm.bytecode",
                "evm.deployedBytecode",
                "evm.methodIdentifiers",
                "metadata"
              ]
            }
          },
          "evmVersion": "london",
          "libraries": {}
        }
      },
      "imports": [
        "contracts/Custom/ERC165Checker.sol",
        "contracts/LSP10ReceivedVaults/LSP10Constants.sol",
        "contracts/LSP10ReceivedVaults/LSP10Utils.sol",
        "contracts/LSP14Ownable2Step/LSP14Constants.sol",
        "contracts/LSP1UniversalReceiver/ILSP1UniversalReceiver.sol",
        "contracts/LSP1UniversalReceiver/LSP1Constants.sol",
        "contracts/LSP1UniversalReceiver/LSP1Errors.sol",
        "contracts/LSP1UniversalReceiver/LSP1Utils.sol",
        "contracts/LSP2ERC725YJSONSchema/LSP2Utils.sol",
        "contracts/LSP5ReceivedAssets/LSP5Constants.sol",
        "contracts/LSP5ReceivedAssets/LSP5Utils.sol",
        "contracts/LSP6KeyManager/ILSP6KeyManager.sol",
        "contracts/LSP6KeyManager/LSP6Constants.sol",
        "contracts/LSP6KeyManager/LSP6Utils.sol",
        "contracts/LSP7DigitalAsset/ILSP7DigitalAsset.sol",
        "contracts/LSP7DigitalAsset/LSP7Constants.sol",
        "contracts/LSP8IdentifiableDigitalAsset/LSP8Constants.sol",
        "contracts/LSP9Vault/LSP9Constants.sol",
        "node_modules/@erc725/smart-contracts/contracts/ERC725Y.sol",
        "node_modules/@erc725/smart-contracts/contracts/ERC725YCore.sol",
        "node_modules/@erc725/smart-contracts/contracts/constants.sol",
        "node_modules/@erc725/smart-contracts/contracts/custom/OwnableUnset.sol",
        "node_modules/@erc725/smart-contracts/contracts/errors.sol",
        "node_modules/@erc725/smart-contracts/contracts/interfaces/IERC725Y.sol",
        "node_modules/@openzeppelin/contracts/interfaces/IERC1271.sol",
        "node_modules/@openzeppelin/contracts/utils/Address.sol",
        "node_modules/@openzeppelin/contracts/utils/introspection/ERC165.sol",
        "node_modules/@openzeppelin/contracts/utils/introspection/IERC165.sol",
        "node_modules/solidity-bytes-utils/contracts/BytesLib.sol"
      ],
      "versionRequirement": "^0.8.4",
      "artifacts": {
        "LSP1UniversalReceiverDelegateUP": {
          "0.8.17+commit.8df45f5f.Darwin.appleclang": "LSP1UniversalReceiverDelegateUP.sol/LSP1UniversalReceiverDelegateUP.json"
        }
      }
    },
    "contracts/LSP1UniversalReceiver/LSP1UniversalReceiverDelegateVault/LSP1UniversalReceiverDelegateVault.sol": {
      "lastModificationDate": 1671630316683,
      "contentHash": "10d714e35ba72dd54d3b0ab9caa8d552",
      "sourceName": "contracts/LSP1UniversalReceiver/LSP1UniversalReceiverDelegateVault/LSP1UniversalReceiverDelegateVault.sol",
      "solcConfig": {
        "settings": {
          "optimizer": {
            "enabled": true,
            "runs": 200
          },
          "metadata": {
            "bytecodeHash": "ipfs",
            "appendCBOR": true
          },
          "outputSelection": {
            "*": {
              "": [
                "ast"
              ],
              "*": [
                "abi",
                "evm.bytecode",
                "evm.deployedBytecode",
                "evm.methodIdentifiers",
                "metadata"
              ]
            }
          },
          "evmVersion": "london",
          "libraries": {}
        }
      },
      "imports": [
        "contracts/Custom/ERC165Checker.sol",
        "contracts/LSP10ReceivedVaults/LSP10Constants.sol",
        "contracts/LSP14Ownable2Step/LSP14Constants.sol",
        "contracts/LSP1UniversalReceiver/ILSP1UniversalReceiver.sol",
        "contracts/LSP1UniversalReceiver/LSP1Constants.sol",
        "contracts/LSP1UniversalReceiver/LSP1Errors.sol",
        "contracts/LSP1UniversalReceiver/LSP1Utils.sol",
        "contracts/LSP2ERC725YJSONSchema/LSP2Utils.sol",
        "contracts/LSP5ReceivedAssets/LSP5Constants.sol",
        "contracts/LSP5ReceivedAssets/LSP5Utils.sol",
        "contracts/LSP7DigitalAsset/ILSP7DigitalAsset.sol",
        "contracts/LSP7DigitalAsset/LSP7Constants.sol",
        "contracts/LSP8IdentifiableDigitalAsset/LSP8Constants.sol",
        "contracts/LSP9Vault/LSP9Constants.sol",
        "node_modules/@erc725/smart-contracts/contracts/ERC725Y.sol",
        "node_modules/@erc725/smart-contracts/contracts/ERC725YCore.sol",
        "node_modules/@erc725/smart-contracts/contracts/constants.sol",
        "node_modules/@erc725/smart-contracts/contracts/custom/OwnableUnset.sol",
        "node_modules/@erc725/smart-contracts/contracts/errors.sol",
        "node_modules/@erc725/smart-contracts/contracts/interfaces/IERC725Y.sol",
        "node_modules/@openzeppelin/contracts/utils/Address.sol",
        "node_modules/@openzeppelin/contracts/utils/introspection/ERC165.sol",
        "node_modules/@openzeppelin/contracts/utils/introspection/IERC165.sol",
        "node_modules/solidity-bytes-utils/contracts/BytesLib.sol"
      ],
      "versionRequirement": "^0.8.4",
      "artifacts": {
        "LSP1UniversalReceiverDelegateVault": {
          "0.8.17+commit.8df45f5f.Darwin.appleclang": "LSP1UniversalReceiverDelegateVault.sol/LSP1UniversalReceiverDelegateVault.json"
        }
      }
    },
    "contracts/LSP1UniversalReceiver/LSP1Utils.sol": {
      "lastModificationDate": 1671547614334,
      "contentHash": "45b653a30a74e2f8f1de675e8fe9e5a4",
      "sourceName": "contracts/LSP1UniversalReceiver/LSP1Utils.sol",
      "solcConfig": {
        "settings": {
          "optimizer": {
            "enabled": true,
            "runs": 200
          },
          "metadata": {
            "bytecodeHash": "ipfs",
            "appendCBOR": true
          },
          "outputSelection": {
            "*": {
              "": [
                "ast"
              ],
              "*": [
                "abi",
                "evm.bytecode",
                "evm.deployedBytecode",
                "evm.methodIdentifiers",
                "metadata"
              ]
            }
          },
          "evmVersion": "london",
          "libraries": {}
        }
      },
      "imports": [
        "contracts/LSP10ReceivedVaults/LSP10Constants.sol",
        "contracts/LSP14Ownable2Step/LSP14Constants.sol",
        "contracts/LSP1UniversalReceiver/ILSP1UniversalReceiver.sol",
        "contracts/LSP5ReceivedAssets/LSP5Constants.sol",
        "contracts/LSP7DigitalAsset/LSP7Constants.sol",
        "contracts/LSP8IdentifiableDigitalAsset/LSP8Constants.sol",
        "contracts/LSP9Vault/LSP9Constants.sol",
        "node_modules/@openzeppelin/contracts/utils/Address.sol"
      ],
      "versionRequirement": "^0.8.4",
      "artifacts": {
        "LSP1Utils": {
          "0.8.17+commit.8df45f5f.Darwin.appleclang": "LSP1Utils.sol/LSP1Utils.json"
        }
      }
    },
    "contracts/LSP2ERC725YJSONSchema/LSP2Utils.sol": {
      "lastModificationDate": 1671616295615,
      "contentHash": "65fdf2ef61107a28dd52632891c859c1",
      "sourceName": "contracts/LSP2ERC725YJSONSchema/LSP2Utils.sol",
      "solcConfig": {
        "settings": {
          "optimizer": {
            "enabled": true,
            "runs": 200
          },
          "metadata": {
            "bytecodeHash": "ipfs",
            "appendCBOR": true
          },
          "outputSelection": {
            "*": {
              "": [
                "ast"
              ],
              "*": [
                "abi",
                "evm.bytecode",
                "evm.deployedBytecode",
                "evm.methodIdentifiers",
                "metadata"
              ]
            }
          },
          "evmVersion": "london",
          "libraries": {}
        }
      },
      "imports": [
        "node_modules/solidity-bytes-utils/contracts/BytesLib.sol"
      ],
      "versionRequirement": "^0.8.4",
      "artifacts": {
        "LSP2Utils": {
          "0.8.17+commit.8df45f5f.Darwin.appleclang": "LSP2Utils.sol/LSP2Utils.json"
        }
      }
    },
    "contracts/LSP3UniversalProfile/LSP3Constants.sol": {
      "lastModificationDate": 1671151625433,
      "contentHash": "2fd1bffaa3005b9dee7010261679de8d",
      "sourceName": "contracts/LSP3UniversalProfile/LSP3Constants.sol",
      "solcConfig": {
        "settings": {
          "optimizer": {
            "enabled": true,
            "runs": 200
          },
          "metadata": {
            "bytecodeHash": "ipfs",
            "appendCBOR": true
          },
          "outputSelection": {
            "*": {
              "": [
                "ast"
              ],
              "*": [
                "abi",
                "evm.bytecode",
                "evm.deployedBytecode",
                "evm.methodIdentifiers",
                "metadata"
              ]
            }
          },
          "evmVersion": "london",
          "libraries": {}
        }
      },
      "imports": [],
      "versionRequirement": "^0.8.4",
      "artifacts": {
        "LSP3Constants": {
          "0.8.17+commit.8df45f5f.Darwin.appleclang": "LSP3Constants.sol/LSP3Constants.json"
        }
      }
    },
    "contracts/LSP4DigitalAssetMetadata/ILSP4Compatibility.sol": {
      "lastModificationDate": 1671151625433,
      "contentHash": "84276b25b53680e971e41bca097b7f93",
      "sourceName": "contracts/LSP4DigitalAssetMetadata/ILSP4Compatibility.sol",
      "solcConfig": {
        "settings": {
          "optimizer": {
            "enabled": true,
            "runs": 200
          },
          "metadata": {
            "bytecodeHash": "ipfs",
            "appendCBOR": true
          },
          "outputSelection": {
            "*": {
              "": [
                "ast"
              ],
              "*": [
                "abi",
                "evm.bytecode",
                "evm.deployedBytecode",
                "evm.methodIdentifiers",
                "metadata"
              ]
            }
          },
          "evmVersion": "london",
          "libraries": {}
        }
      },
      "imports": [
        "node_modules/@erc725/smart-contracts/contracts/interfaces/IERC725Y.sol",
        "node_modules/@openzeppelin/contracts/utils/introspection/IERC165.sol"
      ],
      "versionRequirement": "^0.8.4",
      "artifacts": {
        "ILSP4Compatibility": {
          "0.8.17+commit.8df45f5f.Darwin.appleclang": "ILSP4Compatibility.sol/ILSP4Compatibility.json"
        }
      }
    },
    "contracts/LSP4DigitalAssetMetadata/LSP4Compatibility.sol": {
      "lastModificationDate": 1671151625433,
      "contentHash": "25bcd113bbe10b600fe2790a160ffca0",
      "sourceName": "contracts/LSP4DigitalAssetMetadata/LSP4Compatibility.sol",
      "solcConfig": {
        "settings": {
          "optimizer": {
            "enabled": true,
            "runs": 200
          },
          "metadata": {
            "bytecodeHash": "ipfs",
            "appendCBOR": true
          },
          "outputSelection": {
            "*": {
              "": [
                "ast"
              ],
              "*": [
                "abi",
                "evm.bytecode",
                "evm.deployedBytecode",
                "evm.methodIdentifiers",
                "metadata"
              ]
            }
          },
          "evmVersion": "london",
          "libraries": {}
        }
      },
      "imports": [
        "contracts/LSP4DigitalAssetMetadata/ILSP4Compatibility.sol",
        "contracts/LSP4DigitalAssetMetadata/LSP4Constants.sol",
        "node_modules/@erc725/smart-contracts/contracts/ERC725YCore.sol",
        "node_modules/@erc725/smart-contracts/contracts/constants.sol",
        "node_modules/@erc725/smart-contracts/contracts/custom/OwnableUnset.sol",
        "node_modules/@erc725/smart-contracts/contracts/errors.sol",
        "node_modules/@erc725/smart-contracts/contracts/interfaces/IERC725Y.sol",
        "node_modules/@openzeppelin/contracts/utils/introspection/ERC165.sol",
        "node_modules/@openzeppelin/contracts/utils/introspection/IERC165.sol"
      ],
      "versionRequirement": "^0.8.4",
      "artifacts": {
        "LSP4Compatibility": {
          "0.8.17+commit.8df45f5f.Darwin.appleclang": "LSP4Compatibility.sol/LSP4Compatibility.json"
        }
      }
    },
    "contracts/LSP4DigitalAssetMetadata/LSP4Constants.sol": {
      "lastModificationDate": 1671151625433,
      "contentHash": "b5a44b5975a093b111e7c1a3bc6175a5",
      "sourceName": "contracts/LSP4DigitalAssetMetadata/LSP4Constants.sol",
      "solcConfig": {
        "settings": {
          "optimizer": {
            "enabled": true,
            "runs": 200
          },
          "metadata": {
            "bytecodeHash": "ipfs",
            "appendCBOR": true
          },
          "outputSelection": {
            "*": {
              "": [
                "ast"
              ],
              "*": [
                "abi",
                "evm.bytecode",
                "evm.deployedBytecode",
                "evm.methodIdentifiers",
                "metadata"
              ]
            }
          },
          "evmVersion": "london",
          "libraries": {}
        }
      },
      "imports": [],
      "versionRequirement": "^0.8.4",
      "artifacts": {
        "LSP4Constants": {
          "0.8.17+commit.8df45f5f.Darwin.appleclang": "LSP4Constants.sol/LSP4Constants.json"
        }
      }
    },
    "contracts/LSP4DigitalAssetMetadata/LSP4DigitalAssetMetadata.sol": {
      "lastModificationDate": 1671151625434,
      "contentHash": "2566b5e52f2db9e3da7ecf638f36c4d0",
      "sourceName": "contracts/LSP4DigitalAssetMetadata/LSP4DigitalAssetMetadata.sol",
      "solcConfig": {
        "settings": {
          "optimizer": {
            "enabled": true,
            "runs": 200
          },
          "metadata": {
            "bytecodeHash": "ipfs",
            "appendCBOR": true
          },
          "outputSelection": {
            "*": {
              "": [
                "ast"
              ],
              "*": [
                "abi",
                "evm.bytecode",
                "evm.deployedBytecode",
                "evm.methodIdentifiers",
                "metadata"
              ]
            }
          },
          "evmVersion": "london",
          "libraries": {}
        }
      },
      "imports": [
        "contracts/LSP4DigitalAssetMetadata/LSP4Constants.sol",
        "contracts/LSP4DigitalAssetMetadata/LSP4Errors.sol",
        "node_modules/@erc725/smart-contracts/contracts/ERC725Y.sol",
        "node_modules/@erc725/smart-contracts/contracts/ERC725YCore.sol",
        "node_modules/@erc725/smart-contracts/contracts/constants.sol",
        "node_modules/@erc725/smart-contracts/contracts/custom/OwnableUnset.sol",
        "node_modules/@erc725/smart-contracts/contracts/errors.sol",
        "node_modules/@erc725/smart-contracts/contracts/interfaces/IERC725Y.sol",
        "node_modules/@openzeppelin/contracts/utils/introspection/ERC165.sol",
        "node_modules/@openzeppelin/contracts/utils/introspection/IERC165.sol",
        "node_modules/solidity-bytes-utils/contracts/BytesLib.sol"
      ],
      "versionRequirement": "^0.8.4",
      "artifacts": {
        "LSP4DigitalAssetMetadata": {
          "0.8.17+commit.8df45f5f.Darwin.appleclang": "LSP4DigitalAssetMetadata.sol/LSP4DigitalAssetMetadata.json"
        }
      }
    },
    "contracts/LSP4DigitalAssetMetadata/LSP4DigitalAssetMetadataInitAbstract.sol": {
      "lastModificationDate": 1671151625434,
      "contentHash": "bc9790b59132ca7601d29f161d2c21d2",
      "sourceName": "contracts/LSP4DigitalAssetMetadata/LSP4DigitalAssetMetadataInitAbstract.sol",
      "solcConfig": {
        "settings": {
          "optimizer": {
            "enabled": true,
            "runs": 200
          },
          "metadata": {
            "bytecodeHash": "ipfs",
            "appendCBOR": true
          },
          "outputSelection": {
            "*": {
              "": [
                "ast"
              ],
              "*": [
                "abi",
                "evm.bytecode",
                "evm.deployedBytecode",
                "evm.methodIdentifiers",
                "metadata"
              ]
            }
          },
          "evmVersion": "london",
          "libraries": {}
        }
      },
      "imports": [
        "contracts/LSP4DigitalAssetMetadata/LSP4Constants.sol",
        "contracts/LSP4DigitalAssetMetadata/LSP4Errors.sol",
        "node_modules/@erc725/smart-contracts/contracts/ERC725YCore.sol",
        "node_modules/@erc725/smart-contracts/contracts/ERC725YInitAbstract.sol",
        "node_modules/@erc725/smart-contracts/contracts/constants.sol",
        "node_modules/@erc725/smart-contracts/contracts/custom/OwnableUnset.sol",
        "node_modules/@erc725/smart-contracts/contracts/errors.sol",
        "node_modules/@erc725/smart-contracts/contracts/interfaces/IERC725Y.sol",
        "node_modules/@openzeppelin/contracts/utils/introspection/ERC165.sol",
        "node_modules/@openzeppelin/contracts/utils/introspection/IERC165.sol",
        "node_modules/@openzeppelin/contracts-upgradeable/proxy/utils/Initializable.sol",
        "node_modules/@openzeppelin/contracts-upgradeable/utils/AddressUpgradeable.sol",
        "node_modules/solidity-bytes-utils/contracts/BytesLib.sol"
      ],
      "versionRequirement": "^0.8.4",
      "artifacts": {
        "LSP4DigitalAssetMetadataInitAbstract": {
          "0.8.17+commit.8df45f5f.Darwin.appleclang": "LSP4DigitalAssetMetadataInitAbstract.sol/LSP4DigitalAssetMetadataInitAbstract.json"
        }
      }
    },
    "contracts/LSP4DigitalAssetMetadata/LSP4Errors.sol": {
      "lastModificationDate": 1671151625434,
      "contentHash": "9ed97d49e412b8d2f6334859d75bae9e",
      "sourceName": "contracts/LSP4DigitalAssetMetadata/LSP4Errors.sol",
      "solcConfig": {
        "settings": {
          "optimizer": {
            "enabled": true,
            "runs": 200
          },
          "metadata": {
            "bytecodeHash": "ipfs",
            "appendCBOR": true
          },
          "outputSelection": {
            "*": {
              "": [
                "ast"
              ],
              "*": [
                "abi",
                "evm.bytecode",
                "evm.deployedBytecode",
                "evm.methodIdentifiers",
                "metadata"
              ]
            }
          },
          "evmVersion": "london",
          "libraries": {}
        }
      },
      "imports": [],
      "versionRequirement": "^0.8.4",
      "artifacts": {
        "LSP4Errors": {
          "0.8.17+commit.8df45f5f.Darwin.appleclang": "LSP4Errors.sol/LSP4Errors.json"
        }
      }
    },
    "contracts/LSP5ReceivedAssets/LSP5Constants.sol": {
      "lastModificationDate": 1671548740615,
      "contentHash": "b9a91b233efad88b4310edb56bc5f900",
      "sourceName": "contracts/LSP5ReceivedAssets/LSP5Constants.sol",
      "solcConfig": {
        "settings": {
          "optimizer": {
            "enabled": true,
            "runs": 200
          },
          "metadata": {
            "bytecodeHash": "ipfs",
            "appendCBOR": true
          },
          "outputSelection": {
            "*": {
              "": [
                "ast"
              ],
              "*": [
                "abi",
                "evm.bytecode",
                "evm.deployedBytecode",
                "evm.methodIdentifiers",
                "metadata"
              ]
            }
          },
          "evmVersion": "london",
          "libraries": {}
        }
      },
      "imports": [],
      "versionRequirement": "^0.8.4",
      "artifacts": {
        "LSP5Constants": {
          "0.8.17+commit.8df45f5f.Darwin.appleclang": "LSP5Constants.sol/LSP5Constants.json"
        }
      }
    },
    "contracts/LSP5ReceivedAssets/LSP5Utils.sol": {
      "lastModificationDate": 1671616307392,
      "contentHash": "338fbda496f66e8fc6cfa1bacd777e23",
      "sourceName": "contracts/LSP5ReceivedAssets/LSP5Utils.sol",
      "solcConfig": {
        "settings": {
          "optimizer": {
            "enabled": true,
            "runs": 200
          },
          "metadata": {
            "bytecodeHash": "ipfs",
            "appendCBOR": true
          },
          "outputSelection": {
            "*": {
              "": [
                "ast"
              ],
              "*": [
                "abi",
                "evm.bytecode",
                "evm.deployedBytecode",
                "evm.methodIdentifiers",
                "metadata"
              ]
            }
          },
          "evmVersion": "london",
          "libraries": {}
        }
      },
      "imports": [
        "contracts/LSP2ERC725YJSONSchema/LSP2Utils.sol",
        "contracts/LSP5ReceivedAssets/LSP5Constants.sol",
        "contracts/LSP7DigitalAsset/LSP7Constants.sol",
        "node_modules/@erc725/smart-contracts/contracts/interfaces/IERC725Y.sol",
        "node_modules/@openzeppelin/contracts/utils/introspection/IERC165.sol",
        "node_modules/solidity-bytes-utils/contracts/BytesLib.sol"
      ],
      "versionRequirement": "^0.8.4",
      "artifacts": {
        "LSP5Utils": {
          "0.8.17+commit.8df45f5f.Darwin.appleclang": "LSP5Utils.sol/LSP5Utils.json"
        }
      }
    },
    "contracts/LSP6KeyManager/ILSP6KeyManager.sol": {
      "lastModificationDate": 1671151625434,
      "contentHash": "6e3c06d0e32cb0d9b2e21087f68cd73b",
      "sourceName": "contracts/LSP6KeyManager/ILSP6KeyManager.sol",
      "solcConfig": {
        "settings": {
          "optimizer": {
            "enabled": true,
            "runs": 200
          },
          "metadata": {
            "bytecodeHash": "ipfs",
            "appendCBOR": true
          },
          "outputSelection": {
            "*": {
              "": [
                "ast"
              ],
              "*": [
                "abi",
                "evm.bytecode",
                "evm.deployedBytecode",
                "evm.methodIdentifiers",
                "metadata"
              ]
            }
          },
          "evmVersion": "london",
          "libraries": {}
        }
      },
      "imports": [
        "node_modules/@openzeppelin/contracts/interfaces/IERC1271.sol"
      ],
      "versionRequirement": "^0.8.4",
      "artifacts": {
        "ILSP6KeyManager": {
          "0.8.17+commit.8df45f5f.Darwin.appleclang": "ILSP6KeyManager.sol/ILSP6KeyManager.json"
        }
      }
    },
    "contracts/LSP6KeyManager/LSP6Constants.sol": {
      "lastModificationDate": 1671151625434,
      "contentHash": "b2e1dce3c3ca664baba64b308441ded9",
      "sourceName": "contracts/LSP6KeyManager/LSP6Constants.sol",
      "solcConfig": {
        "settings": {
          "optimizer": {
            "enabled": true,
            "runs": 200
          },
          "metadata": {
            "bytecodeHash": "ipfs",
            "appendCBOR": true
          },
          "outputSelection": {
            "*": {
              "": [
                "ast"
              ],
              "*": [
                "abi",
                "evm.bytecode",
                "evm.deployedBytecode",
                "evm.methodIdentifiers",
                "metadata"
              ]
            }
          },
          "evmVersion": "london",
          "libraries": {}
        }
      },
      "imports": [],
      "versionRequirement": "^0.8.4",
      "artifacts": {
        "LSP6Constants": {
          "0.8.17+commit.8df45f5f.Darwin.appleclang": "LSP6Constants.sol/LSP6Constants.json"
        }
      }
    },
    "contracts/LSP6KeyManager/LSP6Errors.sol": {
      "lastModificationDate": 1671630316684,
      "contentHash": "2bbcb593fc2d85e166ccea81b50fd883",
      "sourceName": "contracts/LSP6KeyManager/LSP6Errors.sol",
      "solcConfig": {
        "settings": {
          "optimizer": {
            "enabled": true,
            "runs": 200
          },
          "metadata": {
            "bytecodeHash": "ipfs",
            "appendCBOR": true
          },
          "outputSelection": {
            "*": {
              "": [
                "ast"
              ],
              "*": [
                "abi",
                "evm.bytecode",
                "evm.deployedBytecode",
                "evm.methodIdentifiers",
                "metadata"
              ]
            }
          },
          "evmVersion": "london",
          "libraries": {}
        }
      },
      "imports": [],
      "versionRequirement": "^0.8.4",
      "artifacts": {
        "LSP6Errors": {
          "0.8.17+commit.8df45f5f.Darwin.appleclang": "LSP6Errors.sol/LSP6Errors.json"
        }
      }
    },
    "contracts/LSP6KeyManager/LSP6KeyManager.sol": {
      "lastModificationDate": 1671630316684,
      "contentHash": "06e598fd10d28e01d5c5388fb849e887",
      "sourceName": "contracts/LSP6KeyManager/LSP6KeyManager.sol",
      "solcConfig": {
        "settings": {
          "optimizer": {
            "enabled": true,
            "runs": 200
          },
          "metadata": {
            "bytecodeHash": "ipfs",
            "appendCBOR": true
          },
          "outputSelection": {
            "*": {
              "": [
                "ast"
              ],
              "*": [
                "abi",
                "evm.bytecode",
                "evm.deployedBytecode",
                "evm.methodIdentifiers",
                "metadata"
              ]
            }
          },
          "evmVersion": "london",
          "libraries": {}
        }
      },
      "imports": [
        "contracts/Custom/EIP191Signer.sol",
        "contracts/Custom/ERC165Checker.sol",
        "contracts/LSP0ERC725Account/LSP0Constants.sol",
        "contracts/LSP14Ownable2Step/ILSP14Ownable2Step.sol",
        "contracts/LSP17ContractExtension/LSP17Constants.sol",
        "contracts/LSP1UniversalReceiver/LSP1Constants.sol",
        "contracts/LSP2ERC725YJSONSchema/LSP2Utils.sol",
        "contracts/LSP6KeyManager/ILSP6KeyManager.sol",
        "contracts/LSP6KeyManager/LSP6Constants.sol",
        "contracts/LSP6KeyManager/LSP6Errors.sol",
        "contracts/LSP6KeyManager/LSP6KeyManagerCore.sol",
        "contracts/LSP6KeyManager/LSP6Utils.sol",
        "contracts/Utils/GasLib.sol",
        "node_modules/@erc725/smart-contracts/contracts/ERC725Y.sol",
        "node_modules/@erc725/smart-contracts/contracts/ERC725YCore.sol",
        "node_modules/@erc725/smart-contracts/contracts/constants.sol",
        "node_modules/@erc725/smart-contracts/contracts/custom/OwnableUnset.sol",
        "node_modules/@erc725/smart-contracts/contracts/errors.sol",
        "node_modules/@erc725/smart-contracts/contracts/interfaces/IERC725X.sol",
        "node_modules/@erc725/smart-contracts/contracts/interfaces/IERC725Y.sol",
        "node_modules/@openzeppelin/contracts/interfaces/IERC1271.sol",
        "node_modules/@openzeppelin/contracts/utils/Address.sol",
        "node_modules/@openzeppelin/contracts/utils/Strings.sol",
        "node_modules/@openzeppelin/contracts/utils/cryptography/ECDSA.sol",
        "node_modules/@openzeppelin/contracts/utils/introspection/ERC165.sol",
        "node_modules/@openzeppelin/contracts/utils/introspection/IERC165.sol",
        "node_modules/solidity-bytes-utils/contracts/BytesLib.sol"
      ],
      "versionRequirement": "^0.8.5",
      "artifacts": {
        "LSP6KeyManager": {
          "0.8.17+commit.8df45f5f.Darwin.appleclang": "LSP6KeyManager.sol/LSP6KeyManager.json"
        }
      }
    },
    "contracts/LSP6KeyManager/LSP6KeyManagerCore.sol": {
      "lastModificationDate": 1671630316685,
      "contentHash": "ca0fa8d78d2c48e71558057222942a0d",
      "sourceName": "contracts/LSP6KeyManager/LSP6KeyManagerCore.sol",
      "solcConfig": {
        "settings": {
          "optimizer": {
            "enabled": true,
            "runs": 200
          },
          "metadata": {
            "bytecodeHash": "ipfs",
            "appendCBOR": true
          },
          "outputSelection": {
            "*": {
              "": [
                "ast"
              ],
              "*": [
                "abi",
                "evm.bytecode",
                "evm.deployedBytecode",
                "evm.methodIdentifiers",
                "metadata"
              ]
            }
          },
          "evmVersion": "london",
          "libraries": {}
        }
      },
      "imports": [
        "contracts/Custom/EIP191Signer.sol",
        "contracts/Custom/ERC165Checker.sol",
        "contracts/LSP0ERC725Account/LSP0Constants.sol",
        "contracts/LSP14Ownable2Step/ILSP14Ownable2Step.sol",
        "contracts/LSP17ContractExtension/LSP17Constants.sol",
        "contracts/LSP1UniversalReceiver/LSP1Constants.sol",
        "contracts/LSP2ERC725YJSONSchema/LSP2Utils.sol",
        "contracts/LSP6KeyManager/ILSP6KeyManager.sol",
        "contracts/LSP6KeyManager/LSP6Constants.sol",
        "contracts/LSP6KeyManager/LSP6Errors.sol",
        "contracts/LSP6KeyManager/LSP6Utils.sol",
        "contracts/Utils/GasLib.sol",
        "node_modules/@erc725/smart-contracts/contracts/ERC725Y.sol",
        "node_modules/@erc725/smart-contracts/contracts/ERC725YCore.sol",
        "node_modules/@erc725/smart-contracts/contracts/constants.sol",
        "node_modules/@erc725/smart-contracts/contracts/custom/OwnableUnset.sol",
        "node_modules/@erc725/smart-contracts/contracts/errors.sol",
        "node_modules/@erc725/smart-contracts/contracts/interfaces/IERC725X.sol",
        "node_modules/@erc725/smart-contracts/contracts/interfaces/IERC725Y.sol",
        "node_modules/@openzeppelin/contracts/interfaces/IERC1271.sol",
        "node_modules/@openzeppelin/contracts/utils/Address.sol",
        "node_modules/@openzeppelin/contracts/utils/Strings.sol",
        "node_modules/@openzeppelin/contracts/utils/cryptography/ECDSA.sol",
        "node_modules/@openzeppelin/contracts/utils/introspection/ERC165.sol",
        "node_modules/@openzeppelin/contracts/utils/introspection/IERC165.sol",
        "node_modules/solidity-bytes-utils/contracts/BytesLib.sol"
      ],
      "versionRequirement": "^0.8.5",
      "artifacts": {
        "LSP6KeyManagerCore": {
          "0.8.17+commit.8df45f5f.Darwin.appleclang": "LSP6KeyManagerCore.sol/LSP6KeyManagerCore.json"
        }
      }
    },
    "contracts/LSP6KeyManager/LSP6KeyManagerInit.sol": {
      "lastModificationDate": 1671151625435,
      "contentHash": "651ef5764523e0c1ee5b7e9e25a5ef42",
      "sourceName": "contracts/LSP6KeyManager/LSP6KeyManagerInit.sol",
      "solcConfig": {
        "settings": {
          "optimizer": {
            "enabled": true,
            "runs": 200
          },
          "metadata": {
            "bytecodeHash": "ipfs",
            "appendCBOR": true
          },
          "outputSelection": {
            "*": {
              "": [
                "ast"
              ],
              "*": [
                "abi",
                "evm.bytecode",
                "evm.deployedBytecode",
                "evm.methodIdentifiers",
                "metadata"
              ]
            }
          },
          "evmVersion": "london",
          "libraries": {}
        }
      },
      "imports": [
        "contracts/Custom/EIP191Signer.sol",
        "contracts/Custom/ERC165Checker.sol",
        "contracts/LSP0ERC725Account/LSP0Constants.sol",
        "contracts/LSP14Ownable2Step/ILSP14Ownable2Step.sol",
        "contracts/LSP17ContractExtension/LSP17Constants.sol",
        "contracts/LSP1UniversalReceiver/LSP1Constants.sol",
        "contracts/LSP2ERC725YJSONSchema/LSP2Utils.sol",
        "contracts/LSP6KeyManager/ILSP6KeyManager.sol",
        "contracts/LSP6KeyManager/LSP6Constants.sol",
        "contracts/LSP6KeyManager/LSP6Errors.sol",
        "contracts/LSP6KeyManager/LSP6KeyManagerCore.sol",
        "contracts/LSP6KeyManager/LSP6KeyManagerInitAbstract.sol",
        "contracts/LSP6KeyManager/LSP6Utils.sol",
        "contracts/Utils/GasLib.sol",
        "node_modules/@erc725/smart-contracts/contracts/ERC725Y.sol",
        "node_modules/@erc725/smart-contracts/contracts/ERC725YCore.sol",
        "node_modules/@erc725/smart-contracts/contracts/constants.sol",
        "node_modules/@erc725/smart-contracts/contracts/custom/OwnableUnset.sol",
        "node_modules/@erc725/smart-contracts/contracts/errors.sol",
        "node_modules/@erc725/smart-contracts/contracts/interfaces/IERC725X.sol",
        "node_modules/@erc725/smart-contracts/contracts/interfaces/IERC725Y.sol",
        "node_modules/@openzeppelin/contracts/interfaces/IERC1271.sol",
        "node_modules/@openzeppelin/contracts/proxy/utils/Initializable.sol",
        "node_modules/@openzeppelin/contracts/utils/Address.sol",
        "node_modules/@openzeppelin/contracts/utils/Strings.sol",
        "node_modules/@openzeppelin/contracts/utils/cryptography/ECDSA.sol",
        "node_modules/@openzeppelin/contracts/utils/introspection/ERC165.sol",
        "node_modules/@openzeppelin/contracts/utils/introspection/IERC165.sol",
        "node_modules/solidity-bytes-utils/contracts/BytesLib.sol"
      ],
      "versionRequirement": "^0.8.5",
      "artifacts": {
        "LSP6KeyManagerInit": {
          "0.8.17+commit.8df45f5f.Darwin.appleclang": "LSP6KeyManagerInit.sol/LSP6KeyManagerInit.json"
        }
      }
    },
    "contracts/LSP6KeyManager/LSP6KeyManagerInitAbstract.sol": {
      "lastModificationDate": 1671630316685,
      "contentHash": "e0016124dd634cb46a817ce523e9ecd2",
      "sourceName": "contracts/LSP6KeyManager/LSP6KeyManagerInitAbstract.sol",
      "solcConfig": {
        "settings": {
          "optimizer": {
            "enabled": true,
            "runs": 200
          },
          "metadata": {
            "bytecodeHash": "ipfs",
            "appendCBOR": true
          },
          "outputSelection": {
            "*": {
              "": [
                "ast"
              ],
              "*": [
                "abi",
                "evm.bytecode",
                "evm.deployedBytecode",
                "evm.methodIdentifiers",
                "metadata"
              ]
            }
          },
          "evmVersion": "london",
          "libraries": {}
        }
      },
      "imports": [
        "contracts/Custom/EIP191Signer.sol",
        "contracts/Custom/ERC165Checker.sol",
        "contracts/LSP0ERC725Account/LSP0Constants.sol",
        "contracts/LSP14Ownable2Step/ILSP14Ownable2Step.sol",
        "contracts/LSP17ContractExtension/LSP17Constants.sol",
        "contracts/LSP1UniversalReceiver/LSP1Constants.sol",
        "contracts/LSP2ERC725YJSONSchema/LSP2Utils.sol",
        "contracts/LSP6KeyManager/ILSP6KeyManager.sol",
        "contracts/LSP6KeyManager/LSP6Constants.sol",
        "contracts/LSP6KeyManager/LSP6Errors.sol",
        "contracts/LSP6KeyManager/LSP6KeyManagerCore.sol",
        "contracts/LSP6KeyManager/LSP6Utils.sol",
        "contracts/Utils/GasLib.sol",
        "node_modules/@erc725/smart-contracts/contracts/ERC725Y.sol",
        "node_modules/@erc725/smart-contracts/contracts/ERC725YCore.sol",
        "node_modules/@erc725/smart-contracts/contracts/constants.sol",
        "node_modules/@erc725/smart-contracts/contracts/custom/OwnableUnset.sol",
        "node_modules/@erc725/smart-contracts/contracts/errors.sol",
        "node_modules/@erc725/smart-contracts/contracts/interfaces/IERC725X.sol",
        "node_modules/@erc725/smart-contracts/contracts/interfaces/IERC725Y.sol",
        "node_modules/@openzeppelin/contracts/interfaces/IERC1271.sol",
        "node_modules/@openzeppelin/contracts/proxy/utils/Initializable.sol",
        "node_modules/@openzeppelin/contracts/utils/Address.sol",
        "node_modules/@openzeppelin/contracts/utils/Strings.sol",
        "node_modules/@openzeppelin/contracts/utils/cryptography/ECDSA.sol",
        "node_modules/@openzeppelin/contracts/utils/introspection/ERC165.sol",
        "node_modules/@openzeppelin/contracts/utils/introspection/IERC165.sol",
        "node_modules/solidity-bytes-utils/contracts/BytesLib.sol"
      ],
      "versionRequirement": "^0.8.5",
      "artifacts": {
        "LSP6KeyManagerInitAbstract": {
          "0.8.17+commit.8df45f5f.Darwin.appleclang": "LSP6KeyManagerInitAbstract.sol/LSP6KeyManagerInitAbstract.json"
        }
      }
    },
    "contracts/LSP6KeyManager/LSP6Utils.sol": {
      "lastModificationDate": 1671151625435,
      "contentHash": "347acc122971ddf21929f9e1a4a005af",
      "sourceName": "contracts/LSP6KeyManager/LSP6Utils.sol",
      "solcConfig": {
        "settings": {
          "optimizer": {
            "enabled": true,
            "runs": 200
          },
          "metadata": {
            "bytecodeHash": "ipfs",
            "appendCBOR": true
          },
          "outputSelection": {
            "*": {
              "": [
                "ast"
              ],
              "*": [
                "abi",
                "evm.bytecode",
                "evm.deployedBytecode",
                "evm.methodIdentifiers",
                "metadata"
              ]
            }
          },
          "evmVersion": "london",
          "libraries": {}
        }
      },
      "imports": [
        "contracts/LSP2ERC725YJSONSchema/LSP2Utils.sol",
        "contracts/LSP6KeyManager/ILSP6KeyManager.sol",
        "contracts/LSP6KeyManager/LSP6Constants.sol",
        "node_modules/@erc725/smart-contracts/contracts/constants.sol",
        "node_modules/@erc725/smart-contracts/contracts/interfaces/IERC725Y.sol",
        "node_modules/@openzeppelin/contracts/interfaces/IERC1271.sol",
        "node_modules/@openzeppelin/contracts/utils/introspection/IERC165.sol",
        "node_modules/solidity-bytes-utils/contracts/BytesLib.sol"
      ],
      "versionRequirement": "^0.8.4",
      "artifacts": {
        "LSP6Utils": {
          "0.8.17+commit.8df45f5f.Darwin.appleclang": "LSP6Utils.sol/LSP6Utils.json"
        }
      }
    },
    "contracts/LSP7DigitalAsset/ILSP7DigitalAsset.sol": {
      "lastModificationDate": 1671151625435,
      "contentHash": "796230c85367481249ce4c6a7dabf6fe",
      "sourceName": "contracts/LSP7DigitalAsset/ILSP7DigitalAsset.sol",
      "solcConfig": {
        "settings": {
          "optimizer": {
            "enabled": true,
            "runs": 200
          },
          "metadata": {
            "bytecodeHash": "ipfs",
            "appendCBOR": true
          },
          "outputSelection": {
            "*": {
              "": [
                "ast"
              ],
              "*": [
                "abi",
                "evm.bytecode",
                "evm.deployedBytecode",
                "evm.methodIdentifiers",
                "metadata"
              ]
            }
          },
          "evmVersion": "london",
          "libraries": {}
        }
      },
      "imports": [
        "node_modules/@erc725/smart-contracts/contracts/interfaces/IERC725Y.sol",
        "node_modules/@openzeppelin/contracts/utils/introspection/IERC165.sol"
      ],
      "versionRequirement": "^0.8.4",
      "artifacts": {
        "ILSP7DigitalAsset": {
          "0.8.17+commit.8df45f5f.Darwin.appleclang": "ILSP7DigitalAsset.sol/ILSP7DigitalAsset.json"
        }
      }
    },
    "contracts/LSP7DigitalAsset/LSP7Constants.sol": {
      "lastModificationDate": 1671151625435,
      "contentHash": "8ea0b5c27de3bd3cb1519ad0a791bd0c",
      "sourceName": "contracts/LSP7DigitalAsset/LSP7Constants.sol",
      "solcConfig": {
        "settings": {
          "optimizer": {
            "enabled": true,
            "runs": 200
          },
          "metadata": {
            "bytecodeHash": "ipfs",
            "appendCBOR": true
          },
          "outputSelection": {
            "*": {
              "": [
                "ast"
              ],
              "*": [
                "abi",
                "evm.bytecode",
                "evm.deployedBytecode",
                "evm.methodIdentifiers",
                "metadata"
              ]
            }
          },
          "evmVersion": "london",
          "libraries": {}
        }
      },
      "imports": [],
      "versionRequirement": "^0.8.4",
      "artifacts": {
        "LSP7Constants": {
          "0.8.17+commit.8df45f5f.Darwin.appleclang": "LSP7Constants.sol/LSP7Constants.json"
        }
      }
    },
    "contracts/LSP7DigitalAsset/LSP7DigitalAsset.sol": {
      "lastModificationDate": 1671151625435,
      "contentHash": "106e40317e6f98ea4aa42c68e6803a64",
      "sourceName": "contracts/LSP7DigitalAsset/LSP7DigitalAsset.sol",
      "solcConfig": {
        "settings": {
          "optimizer": {
            "enabled": true,
            "runs": 200
          },
          "metadata": {
            "bytecodeHash": "ipfs",
            "appendCBOR": true
          },
          "outputSelection": {
            "*": {
              "": [
                "ast"
              ],
              "*": [
                "abi",
                "evm.bytecode",
                "evm.deployedBytecode",
                "evm.methodIdentifiers",
                "metadata"
              ]
            }
          },
          "evmVersion": "london",
          "libraries": {}
        }
      },
      "imports": [
        "contracts/Custom/ERC165Checker.sol",
        "contracts/LSP1UniversalReceiver/ILSP1UniversalReceiver.sol",
        "contracts/LSP1UniversalReceiver/LSP1Constants.sol",
        "contracts/LSP4DigitalAssetMetadata/LSP4Constants.sol",
        "contracts/LSP4DigitalAssetMetadata/LSP4DigitalAssetMetadata.sol",
        "contracts/LSP4DigitalAssetMetadata/LSP4Errors.sol",
        "contracts/LSP7DigitalAsset/ILSP7DigitalAsset.sol",
        "contracts/LSP7DigitalAsset/LSP7Constants.sol",
        "contracts/LSP7DigitalAsset/LSP7DigitalAssetCore.sol",
        "contracts/LSP7DigitalAsset/LSP7Errors.sol",
        "contracts/Utils/GasLib.sol",
        "node_modules/@erc725/smart-contracts/contracts/ERC725Y.sol",
        "node_modules/@erc725/smart-contracts/contracts/ERC725YCore.sol",
        "node_modules/@erc725/smart-contracts/contracts/constants.sol",
        "node_modules/@erc725/smart-contracts/contracts/custom/OwnableUnset.sol",
        "node_modules/@erc725/smart-contracts/contracts/errors.sol",
        "node_modules/@erc725/smart-contracts/contracts/interfaces/IERC725Y.sol",
        "node_modules/@openzeppelin/contracts/utils/introspection/ERC165.sol",
        "node_modules/@openzeppelin/contracts/utils/introspection/IERC165.sol",
        "node_modules/@openzeppelin/contracts/utils/structs/EnumerableSet.sol",
        "node_modules/solidity-bytes-utils/contracts/BytesLib.sol"
      ],
      "versionRequirement": "^0.8.4",
      "artifacts": {
        "LSP7DigitalAsset": {
          "0.8.17+commit.8df45f5f.Darwin.appleclang": "LSP7DigitalAsset.sol/LSP7DigitalAsset.json"
        }
      }
    },
    "contracts/LSP7DigitalAsset/LSP7DigitalAssetCore.sol": {
      "lastModificationDate": 1671547614336,
      "contentHash": "7ca89b735f423859dec594ae768bcd6a",
      "sourceName": "contracts/LSP7DigitalAsset/LSP7DigitalAssetCore.sol",
      "solcConfig": {
        "settings": {
          "optimizer": {
            "enabled": true,
            "runs": 200
          },
          "metadata": {
            "bytecodeHash": "ipfs",
            "appendCBOR": true
          },
          "outputSelection": {
            "*": {
              "": [
                "ast"
              ],
              "*": [
                "abi",
                "evm.bytecode",
                "evm.deployedBytecode",
                "evm.methodIdentifiers",
                "metadata"
              ]
            }
          },
          "evmVersion": "london",
          "libraries": {}
        }
      },
      "imports": [
        "contracts/Custom/ERC165Checker.sol",
        "contracts/LSP1UniversalReceiver/ILSP1UniversalReceiver.sol",
        "contracts/LSP1UniversalReceiver/LSP1Constants.sol",
        "contracts/LSP7DigitalAsset/ILSP7DigitalAsset.sol",
        "contracts/LSP7DigitalAsset/LSP7Constants.sol",
        "contracts/LSP7DigitalAsset/LSP7Errors.sol",
        "contracts/Utils/GasLib.sol",
        "node_modules/@erc725/smart-contracts/contracts/ERC725Y.sol",
        "node_modules/@erc725/smart-contracts/contracts/ERC725YCore.sol",
        "node_modules/@erc725/smart-contracts/contracts/constants.sol",
        "node_modules/@erc725/smart-contracts/contracts/custom/OwnableUnset.sol",
        "node_modules/@erc725/smart-contracts/contracts/errors.sol",
        "node_modules/@erc725/smart-contracts/contracts/interfaces/IERC725Y.sol",
        "node_modules/@openzeppelin/contracts/utils/introspection/ERC165.sol",
        "node_modules/@openzeppelin/contracts/utils/introspection/IERC165.sol",
        "node_modules/@openzeppelin/contracts/utils/structs/EnumerableSet.sol"
      ],
      "versionRequirement": "^0.8.4",
      "artifacts": {
        "LSP7DigitalAssetCore": {
          "0.8.17+commit.8df45f5f.Darwin.appleclang": "LSP7DigitalAssetCore.sol/LSP7DigitalAssetCore.json"
        }
      }
    },
    "contracts/LSP7DigitalAsset/LSP7DigitalAssetInitAbstract.sol": {
      "lastModificationDate": 1671151625436,
      "contentHash": "1425383333d782d802690d77e44b75eb",
      "sourceName": "contracts/LSP7DigitalAsset/LSP7DigitalAssetInitAbstract.sol",
      "solcConfig": {
        "settings": {
          "optimizer": {
            "enabled": true,
            "runs": 200
          },
          "metadata": {
            "bytecodeHash": "ipfs",
            "appendCBOR": true
          },
          "outputSelection": {
            "*": {
              "": [
                "ast"
              ],
              "*": [
                "abi",
                "evm.bytecode",
                "evm.deployedBytecode",
                "evm.methodIdentifiers",
                "metadata"
              ]
            }
          },
          "evmVersion": "london",
          "libraries": {}
        }
      },
      "imports": [
        "contracts/Custom/ERC165Checker.sol",
        "contracts/LSP1UniversalReceiver/ILSP1UniversalReceiver.sol",
        "contracts/LSP1UniversalReceiver/LSP1Constants.sol",
        "contracts/LSP4DigitalAssetMetadata/LSP4Constants.sol",
        "contracts/LSP4DigitalAssetMetadata/LSP4DigitalAssetMetadataInitAbstract.sol",
        "contracts/LSP4DigitalAssetMetadata/LSP4Errors.sol",
        "contracts/LSP7DigitalAsset/ILSP7DigitalAsset.sol",
        "contracts/LSP7DigitalAsset/LSP7Constants.sol",
        "contracts/LSP7DigitalAsset/LSP7DigitalAssetCore.sol",
        "contracts/LSP7DigitalAsset/LSP7Errors.sol",
        "contracts/Utils/GasLib.sol",
        "node_modules/@erc725/smart-contracts/contracts/ERC725Y.sol",
        "node_modules/@erc725/smart-contracts/contracts/ERC725YCore.sol",
        "node_modules/@erc725/smart-contracts/contracts/ERC725YInitAbstract.sol",
        "node_modules/@erc725/smart-contracts/contracts/constants.sol",
        "node_modules/@erc725/smart-contracts/contracts/custom/OwnableUnset.sol",
        "node_modules/@erc725/smart-contracts/contracts/errors.sol",
        "node_modules/@erc725/smart-contracts/contracts/interfaces/IERC725Y.sol",
        "node_modules/@openzeppelin/contracts/utils/introspection/ERC165.sol",
        "node_modules/@openzeppelin/contracts/utils/introspection/IERC165.sol",
        "node_modules/@openzeppelin/contracts/utils/structs/EnumerableSet.sol",
        "node_modules/@openzeppelin/contracts-upgradeable/proxy/utils/Initializable.sol",
        "node_modules/@openzeppelin/contracts-upgradeable/utils/AddressUpgradeable.sol",
        "node_modules/solidity-bytes-utils/contracts/BytesLib.sol"
      ],
      "versionRequirement": "^0.8.4",
      "artifacts": {
        "LSP7DigitalAssetInitAbstract": {
          "0.8.17+commit.8df45f5f.Darwin.appleclang": "LSP7DigitalAssetInitAbstract.sol/LSP7DigitalAssetInitAbstract.json"
        }
      }
    },
    "contracts/LSP7DigitalAsset/LSP7Errors.sol": {
      "lastModificationDate": 1671151625436,
      "contentHash": "71018dac866a9d61e37b319fbc378c25",
      "sourceName": "contracts/LSP7DigitalAsset/LSP7Errors.sol",
      "solcConfig": {
        "settings": {
          "optimizer": {
            "enabled": true,
            "runs": 200
          },
          "metadata": {
            "bytecodeHash": "ipfs",
            "appendCBOR": true
          },
          "outputSelection": {
            "*": {
              "": [
                "ast"
              ],
              "*": [
                "abi",
                "evm.bytecode",
                "evm.deployedBytecode",
                "evm.methodIdentifiers",
                "metadata"
              ]
            }
          },
          "evmVersion": "london",
          "libraries": {}
        }
      },
      "imports": [],
      "versionRequirement": "^0.8.4",
      "artifacts": {
        "LSP7Errors": {
          "0.8.17+commit.8df45f5f.Darwin.appleclang": "LSP7Errors.sol/LSP7Errors.json"
        }
      }
    },
    "contracts/LSP7DigitalAsset/extensions/ILSP7CompatibleERC20.sol": {
      "lastModificationDate": 1671151625436,
      "contentHash": "a555966562d2e8dda65cc14d1cc4de8a",
      "sourceName": "contracts/LSP7DigitalAsset/extensions/ILSP7CompatibleERC20.sol",
      "solcConfig": {
        "settings": {
          "optimizer": {
            "enabled": true,
            "runs": 200
          },
          "metadata": {
            "bytecodeHash": "ipfs",
            "appendCBOR": true
          },
          "outputSelection": {
            "*": {
              "": [
                "ast"
              ],
              "*": [
                "abi",
                "evm.bytecode",
                "evm.deployedBytecode",
                "evm.methodIdentifiers",
                "metadata"
              ]
            }
          },
          "evmVersion": "london",
          "libraries": {}
        }
      },
      "imports": [
        "contracts/LSP7DigitalAsset/ILSP7DigitalAsset.sol",
        "node_modules/@erc725/smart-contracts/contracts/interfaces/IERC725Y.sol",
        "node_modules/@openzeppelin/contracts/utils/introspection/IERC165.sol"
      ],
      "versionRequirement": "^0.8.4",
      "artifacts": {
        "ILSP7CompatibleERC20": {
          "0.8.17+commit.8df45f5f.Darwin.appleclang": "ILSP7CompatibleERC20.sol/ILSP7CompatibleERC20.json"
        }
      }
    },
    "contracts/LSP7DigitalAsset/extensions/LSP7Burnable.sol": {
      "lastModificationDate": 1671151625436,
      "contentHash": "8670747502f94a104f45e265bb6a9261",
      "sourceName": "contracts/LSP7DigitalAsset/extensions/LSP7Burnable.sol",
      "solcConfig": {
        "settings": {
          "optimizer": {
            "enabled": true,
            "runs": 200
          },
          "metadata": {
            "bytecodeHash": "ipfs",
            "appendCBOR": true
          },
          "outputSelection": {
            "*": {
              "": [
                "ast"
              ],
              "*": [
                "abi",
                "evm.bytecode",
                "evm.deployedBytecode",
                "evm.methodIdentifiers",
                "metadata"
              ]
            }
          },
          "evmVersion": "london",
          "libraries": {}
        }
      },
      "imports": [
        "contracts/Custom/ERC165Checker.sol",
        "contracts/LSP1UniversalReceiver/ILSP1UniversalReceiver.sol",
        "contracts/LSP1UniversalReceiver/LSP1Constants.sol",
        "contracts/LSP7DigitalAsset/ILSP7DigitalAsset.sol",
        "contracts/LSP7DigitalAsset/LSP7Constants.sol",
        "contracts/LSP7DigitalAsset/LSP7DigitalAssetCore.sol",
        "contracts/LSP7DigitalAsset/LSP7Errors.sol",
        "contracts/Utils/GasLib.sol",
        "node_modules/@erc725/smart-contracts/contracts/ERC725Y.sol",
        "node_modules/@erc725/smart-contracts/contracts/ERC725YCore.sol",
        "node_modules/@erc725/smart-contracts/contracts/constants.sol",
        "node_modules/@erc725/smart-contracts/contracts/custom/OwnableUnset.sol",
        "node_modules/@erc725/smart-contracts/contracts/errors.sol",
        "node_modules/@erc725/smart-contracts/contracts/interfaces/IERC725Y.sol",
        "node_modules/@openzeppelin/contracts/utils/introspection/ERC165.sol",
        "node_modules/@openzeppelin/contracts/utils/introspection/IERC165.sol",
        "node_modules/@openzeppelin/contracts/utils/structs/EnumerableSet.sol"
      ],
      "versionRequirement": "^0.8.4",
      "artifacts": {
        "LSP7Burnable": {
          "0.8.17+commit.8df45f5f.Darwin.appleclang": "LSP7Burnable.sol/LSP7Burnable.json"
        }
      }
    },
    "contracts/LSP7DigitalAsset/extensions/LSP7CappedSupply.sol": {
      "lastModificationDate": 1671151625436,
      "contentHash": "2bc5895ed4070a47aec6c073fa81ec20",
      "sourceName": "contracts/LSP7DigitalAsset/extensions/LSP7CappedSupply.sol",
      "solcConfig": {
        "settings": {
          "optimizer": {
            "enabled": true,
            "runs": 200
          },
          "metadata": {
            "bytecodeHash": "ipfs",
            "appendCBOR": true
          },
          "outputSelection": {
            "*": {
              "": [
                "ast"
              ],
              "*": [
                "abi",
                "evm.bytecode",
                "evm.deployedBytecode",
                "evm.methodIdentifiers",
                "metadata"
              ]
            }
          },
          "evmVersion": "london",
          "libraries": {}
        }
      },
      "imports": [
        "contracts/Custom/ERC165Checker.sol",
        "contracts/LSP1UniversalReceiver/ILSP1UniversalReceiver.sol",
        "contracts/LSP1UniversalReceiver/LSP1Constants.sol",
        "contracts/LSP4DigitalAssetMetadata/LSP4Constants.sol",
        "contracts/LSP4DigitalAssetMetadata/LSP4DigitalAssetMetadata.sol",
        "contracts/LSP4DigitalAssetMetadata/LSP4Errors.sol",
        "contracts/LSP7DigitalAsset/ILSP7DigitalAsset.sol",
        "contracts/LSP7DigitalAsset/LSP7Constants.sol",
        "contracts/LSP7DigitalAsset/LSP7DigitalAsset.sol",
        "contracts/LSP7DigitalAsset/LSP7DigitalAssetCore.sol",
        "contracts/LSP7DigitalAsset/LSP7Errors.sol",
        "contracts/Utils/GasLib.sol",
        "node_modules/@erc725/smart-contracts/contracts/ERC725Y.sol",
        "node_modules/@erc725/smart-contracts/contracts/ERC725YCore.sol",
        "node_modules/@erc725/smart-contracts/contracts/constants.sol",
        "node_modules/@erc725/smart-contracts/contracts/custom/OwnableUnset.sol",
        "node_modules/@erc725/smart-contracts/contracts/errors.sol",
        "node_modules/@erc725/smart-contracts/contracts/interfaces/IERC725Y.sol",
        "node_modules/@openzeppelin/contracts/utils/introspection/ERC165.sol",
        "node_modules/@openzeppelin/contracts/utils/introspection/IERC165.sol",
        "node_modules/@openzeppelin/contracts/utils/structs/EnumerableSet.sol",
        "node_modules/solidity-bytes-utils/contracts/BytesLib.sol"
      ],
      "versionRequirement": "^0.8.4",
      "artifacts": {
        "LSP7CappedSupply": {
          "0.8.17+commit.8df45f5f.Darwin.appleclang": "LSP7CappedSupply.sol/LSP7CappedSupply.json"
        }
      }
    },
    "contracts/LSP7DigitalAsset/extensions/LSP7CappedSupplyInitAbstract.sol": {
      "lastModificationDate": 1671151625437,
      "contentHash": "d295883638b2d12a923246f8744e3ebe",
      "sourceName": "contracts/LSP7DigitalAsset/extensions/LSP7CappedSupplyInitAbstract.sol",
      "solcConfig": {
        "settings": {
          "optimizer": {
            "enabled": true,
            "runs": 200
          },
          "metadata": {
            "bytecodeHash": "ipfs",
            "appendCBOR": true
          },
          "outputSelection": {
            "*": {
              "": [
                "ast"
              ],
              "*": [
                "abi",
                "evm.bytecode",
                "evm.deployedBytecode",
                "evm.methodIdentifiers",
                "metadata"
              ]
            }
          },
          "evmVersion": "london",
          "libraries": {}
        }
      },
      "imports": [
        "contracts/Custom/ERC165Checker.sol",
        "contracts/LSP1UniversalReceiver/ILSP1UniversalReceiver.sol",
        "contracts/LSP1UniversalReceiver/LSP1Constants.sol",
        "contracts/LSP4DigitalAssetMetadata/LSP4Constants.sol",
        "contracts/LSP4DigitalAssetMetadata/LSP4DigitalAssetMetadataInitAbstract.sol",
        "contracts/LSP4DigitalAssetMetadata/LSP4Errors.sol",
        "contracts/LSP7DigitalAsset/ILSP7DigitalAsset.sol",
        "contracts/LSP7DigitalAsset/LSP7Constants.sol",
        "contracts/LSP7DigitalAsset/LSP7DigitalAssetCore.sol",
        "contracts/LSP7DigitalAsset/LSP7DigitalAssetInitAbstract.sol",
        "contracts/LSP7DigitalAsset/LSP7Errors.sol",
        "contracts/Utils/GasLib.sol",
        "node_modules/@erc725/smart-contracts/contracts/ERC725Y.sol",
        "node_modules/@erc725/smart-contracts/contracts/ERC725YCore.sol",
        "node_modules/@erc725/smart-contracts/contracts/ERC725YInitAbstract.sol",
        "node_modules/@erc725/smart-contracts/contracts/constants.sol",
        "node_modules/@erc725/smart-contracts/contracts/custom/OwnableUnset.sol",
        "node_modules/@erc725/smart-contracts/contracts/errors.sol",
        "node_modules/@erc725/smart-contracts/contracts/interfaces/IERC725Y.sol",
        "node_modules/@openzeppelin/contracts/utils/introspection/ERC165.sol",
        "node_modules/@openzeppelin/contracts/utils/introspection/IERC165.sol",
        "node_modules/@openzeppelin/contracts/utils/structs/EnumerableSet.sol",
        "node_modules/@openzeppelin/contracts-upgradeable/proxy/utils/Initializable.sol",
        "node_modules/@openzeppelin/contracts-upgradeable/utils/AddressUpgradeable.sol",
        "node_modules/solidity-bytes-utils/contracts/BytesLib.sol"
      ],
      "versionRequirement": "^0.8.4",
      "artifacts": {
        "LSP7CappedSupplyInitAbstract": {
          "0.8.17+commit.8df45f5f.Darwin.appleclang": "LSP7CappedSupplyInitAbstract.sol/LSP7CappedSupplyInitAbstract.json"
        }
      }
    },
    "contracts/LSP7DigitalAsset/extensions/LSP7CompatibleERC20.sol": {
      "lastModificationDate": 1671547614336,
      "contentHash": "b976e82d2a7c8283d481911115373fc7",
      "sourceName": "contracts/LSP7DigitalAsset/extensions/LSP7CompatibleERC20.sol",
      "solcConfig": {
        "settings": {
          "optimizer": {
            "enabled": true,
            "runs": 200
          },
          "metadata": {
            "bytecodeHash": "ipfs",
            "appendCBOR": true
          },
          "outputSelection": {
            "*": {
              "": [
                "ast"
              ],
              "*": [
                "abi",
                "evm.bytecode",
                "evm.deployedBytecode",
                "evm.methodIdentifiers",
                "metadata"
              ]
            }
          },
          "evmVersion": "london",
          "libraries": {}
        }
      },
      "imports": [
        "contracts/Custom/ERC165Checker.sol",
        "contracts/LSP1UniversalReceiver/ILSP1UniversalReceiver.sol",
        "contracts/LSP1UniversalReceiver/LSP1Constants.sol",
        "contracts/LSP4DigitalAssetMetadata/ILSP4Compatibility.sol",
        "contracts/LSP4DigitalAssetMetadata/LSP4Compatibility.sol",
        "contracts/LSP4DigitalAssetMetadata/LSP4Constants.sol",
        "contracts/LSP4DigitalAssetMetadata/LSP4DigitalAssetMetadata.sol",
        "contracts/LSP4DigitalAssetMetadata/LSP4Errors.sol",
        "contracts/LSP7DigitalAsset/ILSP7DigitalAsset.sol",
        "contracts/LSP7DigitalAsset/LSP7Constants.sol",
        "contracts/LSP7DigitalAsset/LSP7DigitalAsset.sol",
        "contracts/LSP7DigitalAsset/LSP7DigitalAssetCore.sol",
        "contracts/LSP7DigitalAsset/LSP7Errors.sol",
        "contracts/LSP7DigitalAsset/extensions/ILSP7CompatibleERC20.sol",
        "contracts/Utils/GasLib.sol",
        "node_modules/@erc725/smart-contracts/contracts/ERC725Y.sol",
        "node_modules/@erc725/smart-contracts/contracts/ERC725YCore.sol",
        "node_modules/@erc725/smart-contracts/contracts/constants.sol",
        "node_modules/@erc725/smart-contracts/contracts/custom/OwnableUnset.sol",
        "node_modules/@erc725/smart-contracts/contracts/errors.sol",
        "node_modules/@erc725/smart-contracts/contracts/interfaces/IERC725Y.sol",
        "node_modules/@openzeppelin/contracts/utils/introspection/ERC165.sol",
        "node_modules/@openzeppelin/contracts/utils/introspection/IERC165.sol",
        "node_modules/@openzeppelin/contracts/utils/structs/EnumerableSet.sol",
        "node_modules/solidity-bytes-utils/contracts/BytesLib.sol"
      ],
      "versionRequirement": "^0.8.12",
      "artifacts": {
        "LSP7CompatibleERC20": {
          "0.8.17+commit.8df45f5f.Darwin.appleclang": "LSP7CompatibleERC20.sol/LSP7CompatibleERC20.json"
        }
      }
    },
    "contracts/LSP7DigitalAsset/extensions/LSP7CompatibleERC20InitAbstract.sol": {
      "lastModificationDate": 1671547614336,
      "contentHash": "bdbc69fce878dc9d981da8975a6c7881",
      "sourceName": "contracts/LSP7DigitalAsset/extensions/LSP7CompatibleERC20InitAbstract.sol",
      "solcConfig": {
        "settings": {
          "optimizer": {
            "enabled": true,
            "runs": 200
          },
          "metadata": {
            "bytecodeHash": "ipfs",
            "appendCBOR": true
          },
          "outputSelection": {
            "*": {
              "": [
                "ast"
              ],
              "*": [
                "abi",
                "evm.bytecode",
                "evm.deployedBytecode",
                "evm.methodIdentifiers",
                "metadata"
              ]
            }
          },
          "evmVersion": "london",
          "libraries": {}
        }
      },
      "imports": [
        "contracts/Custom/ERC165Checker.sol",
        "contracts/LSP1UniversalReceiver/ILSP1UniversalReceiver.sol",
        "contracts/LSP1UniversalReceiver/LSP1Constants.sol",
        "contracts/LSP4DigitalAssetMetadata/ILSP4Compatibility.sol",
        "contracts/LSP4DigitalAssetMetadata/LSP4Compatibility.sol",
        "contracts/LSP4DigitalAssetMetadata/LSP4Constants.sol",
        "contracts/LSP4DigitalAssetMetadata/LSP4DigitalAssetMetadataInitAbstract.sol",
        "contracts/LSP4DigitalAssetMetadata/LSP4Errors.sol",
        "contracts/LSP7DigitalAsset/ILSP7DigitalAsset.sol",
        "contracts/LSP7DigitalAsset/LSP7Constants.sol",
        "contracts/LSP7DigitalAsset/LSP7DigitalAssetCore.sol",
        "contracts/LSP7DigitalAsset/LSP7DigitalAssetInitAbstract.sol",
        "contracts/LSP7DigitalAsset/LSP7Errors.sol",
        "contracts/LSP7DigitalAsset/extensions/ILSP7CompatibleERC20.sol",
        "contracts/Utils/GasLib.sol",
        "node_modules/@erc725/smart-contracts/contracts/ERC725Y.sol",
        "node_modules/@erc725/smart-contracts/contracts/ERC725YCore.sol",
        "node_modules/@erc725/smart-contracts/contracts/ERC725YInitAbstract.sol",
        "node_modules/@erc725/smart-contracts/contracts/constants.sol",
        "node_modules/@erc725/smart-contracts/contracts/custom/OwnableUnset.sol",
        "node_modules/@erc725/smart-contracts/contracts/errors.sol",
        "node_modules/@erc725/smart-contracts/contracts/interfaces/IERC725Y.sol",
        "node_modules/@openzeppelin/contracts/utils/introspection/ERC165.sol",
        "node_modules/@openzeppelin/contracts/utils/introspection/IERC165.sol",
        "node_modules/@openzeppelin/contracts/utils/structs/EnumerableSet.sol",
        "node_modules/@openzeppelin/contracts-upgradeable/proxy/utils/Initializable.sol",
        "node_modules/@openzeppelin/contracts-upgradeable/utils/AddressUpgradeable.sol",
        "node_modules/solidity-bytes-utils/contracts/BytesLib.sol"
      ],
      "versionRequirement": "^0.8.12",
      "artifacts": {
        "LSP7CompatibleERC20InitAbstract": {
          "0.8.17+commit.8df45f5f.Darwin.appleclang": "LSP7CompatibleERC20InitAbstract.sol/LSP7CompatibleERC20InitAbstract.json"
        }
      }
    },
    "contracts/LSP7DigitalAsset/presets/ILSP7Mintable.sol": {
      "lastModificationDate": 1671151625437,
      "contentHash": "d5ea0619ed3d7ccd2a2ae48e61ef96f9",
      "sourceName": "contracts/LSP7DigitalAsset/presets/ILSP7Mintable.sol",
      "solcConfig": {
        "settings": {
          "optimizer": {
            "enabled": true,
            "runs": 200
          },
          "metadata": {
            "bytecodeHash": "ipfs",
            "appendCBOR": true
          },
          "outputSelection": {
            "*": {
              "": [
                "ast"
              ],
              "*": [
                "abi",
                "evm.bytecode",
                "evm.deployedBytecode",
                "evm.methodIdentifiers",
                "metadata"
              ]
            }
          },
          "evmVersion": "london",
          "libraries": {}
        }
      },
      "imports": [
        "contracts/LSP7DigitalAsset/ILSP7DigitalAsset.sol",
        "node_modules/@erc725/smart-contracts/contracts/interfaces/IERC725Y.sol",
        "node_modules/@openzeppelin/contracts/utils/introspection/IERC165.sol"
      ],
      "versionRequirement": "^0.8.4",
      "artifacts": {
        "ILSP7Mintable": {
          "0.8.17+commit.8df45f5f.Darwin.appleclang": "ILSP7Mintable.sol/ILSP7Mintable.json"
        }
      }
    },
    "contracts/LSP7DigitalAsset/presets/LSP7CompatibleERC20Mintable.sol": {
      "lastModificationDate": 1671547614337,
      "contentHash": "5b520818ab2405d59100b472fefa39ac",
      "sourceName": "contracts/LSP7DigitalAsset/presets/LSP7CompatibleERC20Mintable.sol",
      "solcConfig": {
        "settings": {
          "optimizer": {
            "enabled": true,
            "runs": 200
          },
          "metadata": {
            "bytecodeHash": "ipfs",
            "appendCBOR": true
          },
          "outputSelection": {
            "*": {
              "": [
                "ast"
              ],
              "*": [
                "abi",
                "evm.bytecode",
                "evm.deployedBytecode",
                "evm.methodIdentifiers",
                "metadata"
              ]
            }
          },
          "evmVersion": "london",
          "libraries": {}
        }
      },
      "imports": [
        "contracts/Custom/ERC165Checker.sol",
        "contracts/LSP1UniversalReceiver/ILSP1UniversalReceiver.sol",
        "contracts/LSP1UniversalReceiver/LSP1Constants.sol",
        "contracts/LSP4DigitalAssetMetadata/ILSP4Compatibility.sol",
        "contracts/LSP4DigitalAssetMetadata/LSP4Compatibility.sol",
        "contracts/LSP4DigitalAssetMetadata/LSP4Constants.sol",
        "contracts/LSP4DigitalAssetMetadata/LSP4DigitalAssetMetadata.sol",
        "contracts/LSP4DigitalAssetMetadata/LSP4Errors.sol",
        "contracts/LSP7DigitalAsset/ILSP7DigitalAsset.sol",
        "contracts/LSP7DigitalAsset/LSP7Constants.sol",
        "contracts/LSP7DigitalAsset/LSP7DigitalAsset.sol",
        "contracts/LSP7DigitalAsset/LSP7DigitalAssetCore.sol",
        "contracts/LSP7DigitalAsset/LSP7Errors.sol",
        "contracts/LSP7DigitalAsset/extensions/ILSP7CompatibleERC20.sol",
        "contracts/LSP7DigitalAsset/extensions/LSP7CompatibleERC20.sol",
        "contracts/Utils/GasLib.sol",
        "node_modules/@erc725/smart-contracts/contracts/ERC725Y.sol",
        "node_modules/@erc725/smart-contracts/contracts/ERC725YCore.sol",
        "node_modules/@erc725/smart-contracts/contracts/constants.sol",
        "node_modules/@erc725/smart-contracts/contracts/custom/OwnableUnset.sol",
        "node_modules/@erc725/smart-contracts/contracts/errors.sol",
        "node_modules/@erc725/smart-contracts/contracts/interfaces/IERC725Y.sol",
        "node_modules/@openzeppelin/contracts/utils/introspection/ERC165.sol",
        "node_modules/@openzeppelin/contracts/utils/introspection/IERC165.sol",
        "node_modules/@openzeppelin/contracts/utils/structs/EnumerableSet.sol",
        "node_modules/solidity-bytes-utils/contracts/BytesLib.sol"
      ],
      "versionRequirement": "^0.8.12",
      "artifacts": {
        "LSP7CompatibleERC20Mintable": {
          "0.8.17+commit.8df45f5f.Darwin.appleclang": "LSP7CompatibleERC20Mintable.sol/LSP7CompatibleERC20Mintable.json"
        }
      }
    },
    "contracts/LSP7DigitalAsset/presets/LSP7CompatibleERC20MintableInit.sol": {
      "lastModificationDate": 1671547614338,
      "contentHash": "e465e423604d00595c3ed05530927fb4",
      "sourceName": "contracts/LSP7DigitalAsset/presets/LSP7CompatibleERC20MintableInit.sol",
      "solcConfig": {
        "settings": {
          "optimizer": {
            "enabled": true,
            "runs": 200
          },
          "metadata": {
            "bytecodeHash": "ipfs",
            "appendCBOR": true
          },
          "outputSelection": {
            "*": {
              "": [
                "ast"
              ],
              "*": [
                "abi",
                "evm.bytecode",
                "evm.deployedBytecode",
                "evm.methodIdentifiers",
                "metadata"
              ]
            }
          },
          "evmVersion": "london",
          "libraries": {}
        }
      },
      "imports": [
        "contracts/Custom/ERC165Checker.sol",
        "contracts/LSP1UniversalReceiver/ILSP1UniversalReceiver.sol",
        "contracts/LSP1UniversalReceiver/LSP1Constants.sol",
        "contracts/LSP4DigitalAssetMetadata/ILSP4Compatibility.sol",
        "contracts/LSP4DigitalAssetMetadata/LSP4Compatibility.sol",
        "contracts/LSP4DigitalAssetMetadata/LSP4Constants.sol",
        "contracts/LSP4DigitalAssetMetadata/LSP4DigitalAssetMetadataInitAbstract.sol",
        "contracts/LSP4DigitalAssetMetadata/LSP4Errors.sol",
        "contracts/LSP7DigitalAsset/ILSP7DigitalAsset.sol",
        "contracts/LSP7DigitalAsset/LSP7Constants.sol",
        "contracts/LSP7DigitalAsset/LSP7DigitalAssetCore.sol",
        "contracts/LSP7DigitalAsset/LSP7DigitalAssetInitAbstract.sol",
        "contracts/LSP7DigitalAsset/LSP7Errors.sol",
        "contracts/LSP7DigitalAsset/extensions/ILSP7CompatibleERC20.sol",
        "contracts/LSP7DigitalAsset/extensions/LSP7CompatibleERC20InitAbstract.sol",
        "contracts/LSP7DigitalAsset/presets/LSP7CompatibleERC20MintableInitAbstract.sol",
        "contracts/Utils/GasLib.sol",
        "node_modules/@erc725/smart-contracts/contracts/ERC725Y.sol",
        "node_modules/@erc725/smart-contracts/contracts/ERC725YCore.sol",
        "node_modules/@erc725/smart-contracts/contracts/ERC725YInitAbstract.sol",
        "node_modules/@erc725/smart-contracts/contracts/constants.sol",
        "node_modules/@erc725/smart-contracts/contracts/custom/OwnableUnset.sol",
        "node_modules/@erc725/smart-contracts/contracts/errors.sol",
        "node_modules/@erc725/smart-contracts/contracts/interfaces/IERC725Y.sol",
        "node_modules/@openzeppelin/contracts/utils/introspection/ERC165.sol",
        "node_modules/@openzeppelin/contracts/utils/introspection/IERC165.sol",
        "node_modules/@openzeppelin/contracts/utils/structs/EnumerableSet.sol",
        "node_modules/@openzeppelin/contracts-upgradeable/proxy/utils/Initializable.sol",
        "node_modules/@openzeppelin/contracts-upgradeable/utils/AddressUpgradeable.sol",
        "node_modules/solidity-bytes-utils/contracts/BytesLib.sol"
      ],
      "versionRequirement": "^0.8.12",
      "artifacts": {
        "LSP7CompatibleERC20MintableInit": {
          "0.8.17+commit.8df45f5f.Darwin.appleclang": "LSP7CompatibleERC20MintableInit.sol/LSP7CompatibleERC20MintableInit.json"
        }
      }
    },
    "contracts/LSP7DigitalAsset/presets/LSP7CompatibleERC20MintableInitAbstract.sol": {
      "lastModificationDate": 1671547614338,
      "contentHash": "2595bad5bcaffab5e32a1df04ce5bc98",
      "sourceName": "contracts/LSP7DigitalAsset/presets/LSP7CompatibleERC20MintableInitAbstract.sol",
      "solcConfig": {
        "settings": {
          "optimizer": {
            "enabled": true,
            "runs": 200
          },
          "metadata": {
            "bytecodeHash": "ipfs",
            "appendCBOR": true
          },
          "outputSelection": {
            "*": {
              "": [
                "ast"
              ],
              "*": [
                "abi",
                "evm.bytecode",
                "evm.deployedBytecode",
                "evm.methodIdentifiers",
                "metadata"
              ]
            }
          },
          "evmVersion": "london",
          "libraries": {}
        }
      },
      "imports": [
        "contracts/Custom/ERC165Checker.sol",
        "contracts/LSP1UniversalReceiver/ILSP1UniversalReceiver.sol",
        "contracts/LSP1UniversalReceiver/LSP1Constants.sol",
        "contracts/LSP4DigitalAssetMetadata/ILSP4Compatibility.sol",
        "contracts/LSP4DigitalAssetMetadata/LSP4Compatibility.sol",
        "contracts/LSP4DigitalAssetMetadata/LSP4Constants.sol",
        "contracts/LSP4DigitalAssetMetadata/LSP4DigitalAssetMetadataInitAbstract.sol",
        "contracts/LSP4DigitalAssetMetadata/LSP4Errors.sol",
        "contracts/LSP7DigitalAsset/ILSP7DigitalAsset.sol",
        "contracts/LSP7DigitalAsset/LSP7Constants.sol",
        "contracts/LSP7DigitalAsset/LSP7DigitalAssetCore.sol",
        "contracts/LSP7DigitalAsset/LSP7DigitalAssetInitAbstract.sol",
        "contracts/LSP7DigitalAsset/LSP7Errors.sol",
        "contracts/LSP7DigitalAsset/extensions/ILSP7CompatibleERC20.sol",
        "contracts/LSP7DigitalAsset/extensions/LSP7CompatibleERC20InitAbstract.sol",
        "contracts/Utils/GasLib.sol",
        "node_modules/@erc725/smart-contracts/contracts/ERC725Y.sol",
        "node_modules/@erc725/smart-contracts/contracts/ERC725YCore.sol",
        "node_modules/@erc725/smart-contracts/contracts/ERC725YInitAbstract.sol",
        "node_modules/@erc725/smart-contracts/contracts/constants.sol",
        "node_modules/@erc725/smart-contracts/contracts/custom/OwnableUnset.sol",
        "node_modules/@erc725/smart-contracts/contracts/errors.sol",
        "node_modules/@erc725/smart-contracts/contracts/interfaces/IERC725Y.sol",
        "node_modules/@openzeppelin/contracts/utils/introspection/ERC165.sol",
        "node_modules/@openzeppelin/contracts/utils/introspection/IERC165.sol",
        "node_modules/@openzeppelin/contracts/utils/structs/EnumerableSet.sol",
        "node_modules/@openzeppelin/contracts-upgradeable/proxy/utils/Initializable.sol",
        "node_modules/@openzeppelin/contracts-upgradeable/utils/AddressUpgradeable.sol",
        "node_modules/solidity-bytes-utils/contracts/BytesLib.sol"
      ],
      "versionRequirement": "^0.8.12",
      "artifacts": {
        "LSP7CompatibleERC20MintableInitAbstract": {
          "0.8.17+commit.8df45f5f.Darwin.appleclang": "LSP7CompatibleERC20MintableInitAbstract.sol/LSP7CompatibleERC20MintableInitAbstract.json"
        }
      }
    },
    "contracts/LSP7DigitalAsset/presets/LSP7Mintable.sol": {
      "lastModificationDate": 1671547614338,
      "contentHash": "c8d9af81fb16962dcd85f6456a6c8b82",
      "sourceName": "contracts/LSP7DigitalAsset/presets/LSP7Mintable.sol",
      "solcConfig": {
        "settings": {
          "optimizer": {
            "enabled": true,
            "runs": 200
          },
          "metadata": {
            "bytecodeHash": "ipfs",
            "appendCBOR": true
          },
          "outputSelection": {
            "*": {
              "": [
                "ast"
              ],
              "*": [
                "abi",
                "evm.bytecode",
                "evm.deployedBytecode",
                "evm.methodIdentifiers",
                "metadata"
              ]
            }
          },
          "evmVersion": "london",
          "libraries": {}
        }
      },
      "imports": [
        "contracts/Custom/ERC165Checker.sol",
        "contracts/LSP1UniversalReceiver/ILSP1UniversalReceiver.sol",
        "contracts/LSP1UniversalReceiver/LSP1Constants.sol",
        "contracts/LSP4DigitalAssetMetadata/LSP4Constants.sol",
        "contracts/LSP4DigitalAssetMetadata/LSP4DigitalAssetMetadata.sol",
        "contracts/LSP4DigitalAssetMetadata/LSP4Errors.sol",
        "contracts/LSP7DigitalAsset/ILSP7DigitalAsset.sol",
        "contracts/LSP7DigitalAsset/LSP7Constants.sol",
        "contracts/LSP7DigitalAsset/LSP7DigitalAsset.sol",
        "contracts/LSP7DigitalAsset/LSP7DigitalAssetCore.sol",
        "contracts/LSP7DigitalAsset/LSP7Errors.sol",
        "contracts/LSP7DigitalAsset/presets/ILSP7Mintable.sol",
        "contracts/Utils/GasLib.sol",
        "node_modules/@erc725/smart-contracts/contracts/ERC725Y.sol",
        "node_modules/@erc725/smart-contracts/contracts/ERC725YCore.sol",
        "node_modules/@erc725/smart-contracts/contracts/constants.sol",
        "node_modules/@erc725/smart-contracts/contracts/custom/OwnableUnset.sol",
        "node_modules/@erc725/smart-contracts/contracts/errors.sol",
        "node_modules/@erc725/smart-contracts/contracts/interfaces/IERC725Y.sol",
        "node_modules/@openzeppelin/contracts/utils/introspection/ERC165.sol",
        "node_modules/@openzeppelin/contracts/utils/introspection/IERC165.sol",
        "node_modules/@openzeppelin/contracts/utils/structs/EnumerableSet.sol",
        "node_modules/solidity-bytes-utils/contracts/BytesLib.sol"
      ],
      "versionRequirement": "^0.8.4",
      "artifacts": {
        "LSP7Mintable": {
          "0.8.17+commit.8df45f5f.Darwin.appleclang": "LSP7Mintable.sol/LSP7Mintable.json"
        }
      }
    },
    "contracts/LSP7DigitalAsset/presets/LSP7MintableInit.sol": {
      "lastModificationDate": 1671151625438,
      "contentHash": "9bbe40db92f69510f096d8d005f3ae3e",
      "sourceName": "contracts/LSP7DigitalAsset/presets/LSP7MintableInit.sol",
      "solcConfig": {
        "settings": {
          "optimizer": {
            "enabled": true,
            "runs": 200
          },
          "metadata": {
            "bytecodeHash": "ipfs",
            "appendCBOR": true
          },
          "outputSelection": {
            "*": {
              "": [
                "ast"
              ],
              "*": [
                "abi",
                "evm.bytecode",
                "evm.deployedBytecode",
                "evm.methodIdentifiers",
                "metadata"
              ]
            }
          },
          "evmVersion": "london",
          "libraries": {}
        }
      },
      "imports": [
        "contracts/Custom/ERC165Checker.sol",
        "contracts/LSP1UniversalReceiver/ILSP1UniversalReceiver.sol",
        "contracts/LSP1UniversalReceiver/LSP1Constants.sol",
        "contracts/LSP4DigitalAssetMetadata/LSP4Constants.sol",
        "contracts/LSP4DigitalAssetMetadata/LSP4DigitalAssetMetadataInitAbstract.sol",
        "contracts/LSP4DigitalAssetMetadata/LSP4Errors.sol",
        "contracts/LSP7DigitalAsset/ILSP7DigitalAsset.sol",
        "contracts/LSP7DigitalAsset/LSP7Constants.sol",
        "contracts/LSP7DigitalAsset/LSP7DigitalAssetCore.sol",
        "contracts/LSP7DigitalAsset/LSP7DigitalAssetInitAbstract.sol",
        "contracts/LSP7DigitalAsset/LSP7Errors.sol",
        "contracts/LSP7DigitalAsset/presets/ILSP7Mintable.sol",
        "contracts/LSP7DigitalAsset/presets/LSP7MintableInitAbstract.sol",
        "contracts/Utils/GasLib.sol",
        "node_modules/@erc725/smart-contracts/contracts/ERC725Y.sol",
        "node_modules/@erc725/smart-contracts/contracts/ERC725YCore.sol",
        "node_modules/@erc725/smart-contracts/contracts/ERC725YInitAbstract.sol",
        "node_modules/@erc725/smart-contracts/contracts/constants.sol",
        "node_modules/@erc725/smart-contracts/contracts/custom/OwnableUnset.sol",
        "node_modules/@erc725/smart-contracts/contracts/errors.sol",
        "node_modules/@erc725/smart-contracts/contracts/interfaces/IERC725Y.sol",
        "node_modules/@openzeppelin/contracts/utils/introspection/ERC165.sol",
        "node_modules/@openzeppelin/contracts/utils/introspection/IERC165.sol",
        "node_modules/@openzeppelin/contracts/utils/structs/EnumerableSet.sol",
        "node_modules/@openzeppelin/contracts-upgradeable/proxy/utils/Initializable.sol",
        "node_modules/@openzeppelin/contracts-upgradeable/utils/AddressUpgradeable.sol",
        "node_modules/solidity-bytes-utils/contracts/BytesLib.sol"
      ],
      "versionRequirement": "^0.8.4",
      "artifacts": {
        "LSP7MintableInit": {
          "0.8.17+commit.8df45f5f.Darwin.appleclang": "LSP7MintableInit.sol/LSP7MintableInit.json"
        }
      }
    },
    "contracts/LSP7DigitalAsset/presets/LSP7MintableInitAbstract.sol": {
      "lastModificationDate": 1671151625438,
      "contentHash": "21fc100144a77817edfe9f8ec28eda56",
      "sourceName": "contracts/LSP7DigitalAsset/presets/LSP7MintableInitAbstract.sol",
      "solcConfig": {
        "settings": {
          "optimizer": {
            "enabled": true,
            "runs": 200
          },
          "metadata": {
            "bytecodeHash": "ipfs",
            "appendCBOR": true
          },
          "outputSelection": {
            "*": {
              "": [
                "ast"
              ],
              "*": [
                "abi",
                "evm.bytecode",
                "evm.deployedBytecode",
                "evm.methodIdentifiers",
                "metadata"
              ]
            }
          },
          "evmVersion": "london",
          "libraries": {}
        }
      },
      "imports": [
        "contracts/Custom/ERC165Checker.sol",
        "contracts/LSP1UniversalReceiver/ILSP1UniversalReceiver.sol",
        "contracts/LSP1UniversalReceiver/LSP1Constants.sol",
        "contracts/LSP4DigitalAssetMetadata/LSP4Constants.sol",
        "contracts/LSP4DigitalAssetMetadata/LSP4DigitalAssetMetadataInitAbstract.sol",
        "contracts/LSP4DigitalAssetMetadata/LSP4Errors.sol",
        "contracts/LSP7DigitalAsset/ILSP7DigitalAsset.sol",
        "contracts/LSP7DigitalAsset/LSP7Constants.sol",
        "contracts/LSP7DigitalAsset/LSP7DigitalAssetCore.sol",
        "contracts/LSP7DigitalAsset/LSP7DigitalAssetInitAbstract.sol",
        "contracts/LSP7DigitalAsset/LSP7Errors.sol",
        "contracts/LSP7DigitalAsset/presets/ILSP7Mintable.sol",
        "contracts/Utils/GasLib.sol",
        "node_modules/@erc725/smart-contracts/contracts/ERC725Y.sol",
        "node_modules/@erc725/smart-contracts/contracts/ERC725YCore.sol",
        "node_modules/@erc725/smart-contracts/contracts/ERC725YInitAbstract.sol",
        "node_modules/@erc725/smart-contracts/contracts/constants.sol",
        "node_modules/@erc725/smart-contracts/contracts/custom/OwnableUnset.sol",
        "node_modules/@erc725/smart-contracts/contracts/errors.sol",
        "node_modules/@erc725/smart-contracts/contracts/interfaces/IERC725Y.sol",
        "node_modules/@openzeppelin/contracts/utils/introspection/ERC165.sol",
        "node_modules/@openzeppelin/contracts/utils/introspection/IERC165.sol",
        "node_modules/@openzeppelin/contracts/utils/structs/EnumerableSet.sol",
        "node_modules/@openzeppelin/contracts-upgradeable/proxy/utils/Initializable.sol",
        "node_modules/@openzeppelin/contracts-upgradeable/utils/AddressUpgradeable.sol",
        "node_modules/solidity-bytes-utils/contracts/BytesLib.sol"
      ],
      "versionRequirement": "^0.8.4",
      "artifacts": {
        "LSP7MintableInitAbstract": {
          "0.8.17+commit.8df45f5f.Darwin.appleclang": "LSP7MintableInitAbstract.sol/LSP7MintableInitAbstract.json"
        }
      }
    },
    "contracts/LSP8IdentifiableDigitalAsset/ILSP8IdentifiableDigitalAsset.sol": {
      "lastModificationDate": 1671151625438,
      "contentHash": "1911465d5d0fef0ee88d3f0c5861c58e",
      "sourceName": "contracts/LSP8IdentifiableDigitalAsset/ILSP8IdentifiableDigitalAsset.sol",
      "solcConfig": {
        "settings": {
          "optimizer": {
            "enabled": true,
            "runs": 200
          },
          "metadata": {
            "bytecodeHash": "ipfs",
            "appendCBOR": true
          },
          "outputSelection": {
            "*": {
              "": [
                "ast"
              ],
              "*": [
                "abi",
                "evm.bytecode",
                "evm.deployedBytecode",
                "evm.methodIdentifiers",
                "metadata"
              ]
            }
          },
          "evmVersion": "london",
          "libraries": {}
        }
      },
      "imports": [
        "node_modules/@erc725/smart-contracts/contracts/interfaces/IERC725Y.sol",
        "node_modules/@openzeppelin/contracts/utils/introspection/IERC165.sol"
      ],
      "versionRequirement": "^0.8.4",
      "artifacts": {
        "ILSP8IdentifiableDigitalAsset": {
          "0.8.17+commit.8df45f5f.Darwin.appleclang": "ILSP8IdentifiableDigitalAsset.sol/ILSP8IdentifiableDigitalAsset.json"
        }
      }
    },
    "contracts/LSP8IdentifiableDigitalAsset/LSP8Constants.sol": {
      "lastModificationDate": 1671151625439,
      "contentHash": "b553a3110fbce0a11187e3aa8cd1ac62",
      "sourceName": "contracts/LSP8IdentifiableDigitalAsset/LSP8Constants.sol",
      "solcConfig": {
        "settings": {
          "optimizer": {
            "enabled": true,
            "runs": 200
          },
          "metadata": {
            "bytecodeHash": "ipfs",
            "appendCBOR": true
          },
          "outputSelection": {
            "*": {
              "": [
                "ast"
              ],
              "*": [
                "abi",
                "evm.bytecode",
                "evm.deployedBytecode",
                "evm.methodIdentifiers",
                "metadata"
              ]
            }
          },
          "evmVersion": "london",
          "libraries": {}
        }
      },
      "imports": [],
      "versionRequirement": "^0.8.4",
      "artifacts": {
        "LSP8Constants": {
          "0.8.17+commit.8df45f5f.Darwin.appleclang": "LSP8Constants.sol/LSP8Constants.json"
        }
      }
    },
    "contracts/LSP8IdentifiableDigitalAsset/LSP8Errors.sol": {
      "lastModificationDate": 1671151625439,
      "contentHash": "a73f3d6f53bba7c37b7408aa64092169",
      "sourceName": "contracts/LSP8IdentifiableDigitalAsset/LSP8Errors.sol",
      "solcConfig": {
        "settings": {
          "optimizer": {
            "enabled": true,
            "runs": 200
          },
          "metadata": {
            "bytecodeHash": "ipfs",
            "appendCBOR": true
          },
          "outputSelection": {
            "*": {
              "": [
                "ast"
              ],
              "*": [
                "abi",
                "evm.bytecode",
                "evm.deployedBytecode",
                "evm.methodIdentifiers",
                "metadata"
              ]
            }
          },
          "evmVersion": "london",
          "libraries": {}
        }
      },
      "imports": [],
      "versionRequirement": "^0.8.4",
      "artifacts": {
        "LSP8Errors": {
          "0.8.17+commit.8df45f5f.Darwin.appleclang": "LSP8Errors.sol/LSP8Errors.json"
        }
      }
    },
    "contracts/LSP8IdentifiableDigitalAsset/LSP8IdentifiableDigitalAsset.sol": {
      "lastModificationDate": 1671547614339,
      "contentHash": "5ab288d78379034861acb9193aeaa63a",
      "sourceName": "contracts/LSP8IdentifiableDigitalAsset/LSP8IdentifiableDigitalAsset.sol",
      "solcConfig": {
        "settings": {
          "optimizer": {
            "enabled": true,
            "runs": 200
          },
          "metadata": {
            "bytecodeHash": "ipfs",
            "appendCBOR": true
          },
          "outputSelection": {
            "*": {
              "": [
                "ast"
              ],
              "*": [
                "abi",
                "evm.bytecode",
                "evm.deployedBytecode",
                "evm.methodIdentifiers",
                "metadata"
              ]
            }
          },
          "evmVersion": "london",
          "libraries": {}
        }
      },
      "imports": [
        "contracts/Custom/ERC165Checker.sol",
        "contracts/LSP1UniversalReceiver/ILSP1UniversalReceiver.sol",
        "contracts/LSP1UniversalReceiver/LSP1Constants.sol",
        "contracts/LSP4DigitalAssetMetadata/LSP4Constants.sol",
        "contracts/LSP4DigitalAssetMetadata/LSP4DigitalAssetMetadata.sol",
        "contracts/LSP4DigitalAssetMetadata/LSP4Errors.sol",
        "contracts/LSP8IdentifiableDigitalAsset/ILSP8IdentifiableDigitalAsset.sol",
        "contracts/LSP8IdentifiableDigitalAsset/LSP8Constants.sol",
        "contracts/LSP8IdentifiableDigitalAsset/LSP8Errors.sol",
        "contracts/LSP8IdentifiableDigitalAsset/LSP8IdentifiableDigitalAssetCore.sol",
        "contracts/Utils/GasLib.sol",
        "node_modules/@erc725/smart-contracts/contracts/ERC725Y.sol",
        "node_modules/@erc725/smart-contracts/contracts/ERC725YCore.sol",
        "node_modules/@erc725/smart-contracts/contracts/constants.sol",
        "node_modules/@erc725/smart-contracts/contracts/custom/OwnableUnset.sol",
        "node_modules/@erc725/smart-contracts/contracts/errors.sol",
        "node_modules/@erc725/smart-contracts/contracts/interfaces/IERC725Y.sol",
        "node_modules/@openzeppelin/contracts/utils/introspection/ERC165.sol",
        "node_modules/@openzeppelin/contracts/utils/introspection/IERC165.sol",
        "node_modules/@openzeppelin/contracts/utils/structs/EnumerableSet.sol",
        "node_modules/solidity-bytes-utils/contracts/BytesLib.sol"
      ],
      "versionRequirement": "^0.8.4",
      "artifacts": {
        "LSP8IdentifiableDigitalAsset": {
          "0.8.17+commit.8df45f5f.Darwin.appleclang": "LSP8IdentifiableDigitalAsset.sol/LSP8IdentifiableDigitalAsset.json"
        }
      }
    },
    "contracts/LSP8IdentifiableDigitalAsset/LSP8IdentifiableDigitalAssetCore.sol": {
      "lastModificationDate": 1671547614339,
      "contentHash": "8fcd2d205f1da0c476ecb5048d76312f",
      "sourceName": "contracts/LSP8IdentifiableDigitalAsset/LSP8IdentifiableDigitalAssetCore.sol",
      "solcConfig": {
        "settings": {
          "optimizer": {
            "enabled": true,
            "runs": 200
          },
          "metadata": {
            "bytecodeHash": "ipfs",
            "appendCBOR": true
          },
          "outputSelection": {
            "*": {
              "": [
                "ast"
              ],
              "*": [
                "abi",
                "evm.bytecode",
                "evm.deployedBytecode",
                "evm.methodIdentifiers",
                "metadata"
              ]
            }
          },
          "evmVersion": "london",
          "libraries": {}
        }
      },
      "imports": [
        "contracts/Custom/ERC165Checker.sol",
        "contracts/LSP1UniversalReceiver/ILSP1UniversalReceiver.sol",
        "contracts/LSP1UniversalReceiver/LSP1Constants.sol",
        "contracts/LSP8IdentifiableDigitalAsset/ILSP8IdentifiableDigitalAsset.sol",
        "contracts/LSP8IdentifiableDigitalAsset/LSP8Constants.sol",
        "contracts/LSP8IdentifiableDigitalAsset/LSP8Errors.sol",
        "contracts/Utils/GasLib.sol",
        "node_modules/@erc725/smart-contracts/contracts/ERC725Y.sol",
        "node_modules/@erc725/smart-contracts/contracts/ERC725YCore.sol",
        "node_modules/@erc725/smart-contracts/contracts/constants.sol",
        "node_modules/@erc725/smart-contracts/contracts/custom/OwnableUnset.sol",
        "node_modules/@erc725/smart-contracts/contracts/errors.sol",
        "node_modules/@erc725/smart-contracts/contracts/interfaces/IERC725Y.sol",
        "node_modules/@openzeppelin/contracts/utils/introspection/ERC165.sol",
        "node_modules/@openzeppelin/contracts/utils/introspection/IERC165.sol",
        "node_modules/@openzeppelin/contracts/utils/structs/EnumerableSet.sol"
      ],
      "versionRequirement": "^0.8.4",
      "artifacts": {
        "LSP8IdentifiableDigitalAssetCore": {
          "0.8.17+commit.8df45f5f.Darwin.appleclang": "LSP8IdentifiableDigitalAssetCore.sol/LSP8IdentifiableDigitalAssetCore.json"
        }
      }
    },
    "contracts/LSP8IdentifiableDigitalAsset/LSP8IdentifiableDigitalAssetInitAbstract.sol": {
      "lastModificationDate": 1671151625439,
      "contentHash": "7f8889e4a8569073dc807871705f347a",
      "sourceName": "contracts/LSP8IdentifiableDigitalAsset/LSP8IdentifiableDigitalAssetInitAbstract.sol",
      "solcConfig": {
        "settings": {
          "optimizer": {
            "enabled": true,
            "runs": 200
          },
          "metadata": {
            "bytecodeHash": "ipfs",
            "appendCBOR": true
          },
          "outputSelection": {
            "*": {
              "": [
                "ast"
              ],
              "*": [
                "abi",
                "evm.bytecode",
                "evm.deployedBytecode",
                "evm.methodIdentifiers",
                "metadata"
              ]
            }
          },
          "evmVersion": "london",
          "libraries": {}
        }
      },
      "imports": [
        "contracts/Custom/ERC165Checker.sol",
        "contracts/LSP1UniversalReceiver/ILSP1UniversalReceiver.sol",
        "contracts/LSP1UniversalReceiver/LSP1Constants.sol",
        "contracts/LSP4DigitalAssetMetadata/LSP4Constants.sol",
        "contracts/LSP4DigitalAssetMetadata/LSP4DigitalAssetMetadataInitAbstract.sol",
        "contracts/LSP4DigitalAssetMetadata/LSP4Errors.sol",
        "contracts/LSP8IdentifiableDigitalAsset/ILSP8IdentifiableDigitalAsset.sol",
        "contracts/LSP8IdentifiableDigitalAsset/LSP8Constants.sol",
        "contracts/LSP8IdentifiableDigitalAsset/LSP8Errors.sol",
        "contracts/LSP8IdentifiableDigitalAsset/LSP8IdentifiableDigitalAssetCore.sol",
        "contracts/Utils/GasLib.sol",
        "node_modules/@erc725/smart-contracts/contracts/ERC725Y.sol",
        "node_modules/@erc725/smart-contracts/contracts/ERC725YCore.sol",
        "node_modules/@erc725/smart-contracts/contracts/ERC725YInitAbstract.sol",
        "node_modules/@erc725/smart-contracts/contracts/constants.sol",
        "node_modules/@erc725/smart-contracts/contracts/custom/OwnableUnset.sol",
        "node_modules/@erc725/smart-contracts/contracts/errors.sol",
        "node_modules/@erc725/smart-contracts/contracts/interfaces/IERC725Y.sol",
        "node_modules/@openzeppelin/contracts/utils/introspection/ERC165.sol",
        "node_modules/@openzeppelin/contracts/utils/introspection/IERC165.sol",
        "node_modules/@openzeppelin/contracts/utils/structs/EnumerableSet.sol",
        "node_modules/@openzeppelin/contracts-upgradeable/proxy/utils/Initializable.sol",
        "node_modules/@openzeppelin/contracts-upgradeable/utils/AddressUpgradeable.sol",
        "node_modules/solidity-bytes-utils/contracts/BytesLib.sol"
      ],
      "versionRequirement": "^0.8.4",
      "artifacts": {
        "LSP8IdentifiableDigitalAssetInitAbstract": {
          "0.8.17+commit.8df45f5f.Darwin.appleclang": "LSP8IdentifiableDigitalAssetInitAbstract.sol/LSP8IdentifiableDigitalAssetInitAbstract.json"
        }
      }
    },
    "contracts/LSP8IdentifiableDigitalAsset/extensions/ILSP8CompatibleERC721.sol": {
      "lastModificationDate": 1671151625439,
      "contentHash": "c43e8cb7e9e1baaf7c0d4be150473baa",
      "sourceName": "contracts/LSP8IdentifiableDigitalAsset/extensions/ILSP8CompatibleERC721.sol",
      "solcConfig": {
        "settings": {
          "optimizer": {
            "enabled": true,
            "runs": 200
          },
          "metadata": {
            "bytecodeHash": "ipfs",
            "appendCBOR": true
          },
          "outputSelection": {
            "*": {
              "": [
                "ast"
              ],
              "*": [
                "abi",
                "evm.bytecode",
                "evm.deployedBytecode",
                "evm.methodIdentifiers",
                "metadata"
              ]
            }
          },
          "evmVersion": "london",
          "libraries": {}
        }
      },
      "imports": [
        "contracts/LSP8IdentifiableDigitalAsset/ILSP8IdentifiableDigitalAsset.sol",
        "node_modules/@erc725/smart-contracts/contracts/interfaces/IERC725Y.sol",
        "node_modules/@openzeppelin/contracts/utils/introspection/IERC165.sol"
      ],
      "versionRequirement": "^0.8.4",
      "artifacts": {
        "ILSP8CompatibleERC721": {
          "0.8.17+commit.8df45f5f.Darwin.appleclang": "ILSP8CompatibleERC721.sol/ILSP8CompatibleERC721.json"
        }
      }
    },
    "contracts/LSP8IdentifiableDigitalAsset/extensions/LSP8Burnable.sol": {
      "lastModificationDate": 1671151625439,
      "contentHash": "81eb128de9c2f3d6c5e39b67acdc38c0",
      "sourceName": "contracts/LSP8IdentifiableDigitalAsset/extensions/LSP8Burnable.sol",
      "solcConfig": {
        "settings": {
          "optimizer": {
            "enabled": true,
            "runs": 200
          },
          "metadata": {
            "bytecodeHash": "ipfs",
            "appendCBOR": true
          },
          "outputSelection": {
            "*": {
              "": [
                "ast"
              ],
              "*": [
                "abi",
                "evm.bytecode",
                "evm.deployedBytecode",
                "evm.methodIdentifiers",
                "metadata"
              ]
            }
          },
          "evmVersion": "london",
          "libraries": {}
        }
      },
      "imports": [
        "contracts/Custom/ERC165Checker.sol",
        "contracts/LSP1UniversalReceiver/ILSP1UniversalReceiver.sol",
        "contracts/LSP1UniversalReceiver/LSP1Constants.sol",
        "contracts/LSP8IdentifiableDigitalAsset/ILSP8IdentifiableDigitalAsset.sol",
        "contracts/LSP8IdentifiableDigitalAsset/LSP8Constants.sol",
        "contracts/LSP8IdentifiableDigitalAsset/LSP8Errors.sol",
        "contracts/LSP8IdentifiableDigitalAsset/LSP8IdentifiableDigitalAssetCore.sol",
        "contracts/Utils/GasLib.sol",
        "node_modules/@erc725/smart-contracts/contracts/ERC725Y.sol",
        "node_modules/@erc725/smart-contracts/contracts/ERC725YCore.sol",
        "node_modules/@erc725/smart-contracts/contracts/constants.sol",
        "node_modules/@erc725/smart-contracts/contracts/custom/OwnableUnset.sol",
        "node_modules/@erc725/smart-contracts/contracts/errors.sol",
        "node_modules/@erc725/smart-contracts/contracts/interfaces/IERC725Y.sol",
        "node_modules/@openzeppelin/contracts/utils/introspection/ERC165.sol",
        "node_modules/@openzeppelin/contracts/utils/introspection/IERC165.sol",
        "node_modules/@openzeppelin/contracts/utils/structs/EnumerableSet.sol"
      ],
      "versionRequirement": "^0.8.4",
      "artifacts": {
        "LSP8Burnable": {
          "0.8.17+commit.8df45f5f.Darwin.appleclang": "LSP8Burnable.sol/LSP8Burnable.json"
        }
      }
    },
    "contracts/LSP8IdentifiableDigitalAsset/extensions/LSP8CappedSupply.sol": {
      "lastModificationDate": 1671151625439,
      "contentHash": "cd02642f2548f7e3e89e71384474f938",
      "sourceName": "contracts/LSP8IdentifiableDigitalAsset/extensions/LSP8CappedSupply.sol",
      "solcConfig": {
        "settings": {
          "optimizer": {
            "enabled": true,
            "runs": 200
          },
          "metadata": {
            "bytecodeHash": "ipfs",
            "appendCBOR": true
          },
          "outputSelection": {
            "*": {
              "": [
                "ast"
              ],
              "*": [
                "abi",
                "evm.bytecode",
                "evm.deployedBytecode",
                "evm.methodIdentifiers",
                "metadata"
              ]
            }
          },
          "evmVersion": "london",
          "libraries": {}
        }
      },
      "imports": [
        "contracts/Custom/ERC165Checker.sol",
        "contracts/LSP1UniversalReceiver/ILSP1UniversalReceiver.sol",
        "contracts/LSP1UniversalReceiver/LSP1Constants.sol",
        "contracts/LSP4DigitalAssetMetadata/LSP4Constants.sol",
        "contracts/LSP4DigitalAssetMetadata/LSP4DigitalAssetMetadata.sol",
        "contracts/LSP4DigitalAssetMetadata/LSP4Errors.sol",
        "contracts/LSP8IdentifiableDigitalAsset/ILSP8IdentifiableDigitalAsset.sol",
        "contracts/LSP8IdentifiableDigitalAsset/LSP8Constants.sol",
        "contracts/LSP8IdentifiableDigitalAsset/LSP8Errors.sol",
        "contracts/LSP8IdentifiableDigitalAsset/LSP8IdentifiableDigitalAsset.sol",
        "contracts/LSP8IdentifiableDigitalAsset/LSP8IdentifiableDigitalAssetCore.sol",
        "contracts/Utils/GasLib.sol",
        "node_modules/@erc725/smart-contracts/contracts/ERC725Y.sol",
        "node_modules/@erc725/smart-contracts/contracts/ERC725YCore.sol",
        "node_modules/@erc725/smart-contracts/contracts/constants.sol",
        "node_modules/@erc725/smart-contracts/contracts/custom/OwnableUnset.sol",
        "node_modules/@erc725/smart-contracts/contracts/errors.sol",
        "node_modules/@erc725/smart-contracts/contracts/interfaces/IERC725Y.sol",
        "node_modules/@openzeppelin/contracts/utils/introspection/ERC165.sol",
        "node_modules/@openzeppelin/contracts/utils/introspection/IERC165.sol",
        "node_modules/@openzeppelin/contracts/utils/structs/EnumerableSet.sol",
        "node_modules/solidity-bytes-utils/contracts/BytesLib.sol"
      ],
      "versionRequirement": "^0.8.4",
      "artifacts": {
        "LSP8CappedSupply": {
          "0.8.17+commit.8df45f5f.Darwin.appleclang": "LSP8CappedSupply.sol/LSP8CappedSupply.json"
        }
      }
    },
    "contracts/LSP8IdentifiableDigitalAsset/extensions/LSP8CappedSupplyInitAbstract.sol": {
      "lastModificationDate": 1671151625440,
      "contentHash": "2dc47694a6fb2fc0352d57b18bed0aac",
      "sourceName": "contracts/LSP8IdentifiableDigitalAsset/extensions/LSP8CappedSupplyInitAbstract.sol",
      "solcConfig": {
        "settings": {
          "optimizer": {
            "enabled": true,
            "runs": 200
          },
          "metadata": {
            "bytecodeHash": "ipfs",
            "appendCBOR": true
          },
          "outputSelection": {
            "*": {
              "": [
                "ast"
              ],
              "*": [
                "abi",
                "evm.bytecode",
                "evm.deployedBytecode",
                "evm.methodIdentifiers",
                "metadata"
              ]
            }
          },
          "evmVersion": "london",
          "libraries": {}
        }
      },
      "imports": [
        "contracts/Custom/ERC165Checker.sol",
        "contracts/LSP1UniversalReceiver/ILSP1UniversalReceiver.sol",
        "contracts/LSP1UniversalReceiver/LSP1Constants.sol",
        "contracts/LSP4DigitalAssetMetadata/LSP4Constants.sol",
        "contracts/LSP4DigitalAssetMetadata/LSP4DigitalAssetMetadataInitAbstract.sol",
        "contracts/LSP4DigitalAssetMetadata/LSP4Errors.sol",
        "contracts/LSP8IdentifiableDigitalAsset/ILSP8IdentifiableDigitalAsset.sol",
        "contracts/LSP8IdentifiableDigitalAsset/LSP8Constants.sol",
        "contracts/LSP8IdentifiableDigitalAsset/LSP8Errors.sol",
        "contracts/LSP8IdentifiableDigitalAsset/LSP8IdentifiableDigitalAssetCore.sol",
        "contracts/LSP8IdentifiableDigitalAsset/LSP8IdentifiableDigitalAssetInitAbstract.sol",
        "contracts/Utils/GasLib.sol",
        "node_modules/@erc725/smart-contracts/contracts/ERC725Y.sol",
        "node_modules/@erc725/smart-contracts/contracts/ERC725YCore.sol",
        "node_modules/@erc725/smart-contracts/contracts/ERC725YInitAbstract.sol",
        "node_modules/@erc725/smart-contracts/contracts/constants.sol",
        "node_modules/@erc725/smart-contracts/contracts/custom/OwnableUnset.sol",
        "node_modules/@erc725/smart-contracts/contracts/errors.sol",
        "node_modules/@erc725/smart-contracts/contracts/interfaces/IERC725Y.sol",
        "node_modules/@openzeppelin/contracts/utils/introspection/ERC165.sol",
        "node_modules/@openzeppelin/contracts/utils/introspection/IERC165.sol",
        "node_modules/@openzeppelin/contracts/utils/structs/EnumerableSet.sol",
        "node_modules/@openzeppelin/contracts-upgradeable/proxy/utils/Initializable.sol",
        "node_modules/@openzeppelin/contracts-upgradeable/utils/AddressUpgradeable.sol",
        "node_modules/solidity-bytes-utils/contracts/BytesLib.sol"
      ],
      "versionRequirement": "^0.8.4",
      "artifacts": {
        "LSP8CappedSupplyInitAbstract": {
          "0.8.17+commit.8df45f5f.Darwin.appleclang": "LSP8CappedSupplyInitAbstract.sol/LSP8CappedSupplyInitAbstract.json"
        }
      }
    },
    "contracts/LSP8IdentifiableDigitalAsset/extensions/LSP8CompatibleERC721.sol": {
      "lastModificationDate": 1671547614339,
      "contentHash": "d2680a084b646e924eef4fb899a5d9d8",
      "sourceName": "contracts/LSP8IdentifiableDigitalAsset/extensions/LSP8CompatibleERC721.sol",
      "solcConfig": {
        "settings": {
          "optimizer": {
            "enabled": true,
            "runs": 200
          },
          "metadata": {
            "bytecodeHash": "ipfs",
            "appendCBOR": true
          },
          "outputSelection": {
            "*": {
              "": [
                "ast"
              ],
              "*": [
                "abi",
                "evm.bytecode",
                "evm.deployedBytecode",
                "evm.methodIdentifiers",
                "metadata"
              ]
            }
          },
          "evmVersion": "london",
          "libraries": {}
        }
      },
      "imports": [
        "contracts/Custom/ERC165Checker.sol",
        "contracts/LSP1UniversalReceiver/ILSP1UniversalReceiver.sol",
        "contracts/LSP1UniversalReceiver/LSP1Constants.sol",
        "contracts/LSP4DigitalAssetMetadata/ILSP4Compatibility.sol",
        "contracts/LSP4DigitalAssetMetadata/LSP4Compatibility.sol",
        "contracts/LSP4DigitalAssetMetadata/LSP4Constants.sol",
        "contracts/LSP4DigitalAssetMetadata/LSP4DigitalAssetMetadata.sol",
        "contracts/LSP4DigitalAssetMetadata/LSP4Errors.sol",
        "contracts/LSP8IdentifiableDigitalAsset/ILSP8IdentifiableDigitalAsset.sol",
        "contracts/LSP8IdentifiableDigitalAsset/LSP8Constants.sol",
        "contracts/LSP8IdentifiableDigitalAsset/LSP8Errors.sol",
        "contracts/LSP8IdentifiableDigitalAsset/LSP8IdentifiableDigitalAsset.sol",
        "contracts/LSP8IdentifiableDigitalAsset/LSP8IdentifiableDigitalAssetCore.sol",
        "contracts/LSP8IdentifiableDigitalAsset/extensions/ILSP8CompatibleERC721.sol",
        "contracts/Utils/GasLib.sol",
        "node_modules/@erc725/smart-contracts/contracts/ERC725Y.sol",
        "node_modules/@erc725/smart-contracts/contracts/ERC725YCore.sol",
        "node_modules/@erc725/smart-contracts/contracts/constants.sol",
        "node_modules/@erc725/smart-contracts/contracts/custom/OwnableUnset.sol",
        "node_modules/@erc725/smart-contracts/contracts/errors.sol",
        "node_modules/@erc725/smart-contracts/contracts/interfaces/IERC725Y.sol",
        "node_modules/@openzeppelin/contracts/utils/introspection/ERC165.sol",
        "node_modules/@openzeppelin/contracts/utils/introspection/IERC165.sol",
        "node_modules/@openzeppelin/contracts/utils/structs/EnumerableSet.sol",
        "node_modules/solidity-bytes-utils/contracts/BytesLib.sol"
      ],
      "versionRequirement": "^0.8.12",
      "artifacts": {
        "LSP8CompatibleERC721": {
          "0.8.17+commit.8df45f5f.Darwin.appleclang": "LSP8CompatibleERC721.sol/LSP8CompatibleERC721.json"
        }
      }
    },
    "contracts/LSP8IdentifiableDigitalAsset/extensions/LSP8CompatibleERC721InitAbstract.sol": {
      "lastModificationDate": 1671547614340,
      "contentHash": "1d5fca8d606b1071cb0c82b5aba181a5",
      "sourceName": "contracts/LSP8IdentifiableDigitalAsset/extensions/LSP8CompatibleERC721InitAbstract.sol",
      "solcConfig": {
        "settings": {
          "optimizer": {
            "enabled": true,
            "runs": 200
          },
          "metadata": {
            "bytecodeHash": "ipfs",
            "appendCBOR": true
          },
          "outputSelection": {
            "*": {
              "": [
                "ast"
              ],
              "*": [
                "abi",
                "evm.bytecode",
                "evm.deployedBytecode",
                "evm.methodIdentifiers",
                "metadata"
              ]
            }
          },
          "evmVersion": "london",
          "libraries": {}
        }
      },
      "imports": [
        "contracts/Custom/ERC165Checker.sol",
        "contracts/LSP1UniversalReceiver/ILSP1UniversalReceiver.sol",
        "contracts/LSP1UniversalReceiver/LSP1Constants.sol",
        "contracts/LSP4DigitalAssetMetadata/ILSP4Compatibility.sol",
        "contracts/LSP4DigitalAssetMetadata/LSP4Compatibility.sol",
        "contracts/LSP4DigitalAssetMetadata/LSP4Constants.sol",
        "contracts/LSP4DigitalAssetMetadata/LSP4DigitalAssetMetadataInitAbstract.sol",
        "contracts/LSP4DigitalAssetMetadata/LSP4Errors.sol",
        "contracts/LSP8IdentifiableDigitalAsset/ILSP8IdentifiableDigitalAsset.sol",
        "contracts/LSP8IdentifiableDigitalAsset/LSP8Constants.sol",
        "contracts/LSP8IdentifiableDigitalAsset/LSP8Errors.sol",
        "contracts/LSP8IdentifiableDigitalAsset/LSP8IdentifiableDigitalAssetCore.sol",
        "contracts/LSP8IdentifiableDigitalAsset/LSP8IdentifiableDigitalAssetInitAbstract.sol",
        "contracts/LSP8IdentifiableDigitalAsset/extensions/ILSP8CompatibleERC721.sol",
        "contracts/Utils/GasLib.sol",
        "node_modules/@erc725/smart-contracts/contracts/ERC725Y.sol",
        "node_modules/@erc725/smart-contracts/contracts/ERC725YCore.sol",
        "node_modules/@erc725/smart-contracts/contracts/ERC725YInitAbstract.sol",
        "node_modules/@erc725/smart-contracts/contracts/constants.sol",
        "node_modules/@erc725/smart-contracts/contracts/custom/OwnableUnset.sol",
        "node_modules/@erc725/smart-contracts/contracts/errors.sol",
        "node_modules/@erc725/smart-contracts/contracts/interfaces/IERC725Y.sol",
        "node_modules/@openzeppelin/contracts/utils/introspection/ERC165.sol",
        "node_modules/@openzeppelin/contracts/utils/introspection/IERC165.sol",
        "node_modules/@openzeppelin/contracts/utils/structs/EnumerableSet.sol",
        "node_modules/@openzeppelin/contracts-upgradeable/proxy/utils/Initializable.sol",
        "node_modules/@openzeppelin/contracts-upgradeable/utils/AddressUpgradeable.sol",
        "node_modules/solidity-bytes-utils/contracts/BytesLib.sol"
      ],
      "versionRequirement": "^0.8.12",
      "artifacts": {
        "LSP8CompatibleERC721InitAbstract": {
          "0.8.17+commit.8df45f5f.Darwin.appleclang": "LSP8CompatibleERC721InitAbstract.sol/LSP8CompatibleERC721InitAbstract.json"
        }
      }
    },
    "contracts/LSP8IdentifiableDigitalAsset/extensions/LSP8Enumerable.sol": {
      "lastModificationDate": 1671151625440,
      "contentHash": "70764be844e256342a3bf32daacf5950",
      "sourceName": "contracts/LSP8IdentifiableDigitalAsset/extensions/LSP8Enumerable.sol",
      "solcConfig": {
        "settings": {
          "optimizer": {
            "enabled": true,
            "runs": 200
          },
          "metadata": {
            "bytecodeHash": "ipfs",
            "appendCBOR": true
          },
          "outputSelection": {
            "*": {
              "": [
                "ast"
              ],
              "*": [
                "abi",
                "evm.bytecode",
                "evm.deployedBytecode",
                "evm.methodIdentifiers",
                "metadata"
              ]
            }
          },
          "evmVersion": "london",
          "libraries": {}
        }
      },
      "imports": [
        "contracts/Custom/ERC165Checker.sol",
        "contracts/LSP1UniversalReceiver/ILSP1UniversalReceiver.sol",
        "contracts/LSP1UniversalReceiver/LSP1Constants.sol",
        "contracts/LSP4DigitalAssetMetadata/LSP4Constants.sol",
        "contracts/LSP4DigitalAssetMetadata/LSP4DigitalAssetMetadata.sol",
        "contracts/LSP4DigitalAssetMetadata/LSP4Errors.sol",
        "contracts/LSP8IdentifiableDigitalAsset/ILSP8IdentifiableDigitalAsset.sol",
        "contracts/LSP8IdentifiableDigitalAsset/LSP8Constants.sol",
        "contracts/LSP8IdentifiableDigitalAsset/LSP8Errors.sol",
        "contracts/LSP8IdentifiableDigitalAsset/LSP8IdentifiableDigitalAsset.sol",
        "contracts/LSP8IdentifiableDigitalAsset/LSP8IdentifiableDigitalAssetCore.sol",
        "contracts/Utils/GasLib.sol",
        "node_modules/@erc725/smart-contracts/contracts/ERC725Y.sol",
        "node_modules/@erc725/smart-contracts/contracts/ERC725YCore.sol",
        "node_modules/@erc725/smart-contracts/contracts/constants.sol",
        "node_modules/@erc725/smart-contracts/contracts/custom/OwnableUnset.sol",
        "node_modules/@erc725/smart-contracts/contracts/errors.sol",
        "node_modules/@erc725/smart-contracts/contracts/interfaces/IERC725Y.sol",
        "node_modules/@openzeppelin/contracts/utils/introspection/ERC165.sol",
        "node_modules/@openzeppelin/contracts/utils/introspection/IERC165.sol",
        "node_modules/@openzeppelin/contracts/utils/structs/EnumerableSet.sol",
        "node_modules/solidity-bytes-utils/contracts/BytesLib.sol"
      ],
      "versionRequirement": "^0.8.4",
      "artifacts": {
        "LSP8Enumerable": {
          "0.8.17+commit.8df45f5f.Darwin.appleclang": "LSP8Enumerable.sol/LSP8Enumerable.json"
        }
      }
    },
    "contracts/LSP8IdentifiableDigitalAsset/extensions/LSP8EnumerableInitAbstract.sol": {
      "lastModificationDate": 1671151625440,
      "contentHash": "930ba1b0809180c139a7d9c61b2bdf4e",
      "sourceName": "contracts/LSP8IdentifiableDigitalAsset/extensions/LSP8EnumerableInitAbstract.sol",
      "solcConfig": {
        "settings": {
          "optimizer": {
            "enabled": true,
            "runs": 200
          },
          "metadata": {
            "bytecodeHash": "ipfs",
            "appendCBOR": true
          },
          "outputSelection": {
            "*": {
              "": [
                "ast"
              ],
              "*": [
                "abi",
                "evm.bytecode",
                "evm.deployedBytecode",
                "evm.methodIdentifiers",
                "metadata"
              ]
            }
          },
          "evmVersion": "london",
          "libraries": {}
        }
      },
      "imports": [
        "contracts/Custom/ERC165Checker.sol",
        "contracts/LSP1UniversalReceiver/ILSP1UniversalReceiver.sol",
        "contracts/LSP1UniversalReceiver/LSP1Constants.sol",
        "contracts/LSP4DigitalAssetMetadata/LSP4Constants.sol",
        "contracts/LSP4DigitalAssetMetadata/LSP4DigitalAssetMetadataInitAbstract.sol",
        "contracts/LSP4DigitalAssetMetadata/LSP4Errors.sol",
        "contracts/LSP8IdentifiableDigitalAsset/ILSP8IdentifiableDigitalAsset.sol",
        "contracts/LSP8IdentifiableDigitalAsset/LSP8Constants.sol",
        "contracts/LSP8IdentifiableDigitalAsset/LSP8Errors.sol",
        "contracts/LSP8IdentifiableDigitalAsset/LSP8IdentifiableDigitalAssetCore.sol",
        "contracts/LSP8IdentifiableDigitalAsset/LSP8IdentifiableDigitalAssetInitAbstract.sol",
        "contracts/Utils/GasLib.sol",
        "node_modules/@erc725/smart-contracts/contracts/ERC725Y.sol",
        "node_modules/@erc725/smart-contracts/contracts/ERC725YCore.sol",
        "node_modules/@erc725/smart-contracts/contracts/ERC725YInitAbstract.sol",
        "node_modules/@erc725/smart-contracts/contracts/constants.sol",
        "node_modules/@erc725/smart-contracts/contracts/custom/OwnableUnset.sol",
        "node_modules/@erc725/smart-contracts/contracts/errors.sol",
        "node_modules/@erc725/smart-contracts/contracts/interfaces/IERC725Y.sol",
        "node_modules/@openzeppelin/contracts/utils/introspection/ERC165.sol",
        "node_modules/@openzeppelin/contracts/utils/introspection/IERC165.sol",
        "node_modules/@openzeppelin/contracts/utils/structs/EnumerableSet.sol",
        "node_modules/@openzeppelin/contracts-upgradeable/proxy/utils/Initializable.sol",
        "node_modules/@openzeppelin/contracts-upgradeable/utils/AddressUpgradeable.sol",
        "node_modules/solidity-bytes-utils/contracts/BytesLib.sol"
      ],
      "versionRequirement": "^0.8.4",
      "artifacts": {
        "LSP8EnumerableInitAbstract": {
          "0.8.17+commit.8df45f5f.Darwin.appleclang": "LSP8EnumerableInitAbstract.sol/LSP8EnumerableInitAbstract.json"
        }
      }
    },
    "contracts/LSP8IdentifiableDigitalAsset/presets/ILSP8Mintable.sol": {
      "lastModificationDate": 1671151625440,
      "contentHash": "b095f26041974df8e22e36894b65cb61",
      "sourceName": "contracts/LSP8IdentifiableDigitalAsset/presets/ILSP8Mintable.sol",
      "solcConfig": {
        "settings": {
          "optimizer": {
            "enabled": true,
            "runs": 200
          },
          "metadata": {
            "bytecodeHash": "ipfs",
            "appendCBOR": true
          },
          "outputSelection": {
            "*": {
              "": [
                "ast"
              ],
              "*": [
                "abi",
                "evm.bytecode",
                "evm.deployedBytecode",
                "evm.methodIdentifiers",
                "metadata"
              ]
            }
          },
          "evmVersion": "london",
          "libraries": {}
        }
      },
      "imports": [
        "contracts/LSP8IdentifiableDigitalAsset/ILSP8IdentifiableDigitalAsset.sol",
        "node_modules/@erc725/smart-contracts/contracts/interfaces/IERC725Y.sol",
        "node_modules/@openzeppelin/contracts/utils/introspection/IERC165.sol"
      ],
      "versionRequirement": "^0.8.4",
      "artifacts": {
        "ILSP8Mintable": {
          "0.8.17+commit.8df45f5f.Darwin.appleclang": "ILSP8Mintable.sol/ILSP8Mintable.json"
        }
      }
    },
    "contracts/LSP8IdentifiableDigitalAsset/presets/LSP8CompatibleERC721Mintable.sol": {
      "lastModificationDate": 1671547614340,
      "contentHash": "52999cab09bbcc64c7305371864c01c8",
      "sourceName": "contracts/LSP8IdentifiableDigitalAsset/presets/LSP8CompatibleERC721Mintable.sol",
      "solcConfig": {
        "settings": {
          "optimizer": {
            "enabled": true,
            "runs": 200
          },
          "metadata": {
            "bytecodeHash": "ipfs",
            "appendCBOR": true
          },
          "outputSelection": {
            "*": {
              "": [
                "ast"
              ],
              "*": [
                "abi",
                "evm.bytecode",
                "evm.deployedBytecode",
                "evm.methodIdentifiers",
                "metadata"
              ]
            }
          },
          "evmVersion": "london",
          "libraries": {}
        }
      },
      "imports": [
        "contracts/Custom/ERC165Checker.sol",
        "contracts/LSP1UniversalReceiver/ILSP1UniversalReceiver.sol",
        "contracts/LSP1UniversalReceiver/LSP1Constants.sol",
        "contracts/LSP4DigitalAssetMetadata/ILSP4Compatibility.sol",
        "contracts/LSP4DigitalAssetMetadata/LSP4Compatibility.sol",
        "contracts/LSP4DigitalAssetMetadata/LSP4Constants.sol",
        "contracts/LSP4DigitalAssetMetadata/LSP4DigitalAssetMetadata.sol",
        "contracts/LSP4DigitalAssetMetadata/LSP4Errors.sol",
        "contracts/LSP8IdentifiableDigitalAsset/ILSP8IdentifiableDigitalAsset.sol",
        "contracts/LSP8IdentifiableDigitalAsset/LSP8Constants.sol",
        "contracts/LSP8IdentifiableDigitalAsset/LSP8Errors.sol",
        "contracts/LSP8IdentifiableDigitalAsset/LSP8IdentifiableDigitalAsset.sol",
        "contracts/LSP8IdentifiableDigitalAsset/LSP8IdentifiableDigitalAssetCore.sol",
        "contracts/LSP8IdentifiableDigitalAsset/extensions/ILSP8CompatibleERC721.sol",
        "contracts/LSP8IdentifiableDigitalAsset/extensions/LSP8CompatibleERC721.sol",
        "contracts/Utils/GasLib.sol",
        "node_modules/@erc725/smart-contracts/contracts/ERC725Y.sol",
        "node_modules/@erc725/smart-contracts/contracts/ERC725YCore.sol",
        "node_modules/@erc725/smart-contracts/contracts/constants.sol",
        "node_modules/@erc725/smart-contracts/contracts/custom/OwnableUnset.sol",
        "node_modules/@erc725/smart-contracts/contracts/errors.sol",
        "node_modules/@erc725/smart-contracts/contracts/interfaces/IERC725Y.sol",
        "node_modules/@openzeppelin/contracts/utils/introspection/ERC165.sol",
        "node_modules/@openzeppelin/contracts/utils/introspection/IERC165.sol",
        "node_modules/@openzeppelin/contracts/utils/structs/EnumerableSet.sol",
        "node_modules/solidity-bytes-utils/contracts/BytesLib.sol"
      ],
      "versionRequirement": "^0.8.12",
      "artifacts": {
        "LSP8CompatibleERC721Mintable": {
          "0.8.17+commit.8df45f5f.Darwin.appleclang": "LSP8CompatibleERC721Mintable.sol/LSP8CompatibleERC721Mintable.json"
        }
      }
    },
    "contracts/LSP8IdentifiableDigitalAsset/presets/LSP8CompatibleERC721MintableInit.sol": {
      "lastModificationDate": 1671547614340,
      "contentHash": "6041816aed2981ae8038a82af5399c6c",
      "sourceName": "contracts/LSP8IdentifiableDigitalAsset/presets/LSP8CompatibleERC721MintableInit.sol",
      "solcConfig": {
        "settings": {
          "optimizer": {
            "enabled": true,
            "runs": 200
          },
          "metadata": {
            "bytecodeHash": "ipfs",
            "appendCBOR": true
          },
          "outputSelection": {
            "*": {
              "": [
                "ast"
              ],
              "*": [
                "abi",
                "evm.bytecode",
                "evm.deployedBytecode",
                "evm.methodIdentifiers",
                "metadata"
              ]
            }
          },
          "evmVersion": "london",
          "libraries": {}
        }
      },
      "imports": [
        "contracts/Custom/ERC165Checker.sol",
        "contracts/LSP1UniversalReceiver/ILSP1UniversalReceiver.sol",
        "contracts/LSP1UniversalReceiver/LSP1Constants.sol",
        "contracts/LSP4DigitalAssetMetadata/ILSP4Compatibility.sol",
        "contracts/LSP4DigitalAssetMetadata/LSP4Compatibility.sol",
        "contracts/LSP4DigitalAssetMetadata/LSP4Constants.sol",
        "contracts/LSP4DigitalAssetMetadata/LSP4DigitalAssetMetadataInitAbstract.sol",
        "contracts/LSP4DigitalAssetMetadata/LSP4Errors.sol",
        "contracts/LSP8IdentifiableDigitalAsset/ILSP8IdentifiableDigitalAsset.sol",
        "contracts/LSP8IdentifiableDigitalAsset/LSP8Constants.sol",
        "contracts/LSP8IdentifiableDigitalAsset/LSP8Errors.sol",
        "contracts/LSP8IdentifiableDigitalAsset/LSP8IdentifiableDigitalAssetCore.sol",
        "contracts/LSP8IdentifiableDigitalAsset/LSP8IdentifiableDigitalAssetInitAbstract.sol",
        "contracts/LSP8IdentifiableDigitalAsset/extensions/ILSP8CompatibleERC721.sol",
        "contracts/LSP8IdentifiableDigitalAsset/extensions/LSP8CompatibleERC721InitAbstract.sol",
        "contracts/LSP8IdentifiableDigitalAsset/presets/LSP8CompatibleERC721MintableInitAbstract.sol",
        "contracts/Utils/GasLib.sol",
        "node_modules/@erc725/smart-contracts/contracts/ERC725Y.sol",
        "node_modules/@erc725/smart-contracts/contracts/ERC725YCore.sol",
        "node_modules/@erc725/smart-contracts/contracts/ERC725YInitAbstract.sol",
        "node_modules/@erc725/smart-contracts/contracts/constants.sol",
        "node_modules/@erc725/smart-contracts/contracts/custom/OwnableUnset.sol",
        "node_modules/@erc725/smart-contracts/contracts/errors.sol",
        "node_modules/@erc725/smart-contracts/contracts/interfaces/IERC725Y.sol",
        "node_modules/@openzeppelin/contracts/utils/introspection/ERC165.sol",
        "node_modules/@openzeppelin/contracts/utils/introspection/IERC165.sol",
        "node_modules/@openzeppelin/contracts/utils/structs/EnumerableSet.sol",
        "node_modules/@openzeppelin/contracts-upgradeable/proxy/utils/Initializable.sol",
        "node_modules/@openzeppelin/contracts-upgradeable/utils/AddressUpgradeable.sol",
        "node_modules/solidity-bytes-utils/contracts/BytesLib.sol"
      ],
      "versionRequirement": "^0.8.12",
      "artifacts": {
        "LSP8CompatibleERC721MintableInit": {
          "0.8.17+commit.8df45f5f.Darwin.appleclang": "LSP8CompatibleERC721MintableInit.sol/LSP8CompatibleERC721MintableInit.json"
        }
      }
    },
    "contracts/LSP8IdentifiableDigitalAsset/presets/LSP8CompatibleERC721MintableInitAbstract.sol": {
      "lastModificationDate": 1671547614340,
      "contentHash": "82b8be897d1f0b45a65d486cb3db8625",
      "sourceName": "contracts/LSP8IdentifiableDigitalAsset/presets/LSP8CompatibleERC721MintableInitAbstract.sol",
      "solcConfig": {
        "settings": {
          "optimizer": {
            "enabled": true,
            "runs": 200
          },
          "metadata": {
            "bytecodeHash": "ipfs",
            "appendCBOR": true
          },
          "outputSelection": {
            "*": {
              "": [
                "ast"
              ],
              "*": [
                "abi",
                "evm.bytecode",
                "evm.deployedBytecode",
                "evm.methodIdentifiers",
                "metadata"
              ]
            }
          },
          "evmVersion": "london",
          "libraries": {}
        }
      },
      "imports": [
        "contracts/Custom/ERC165Checker.sol",
        "contracts/LSP1UniversalReceiver/ILSP1UniversalReceiver.sol",
        "contracts/LSP1UniversalReceiver/LSP1Constants.sol",
        "contracts/LSP4DigitalAssetMetadata/ILSP4Compatibility.sol",
        "contracts/LSP4DigitalAssetMetadata/LSP4Compatibility.sol",
        "contracts/LSP4DigitalAssetMetadata/LSP4Constants.sol",
        "contracts/LSP4DigitalAssetMetadata/LSP4DigitalAssetMetadataInitAbstract.sol",
        "contracts/LSP4DigitalAssetMetadata/LSP4Errors.sol",
        "contracts/LSP8IdentifiableDigitalAsset/ILSP8IdentifiableDigitalAsset.sol",
        "contracts/LSP8IdentifiableDigitalAsset/LSP8Constants.sol",
        "contracts/LSP8IdentifiableDigitalAsset/LSP8Errors.sol",
        "contracts/LSP8IdentifiableDigitalAsset/LSP8IdentifiableDigitalAssetCore.sol",
        "contracts/LSP8IdentifiableDigitalAsset/LSP8IdentifiableDigitalAssetInitAbstract.sol",
        "contracts/LSP8IdentifiableDigitalAsset/extensions/ILSP8CompatibleERC721.sol",
        "contracts/LSP8IdentifiableDigitalAsset/extensions/LSP8CompatibleERC721InitAbstract.sol",
        "contracts/Utils/GasLib.sol",
        "node_modules/@erc725/smart-contracts/contracts/ERC725Y.sol",
        "node_modules/@erc725/smart-contracts/contracts/ERC725YCore.sol",
        "node_modules/@erc725/smart-contracts/contracts/ERC725YInitAbstract.sol",
        "node_modules/@erc725/smart-contracts/contracts/constants.sol",
        "node_modules/@erc725/smart-contracts/contracts/custom/OwnableUnset.sol",
        "node_modules/@erc725/smart-contracts/contracts/errors.sol",
        "node_modules/@erc725/smart-contracts/contracts/interfaces/IERC725Y.sol",
        "node_modules/@openzeppelin/contracts/utils/introspection/ERC165.sol",
        "node_modules/@openzeppelin/contracts/utils/introspection/IERC165.sol",
        "node_modules/@openzeppelin/contracts/utils/structs/EnumerableSet.sol",
        "node_modules/@openzeppelin/contracts-upgradeable/proxy/utils/Initializable.sol",
        "node_modules/@openzeppelin/contracts-upgradeable/utils/AddressUpgradeable.sol",
        "node_modules/solidity-bytes-utils/contracts/BytesLib.sol"
      ],
      "versionRequirement": "^0.8.12",
      "artifacts": {
        "LSP8CompatibleERC721MintableInitAbstract": {
          "0.8.17+commit.8df45f5f.Darwin.appleclang": "LSP8CompatibleERC721MintableInitAbstract.sol/LSP8CompatibleERC721MintableInitAbstract.json"
        }
      }
    },
    "contracts/LSP8IdentifiableDigitalAsset/presets/LSP8Mintable.sol": {
      "lastModificationDate": 1671547614341,
      "contentHash": "7907c0801d488072586dc0e596f8de4f",
      "sourceName": "contracts/LSP8IdentifiableDigitalAsset/presets/LSP8Mintable.sol",
      "solcConfig": {
        "settings": {
          "optimizer": {
            "enabled": true,
            "runs": 200
          },
          "metadata": {
            "bytecodeHash": "ipfs",
            "appendCBOR": true
          },
          "outputSelection": {
            "*": {
              "": [
                "ast"
              ],
              "*": [
                "abi",
                "evm.bytecode",
                "evm.deployedBytecode",
                "evm.methodIdentifiers",
                "metadata"
              ]
            }
          },
          "evmVersion": "london",
          "libraries": {}
        }
      },
      "imports": [
        "contracts/Custom/ERC165Checker.sol",
        "contracts/LSP1UniversalReceiver/ILSP1UniversalReceiver.sol",
        "contracts/LSP1UniversalReceiver/LSP1Constants.sol",
        "contracts/LSP4DigitalAssetMetadata/LSP4Constants.sol",
        "contracts/LSP4DigitalAssetMetadata/LSP4DigitalAssetMetadata.sol",
        "contracts/LSP4DigitalAssetMetadata/LSP4Errors.sol",
        "contracts/LSP8IdentifiableDigitalAsset/ILSP8IdentifiableDigitalAsset.sol",
        "contracts/LSP8IdentifiableDigitalAsset/LSP8Constants.sol",
        "contracts/LSP8IdentifiableDigitalAsset/LSP8Errors.sol",
        "contracts/LSP8IdentifiableDigitalAsset/LSP8IdentifiableDigitalAsset.sol",
        "contracts/LSP8IdentifiableDigitalAsset/LSP8IdentifiableDigitalAssetCore.sol",
        "contracts/LSP8IdentifiableDigitalAsset/presets/ILSP8Mintable.sol",
        "contracts/Utils/GasLib.sol",
        "node_modules/@erc725/smart-contracts/contracts/ERC725Y.sol",
        "node_modules/@erc725/smart-contracts/contracts/ERC725YCore.sol",
        "node_modules/@erc725/smart-contracts/contracts/constants.sol",
        "node_modules/@erc725/smart-contracts/contracts/custom/OwnableUnset.sol",
        "node_modules/@erc725/smart-contracts/contracts/errors.sol",
        "node_modules/@erc725/smart-contracts/contracts/interfaces/IERC725Y.sol",
        "node_modules/@openzeppelin/contracts/utils/introspection/ERC165.sol",
        "node_modules/@openzeppelin/contracts/utils/introspection/IERC165.sol",
        "node_modules/@openzeppelin/contracts/utils/structs/EnumerableSet.sol",
        "node_modules/solidity-bytes-utils/contracts/BytesLib.sol"
      ],
      "versionRequirement": "^0.8.4",
      "artifacts": {
        "LSP8Mintable": {
          "0.8.17+commit.8df45f5f.Darwin.appleclang": "LSP8Mintable.sol/LSP8Mintable.json"
        }
      }
    },
    "contracts/LSP8IdentifiableDigitalAsset/presets/LSP8MintableInit.sol": {
      "lastModificationDate": 1671151625441,
      "contentHash": "0dd01155fb3f1759227a7442a6ffa02a",
      "sourceName": "contracts/LSP8IdentifiableDigitalAsset/presets/LSP8MintableInit.sol",
      "solcConfig": {
        "settings": {
          "optimizer": {
            "enabled": true,
            "runs": 200
          },
          "metadata": {
            "bytecodeHash": "ipfs",
            "appendCBOR": true
          },
          "outputSelection": {
            "*": {
              "": [
                "ast"
              ],
              "*": [
                "abi",
                "evm.bytecode",
                "evm.deployedBytecode",
                "evm.methodIdentifiers",
                "metadata"
              ]
            }
          },
          "evmVersion": "london",
          "libraries": {}
        }
      },
      "imports": [
        "contracts/Custom/ERC165Checker.sol",
        "contracts/LSP1UniversalReceiver/ILSP1UniversalReceiver.sol",
        "contracts/LSP1UniversalReceiver/LSP1Constants.sol",
        "contracts/LSP4DigitalAssetMetadata/LSP4Constants.sol",
        "contracts/LSP4DigitalAssetMetadata/LSP4DigitalAssetMetadataInitAbstract.sol",
        "contracts/LSP4DigitalAssetMetadata/LSP4Errors.sol",
        "contracts/LSP8IdentifiableDigitalAsset/ILSP8IdentifiableDigitalAsset.sol",
        "contracts/LSP8IdentifiableDigitalAsset/LSP8Constants.sol",
        "contracts/LSP8IdentifiableDigitalAsset/LSP8Errors.sol",
        "contracts/LSP8IdentifiableDigitalAsset/LSP8IdentifiableDigitalAssetCore.sol",
        "contracts/LSP8IdentifiableDigitalAsset/LSP8IdentifiableDigitalAssetInitAbstract.sol",
        "contracts/LSP8IdentifiableDigitalAsset/presets/ILSP8Mintable.sol",
        "contracts/LSP8IdentifiableDigitalAsset/presets/LSP8MintableInitAbstract.sol",
        "contracts/Utils/GasLib.sol",
        "node_modules/@erc725/smart-contracts/contracts/ERC725Y.sol",
        "node_modules/@erc725/smart-contracts/contracts/ERC725YCore.sol",
        "node_modules/@erc725/smart-contracts/contracts/ERC725YInitAbstract.sol",
        "node_modules/@erc725/smart-contracts/contracts/constants.sol",
        "node_modules/@erc725/smart-contracts/contracts/custom/OwnableUnset.sol",
        "node_modules/@erc725/smart-contracts/contracts/errors.sol",
        "node_modules/@erc725/smart-contracts/contracts/interfaces/IERC725Y.sol",
        "node_modules/@openzeppelin/contracts/utils/introspection/ERC165.sol",
        "node_modules/@openzeppelin/contracts/utils/introspection/IERC165.sol",
        "node_modules/@openzeppelin/contracts/utils/structs/EnumerableSet.sol",
        "node_modules/@openzeppelin/contracts-upgradeable/proxy/utils/Initializable.sol",
        "node_modules/@openzeppelin/contracts-upgradeable/utils/AddressUpgradeable.sol",
        "node_modules/solidity-bytes-utils/contracts/BytesLib.sol"
      ],
      "versionRequirement": "^0.8.4",
      "artifacts": {
        "LSP8MintableInit": {
          "0.8.17+commit.8df45f5f.Darwin.appleclang": "LSP8MintableInit.sol/LSP8MintableInit.json"
        }
      }
    },
    "contracts/LSP8IdentifiableDigitalAsset/presets/LSP8MintableInitAbstract.sol": {
      "lastModificationDate": 1671151625441,
      "contentHash": "f64a657084a924fc0f05a87d6efbe7bf",
      "sourceName": "contracts/LSP8IdentifiableDigitalAsset/presets/LSP8MintableInitAbstract.sol",
      "solcConfig": {
        "settings": {
          "optimizer": {
            "enabled": true,
            "runs": 200
          },
          "metadata": {
            "bytecodeHash": "ipfs",
            "appendCBOR": true
          },
          "outputSelection": {
            "*": {
              "": [
                "ast"
              ],
              "*": [
                "abi",
                "evm.bytecode",
                "evm.deployedBytecode",
                "evm.methodIdentifiers",
                "metadata"
              ]
            }
          },
          "evmVersion": "london",
          "libraries": {}
        }
      },
      "imports": [
        "contracts/Custom/ERC165Checker.sol",
        "contracts/LSP1UniversalReceiver/ILSP1UniversalReceiver.sol",
        "contracts/LSP1UniversalReceiver/LSP1Constants.sol",
        "contracts/LSP4DigitalAssetMetadata/LSP4Constants.sol",
        "contracts/LSP4DigitalAssetMetadata/LSP4DigitalAssetMetadataInitAbstract.sol",
        "contracts/LSP4DigitalAssetMetadata/LSP4Errors.sol",
        "contracts/LSP8IdentifiableDigitalAsset/ILSP8IdentifiableDigitalAsset.sol",
        "contracts/LSP8IdentifiableDigitalAsset/LSP8Constants.sol",
        "contracts/LSP8IdentifiableDigitalAsset/LSP8Errors.sol",
        "contracts/LSP8IdentifiableDigitalAsset/LSP8IdentifiableDigitalAssetCore.sol",
        "contracts/LSP8IdentifiableDigitalAsset/LSP8IdentifiableDigitalAssetInitAbstract.sol",
        "contracts/LSP8IdentifiableDigitalAsset/presets/ILSP8Mintable.sol",
        "contracts/Utils/GasLib.sol",
        "node_modules/@erc725/smart-contracts/contracts/ERC725Y.sol",
        "node_modules/@erc725/smart-contracts/contracts/ERC725YCore.sol",
        "node_modules/@erc725/smart-contracts/contracts/ERC725YInitAbstract.sol",
        "node_modules/@erc725/smart-contracts/contracts/constants.sol",
        "node_modules/@erc725/smart-contracts/contracts/custom/OwnableUnset.sol",
        "node_modules/@erc725/smart-contracts/contracts/errors.sol",
        "node_modules/@erc725/smart-contracts/contracts/interfaces/IERC725Y.sol",
        "node_modules/@openzeppelin/contracts/utils/introspection/ERC165.sol",
        "node_modules/@openzeppelin/contracts/utils/introspection/IERC165.sol",
        "node_modules/@openzeppelin/contracts/utils/structs/EnumerableSet.sol",
        "node_modules/@openzeppelin/contracts-upgradeable/proxy/utils/Initializable.sol",
        "node_modules/@openzeppelin/contracts-upgradeable/utils/AddressUpgradeable.sol",
        "node_modules/solidity-bytes-utils/contracts/BytesLib.sol"
      ],
      "versionRequirement": "^0.8.4",
      "artifacts": {
        "LSP8MintableInitAbstract": {
          "0.8.17+commit.8df45f5f.Darwin.appleclang": "LSP8MintableInitAbstract.sol/LSP8MintableInitAbstract.json"
        }
      }
    },
    "contracts/LSP9Vault/LSP9Constants.sol": {
      "lastModificationDate": 1671151625441,
      "contentHash": "fb6fa2897fe98aaf2a985512c0031c8b",
      "sourceName": "contracts/LSP9Vault/LSP9Constants.sol",
      "solcConfig": {
        "settings": {
          "optimizer": {
            "enabled": true,
            "runs": 200
          },
          "metadata": {
            "bytecodeHash": "ipfs",
            "appendCBOR": true
          },
          "outputSelection": {
            "*": {
              "": [
                "ast"
              ],
              "*": [
                "abi",
                "evm.bytecode",
                "evm.deployedBytecode",
                "evm.methodIdentifiers",
                "metadata"
              ]
            }
          },
          "evmVersion": "london",
          "libraries": {}
        }
      },
      "imports": [],
      "versionRequirement": "^0.8.4",
      "artifacts": {
        "LSP9Constants": {
          "0.8.17+commit.8df45f5f.Darwin.appleclang": "LSP9Constants.sol/LSP9Constants.json"
        }
      }
    },
    "contracts/LSP9Vault/LSP9Vault.sol": {
      "lastModificationDate": 1671151625441,
      "contentHash": "e8491219491eebb12363076ee9b879aa",
      "sourceName": "contracts/LSP9Vault/LSP9Vault.sol",
      "solcConfig": {
        "settings": {
          "optimizer": {
            "enabled": true,
            "runs": 200
          },
          "metadata": {
            "bytecodeHash": "ipfs",
            "appendCBOR": true
          },
          "outputSelection": {
            "*": {
              "": [
                "ast"
              ],
              "*": [
                "abi",
                "evm.bytecode",
                "evm.deployedBytecode",
                "evm.methodIdentifiers",
                "metadata"
              ]
            }
          },
          "evmVersion": "london",
          "libraries": {}
        }
      },
      "imports": [
        "contracts/Custom/ERC165Checker.sol",
        "contracts/LSP10ReceivedVaults/LSP10Constants.sol",
        "contracts/LSP14Ownable2Step/ILSP14Ownable2Step.sol",
        "contracts/LSP14Ownable2Step/LSP14Constants.sol",
        "contracts/LSP14Ownable2Step/LSP14Errors.sol",
        "contracts/LSP14Ownable2Step/LSP14Ownable2Step.sol",
        "contracts/LSP17ContractExtension/LSP17Constants.sol",
        "contracts/LSP17ContractExtension/LSP17Extendable.sol",
        "contracts/LSP1UniversalReceiver/ILSP1UniversalReceiver.sol",
        "contracts/LSP1UniversalReceiver/LSP1Constants.sol",
        "contracts/LSP1UniversalReceiver/LSP1Utils.sol",
        "contracts/LSP2ERC725YJSONSchema/LSP2Utils.sol",
        "contracts/LSP5ReceivedAssets/LSP5Constants.sol",
        "contracts/LSP7DigitalAsset/LSP7Constants.sol",
        "contracts/LSP8IdentifiableDigitalAsset/LSP8Constants.sol",
        "contracts/LSP9Vault/LSP9Constants.sol",
        "contracts/LSP9Vault/LSP9VaultCore.sol",
        "contracts/Utils/GasLib.sol",
        "node_modules/@erc725/smart-contracts/contracts/ERC725.sol",
        "node_modules/@erc725/smart-contracts/contracts/ERC725XCore.sol",
        "node_modules/@erc725/smart-contracts/contracts/ERC725YCore.sol",
        "node_modules/@erc725/smart-contracts/contracts/constants.sol",
        "node_modules/@erc725/smart-contracts/contracts/custom/OwnableUnset.sol",
        "node_modules/@erc725/smart-contracts/contracts/errors.sol",
        "node_modules/@erc725/smart-contracts/contracts/interfaces/IERC725X.sol",
        "node_modules/@erc725/smart-contracts/contracts/interfaces/IERC725Y.sol",
        "node_modules/@openzeppelin/contracts/utils/Address.sol",
        "node_modules/@openzeppelin/contracts/utils/Create2.sol",
        "node_modules/@openzeppelin/contracts/utils/introspection/ERC165.sol",
        "node_modules/@openzeppelin/contracts/utils/introspection/IERC165.sol",
        "node_modules/solidity-bytes-utils/contracts/BytesLib.sol"
      ],
      "versionRequirement": "^0.8.4",
      "artifacts": {
        "LSP9Vault": {
          "0.8.17+commit.8df45f5f.Darwin.appleclang": "LSP9Vault.sol/LSP9Vault.json"
        }
      }
    },
    "contracts/LSP9Vault/LSP9VaultCore.sol": {
      "lastModificationDate": 1671151625442,
      "contentHash": "be9d69af793225064cd17f583054b879",
      "sourceName": "contracts/LSP9Vault/LSP9VaultCore.sol",
      "solcConfig": {
        "settings": {
          "optimizer": {
            "enabled": true,
            "runs": 200
          },
          "metadata": {
            "bytecodeHash": "ipfs",
            "appendCBOR": true
          },
          "outputSelection": {
            "*": {
              "": [
                "ast"
              ],
              "*": [
                "abi",
                "evm.bytecode",
                "evm.deployedBytecode",
                "evm.methodIdentifiers",
                "metadata"
              ]
            }
          },
          "evmVersion": "london",
          "libraries": {}
        }
      },
      "imports": [
        "contracts/Custom/ERC165Checker.sol",
        "contracts/LSP10ReceivedVaults/LSP10Constants.sol",
        "contracts/LSP14Ownable2Step/ILSP14Ownable2Step.sol",
        "contracts/LSP14Ownable2Step/LSP14Constants.sol",
        "contracts/LSP14Ownable2Step/LSP14Errors.sol",
        "contracts/LSP14Ownable2Step/LSP14Ownable2Step.sol",
        "contracts/LSP17ContractExtension/LSP17Constants.sol",
        "contracts/LSP17ContractExtension/LSP17Extendable.sol",
        "contracts/LSP1UniversalReceiver/ILSP1UniversalReceiver.sol",
        "contracts/LSP1UniversalReceiver/LSP1Constants.sol",
        "contracts/LSP1UniversalReceiver/LSP1Utils.sol",
        "contracts/LSP2ERC725YJSONSchema/LSP2Utils.sol",
        "contracts/LSP5ReceivedAssets/LSP5Constants.sol",
        "contracts/LSP7DigitalAsset/LSP7Constants.sol",
        "contracts/LSP8IdentifiableDigitalAsset/LSP8Constants.sol",
        "contracts/LSP9Vault/LSP9Constants.sol",
        "contracts/Utils/GasLib.sol",
        "node_modules/@erc725/smart-contracts/contracts/ERC725XCore.sol",
        "node_modules/@erc725/smart-contracts/contracts/ERC725YCore.sol",
        "node_modules/@erc725/smart-contracts/contracts/constants.sol",
        "node_modules/@erc725/smart-contracts/contracts/custom/OwnableUnset.sol",
        "node_modules/@erc725/smart-contracts/contracts/errors.sol",
        "node_modules/@erc725/smart-contracts/contracts/interfaces/IERC725X.sol",
        "node_modules/@erc725/smart-contracts/contracts/interfaces/IERC725Y.sol",
        "node_modules/@openzeppelin/contracts/utils/Address.sol",
        "node_modules/@openzeppelin/contracts/utils/Create2.sol",
        "node_modules/@openzeppelin/contracts/utils/introspection/ERC165.sol",
        "node_modules/@openzeppelin/contracts/utils/introspection/IERC165.sol",
        "node_modules/solidity-bytes-utils/contracts/BytesLib.sol"
      ],
      "versionRequirement": "^0.8.4",
      "artifacts": {
        "LSP9VaultCore": {
          "0.8.17+commit.8df45f5f.Darwin.appleclang": "LSP9VaultCore.sol/LSP9VaultCore.json"
        }
      }
    },
    "contracts/LSP9Vault/LSP9VaultInit.sol": {
      "lastModificationDate": 1671151625442,
      "contentHash": "c119ca1143651692e26374a9c896788a",
      "sourceName": "contracts/LSP9Vault/LSP9VaultInit.sol",
      "solcConfig": {
        "settings": {
          "optimizer": {
            "enabled": true,
            "runs": 200
          },
          "metadata": {
            "bytecodeHash": "ipfs",
            "appendCBOR": true
          },
          "outputSelection": {
            "*": {
              "": [
                "ast"
              ],
              "*": [
                "abi",
                "evm.bytecode",
                "evm.deployedBytecode",
                "evm.methodIdentifiers",
                "metadata"
              ]
            }
          },
          "evmVersion": "london",
          "libraries": {}
        }
      },
      "imports": [
        "contracts/Custom/ERC165Checker.sol",
        "contracts/LSP10ReceivedVaults/LSP10Constants.sol",
        "contracts/LSP14Ownable2Step/ILSP14Ownable2Step.sol",
        "contracts/LSP14Ownable2Step/LSP14Constants.sol",
        "contracts/LSP14Ownable2Step/LSP14Errors.sol",
        "contracts/LSP14Ownable2Step/LSP14Ownable2Step.sol",
        "contracts/LSP17ContractExtension/LSP17Constants.sol",
        "contracts/LSP17ContractExtension/LSP17Extendable.sol",
        "contracts/LSP1UniversalReceiver/ILSP1UniversalReceiver.sol",
        "contracts/LSP1UniversalReceiver/LSP1Constants.sol",
        "contracts/LSP1UniversalReceiver/LSP1Utils.sol",
        "contracts/LSP2ERC725YJSONSchema/LSP2Utils.sol",
        "contracts/LSP5ReceivedAssets/LSP5Constants.sol",
        "contracts/LSP7DigitalAsset/LSP7Constants.sol",
        "contracts/LSP8IdentifiableDigitalAsset/LSP8Constants.sol",
        "contracts/LSP9Vault/LSP9Constants.sol",
        "contracts/LSP9Vault/LSP9VaultCore.sol",
        "contracts/LSP9Vault/LSP9VaultInitAbstract.sol",
        "contracts/Utils/GasLib.sol",
        "node_modules/@erc725/smart-contracts/contracts/ERC725XCore.sol",
        "node_modules/@erc725/smart-contracts/contracts/ERC725YCore.sol",
        "node_modules/@erc725/smart-contracts/contracts/constants.sol",
        "node_modules/@erc725/smart-contracts/contracts/custom/OwnableUnset.sol",
        "node_modules/@erc725/smart-contracts/contracts/errors.sol",
        "node_modules/@erc725/smart-contracts/contracts/interfaces/IERC725X.sol",
        "node_modules/@erc725/smart-contracts/contracts/interfaces/IERC725Y.sol",
        "node_modules/@openzeppelin/contracts/utils/Address.sol",
        "node_modules/@openzeppelin/contracts/utils/Create2.sol",
        "node_modules/@openzeppelin/contracts/utils/introspection/ERC165.sol",
        "node_modules/@openzeppelin/contracts/utils/introspection/IERC165.sol",
        "node_modules/@openzeppelin/contracts-upgradeable/proxy/utils/Initializable.sol",
        "node_modules/@openzeppelin/contracts-upgradeable/utils/AddressUpgradeable.sol",
        "node_modules/solidity-bytes-utils/contracts/BytesLib.sol"
      ],
      "versionRequirement": "^0.8.4",
      "artifacts": {
        "LSP9VaultInit": {
          "0.8.17+commit.8df45f5f.Darwin.appleclang": "LSP9VaultInit.sol/LSP9VaultInit.json"
        }
      }
    },
    "contracts/LSP9Vault/LSP9VaultInitAbstract.sol": {
      "lastModificationDate": 1671151625442,
      "contentHash": "2864f20815ff0181200bae11b0434472",
      "sourceName": "contracts/LSP9Vault/LSP9VaultInitAbstract.sol",
      "solcConfig": {
        "settings": {
          "optimizer": {
            "enabled": true,
            "runs": 200
          },
          "metadata": {
            "bytecodeHash": "ipfs",
            "appendCBOR": true
          },
          "outputSelection": {
            "*": {
              "": [
                "ast"
              ],
              "*": [
                "abi",
                "evm.bytecode",
                "evm.deployedBytecode",
                "evm.methodIdentifiers",
                "metadata"
              ]
            }
          },
          "evmVersion": "london",
          "libraries": {}
        }
      },
      "imports": [
        "contracts/Custom/ERC165Checker.sol",
        "contracts/LSP10ReceivedVaults/LSP10Constants.sol",
        "contracts/LSP14Ownable2Step/ILSP14Ownable2Step.sol",
        "contracts/LSP14Ownable2Step/LSP14Constants.sol",
        "contracts/LSP14Ownable2Step/LSP14Errors.sol",
        "contracts/LSP14Ownable2Step/LSP14Ownable2Step.sol",
        "contracts/LSP17ContractExtension/LSP17Constants.sol",
        "contracts/LSP17ContractExtension/LSP17Extendable.sol",
        "contracts/LSP1UniversalReceiver/ILSP1UniversalReceiver.sol",
        "contracts/LSP1UniversalReceiver/LSP1Constants.sol",
        "contracts/LSP1UniversalReceiver/LSP1Utils.sol",
        "contracts/LSP2ERC725YJSONSchema/LSP2Utils.sol",
        "contracts/LSP5ReceivedAssets/LSP5Constants.sol",
        "contracts/LSP7DigitalAsset/LSP7Constants.sol",
        "contracts/LSP8IdentifiableDigitalAsset/LSP8Constants.sol",
        "contracts/LSP9Vault/LSP9Constants.sol",
        "contracts/LSP9Vault/LSP9VaultCore.sol",
        "contracts/Utils/GasLib.sol",
        "node_modules/@erc725/smart-contracts/contracts/ERC725XCore.sol",
        "node_modules/@erc725/smart-contracts/contracts/ERC725YCore.sol",
        "node_modules/@erc725/smart-contracts/contracts/constants.sol",
        "node_modules/@erc725/smart-contracts/contracts/custom/OwnableUnset.sol",
        "node_modules/@erc725/smart-contracts/contracts/errors.sol",
        "node_modules/@erc725/smart-contracts/contracts/interfaces/IERC725X.sol",
        "node_modules/@erc725/smart-contracts/contracts/interfaces/IERC725Y.sol",
        "node_modules/@openzeppelin/contracts/utils/Address.sol",
        "node_modules/@openzeppelin/contracts/utils/Create2.sol",
        "node_modules/@openzeppelin/contracts/utils/introspection/ERC165.sol",
        "node_modules/@openzeppelin/contracts/utils/introspection/IERC165.sol",
        "node_modules/@openzeppelin/contracts-upgradeable/proxy/utils/Initializable.sol",
        "node_modules/@openzeppelin/contracts-upgradeable/utils/AddressUpgradeable.sol",
        "node_modules/solidity-bytes-utils/contracts/BytesLib.sol"
      ],
      "versionRequirement": "^0.8.4",
      "artifacts": {
        "LSP9VaultInitAbstract": {
          "0.8.17+commit.8df45f5f.Darwin.appleclang": "LSP9VaultInitAbstract.sol/LSP9VaultInitAbstract.json"
        }
      }
    },
    "contracts/Legacy/Registries/AddressRegistry.sol": {
      "lastModificationDate": 1671151625442,
      "contentHash": "b56bdd5887253d8b3106ac46e95b33ab",
      "sourceName": "contracts/Legacy/Registries/AddressRegistry.sol",
      "solcConfig": {
        "settings": {
          "optimizer": {
            "enabled": true,
            "runs": 200
          },
          "metadata": {
            "bytecodeHash": "ipfs",
            "appendCBOR": true
          },
          "outputSelection": {
            "*": {
              "": [
                "ast"
              ],
              "*": [
                "abi",
                "evm.bytecode",
                "evm.deployedBytecode",
                "evm.methodIdentifiers",
                "metadata"
              ]
            }
          },
          "evmVersion": "london",
          "libraries": {}
        }
      },
      "imports": [
        "node_modules/@openzeppelin/contracts/utils/introspection/ERC165.sol",
        "node_modules/@openzeppelin/contracts/utils/introspection/ERC165Storage.sol",
        "node_modules/@openzeppelin/contracts/utils/introspection/IERC165.sol",
        "node_modules/@openzeppelin/contracts/utils/structs/EnumerableSet.sol"
      ],
      "versionRequirement": "^0.8.4",
      "artifacts": {
        "AddressRegistry": {
          "0.8.17+commit.8df45f5f.Darwin.appleclang": "AddressRegistry.sol/AddressRegistry.json"
        }
      }
    },
    "contracts/Legacy/Registries/AddressRegistryRequiresERC725.sol": {
      "lastModificationDate": 1671151625442,
      "contentHash": "da427703a7041b7296af888ad434be2c",
      "sourceName": "contracts/Legacy/Registries/AddressRegistryRequiresERC725.sol",
      "solcConfig": {
        "settings": {
          "optimizer": {
            "enabled": true,
            "runs": 200
          },
          "metadata": {
            "bytecodeHash": "ipfs",
            "appendCBOR": true
          },
          "outputSelection": {
            "*": {
              "": [
                "ast"
              ],
              "*": [
                "abi",
                "evm.bytecode",
                "evm.deployedBytecode",
                "evm.methodIdentifiers",
                "metadata"
              ]
            }
          },
          "evmVersion": "london",
          "libraries": {}
        }
      },
      "imports": [
        "contracts/Legacy/Registries/AddressRegistry.sol",
        "node_modules/@erc725/smart-contracts/contracts/constants.sol",
        "node_modules/@openzeppelin/contracts/utils/introspection/ERC165.sol",
        "node_modules/@openzeppelin/contracts/utils/introspection/ERC165Storage.sol",
        "node_modules/@openzeppelin/contracts/utils/introspection/IERC165.sol",
        "node_modules/@openzeppelin/contracts/utils/structs/EnumerableSet.sol"
      ],
      "versionRequirement": "^0.8.4",
      "artifacts": {
        "AddressRegistryRequiresERC725": {
          "0.8.17+commit.8df45f5f.Darwin.appleclang": "AddressRegistryRequiresERC725.sol/AddressRegistryRequiresERC725.json"
        }
      }
    },
    "contracts/Legacy/UniversalReceiverAddressStore.sol": {
      "lastModificationDate": 1671151625442,
      "contentHash": "83a24e3a0d5835e635ce51847f4875c3",
      "sourceName": "contracts/Legacy/UniversalReceiverAddressStore.sol",
      "solcConfig": {
        "settings": {
          "optimizer": {
            "enabled": true,
            "runs": 200
          },
          "metadata": {
            "bytecodeHash": "ipfs",
            "appendCBOR": true
          },
          "outputSelection": {
            "*": {
              "": [
                "ast"
              ],
              "*": [
                "abi",
                "evm.bytecode",
                "evm.deployedBytecode",
                "evm.methodIdentifiers",
                "metadata"
              ]
            }
          },
          "evmVersion": "london",
          "libraries": {}
        }
      },
      "imports": [
        "contracts/Legacy/Registries/AddressRegistry.sol",
        "node_modules/@openzeppelin/contracts/utils/introspection/ERC165.sol",
        "node_modules/@openzeppelin/contracts/utils/introspection/ERC165Storage.sol",
        "node_modules/@openzeppelin/contracts/utils/introspection/IERC165.sol",
        "node_modules/@openzeppelin/contracts/utils/structs/EnumerableSet.sol"
      ],
      "versionRequirement": "^0.8.4",
      "artifacts": {
        "UniversalReceiverAddressStore": {
          "0.8.17+commit.8df45f5f.Darwin.appleclang": "UniversalReceiverAddressStore.sol/UniversalReceiverAddressStore.json"
        }
      }
    },
    "contracts/Mocks/ABIEncoder.sol": {
      "lastModificationDate": 1671616307392,
      "contentHash": "0357b9e4a64a34088dfccc6b71c470a4",
      "sourceName": "contracts/Mocks/ABIEncoder.sol",
      "solcConfig": {
        "settings": {
          "optimizer": {
            "enabled": true,
            "runs": 200
          },
          "metadata": {
            "bytecodeHash": "ipfs",
            "appendCBOR": true
          },
          "outputSelection": {
            "*": {
              "": [
                "ast"
              ],
              "*": [
                "abi",
                "evm.bytecode",
                "evm.deployedBytecode",
                "evm.methodIdentifiers",
                "metadata"
              ]
            }
          },
          "evmVersion": "london",
          "libraries": {}
        }
      },
      "imports": [],
      "versionRequirement": "^0.8.4",
      "artifacts": {
        "ABIEncoder": {
          "0.8.17+commit.8df45f5f.Darwin.appleclang": "ABIEncoder.sol/ABIEncoder.json"
        }
      }
    },
    "contracts/Mocks/EIP191SignerTester.sol": {
      "lastModificationDate": 1671616307392,
      "contentHash": "08fe04ed5de7ab93ca922c5fe2e1ab46",
      "sourceName": "contracts/Mocks/EIP191SignerTester.sol",
      "solcConfig": {
        "settings": {
          "optimizer": {
            "enabled": true,
            "runs": 200
          },
          "metadata": {
            "bytecodeHash": "ipfs",
            "appendCBOR": true
          },
          "outputSelection": {
            "*": {
              "": [
                "ast"
              ],
              "*": [
                "abi",
                "evm.bytecode",
                "evm.deployedBytecode",
                "evm.methodIdentifiers",
                "metadata"
              ]
            }
          },
          "evmVersion": "london",
          "libraries": {}
        }
      },
      "imports": [
        "contracts/Custom/EIP191Signer.sol"
      ],
      "versionRequirement": "^0.8.4",
      "artifacts": {
        "EIP191SignerTester": {
          "0.8.17+commit.8df45f5f.Darwin.appleclang": "EIP191SignerTester.sol/EIP191SignerTester.json"
        }
      }
    },
    "contracts/Mocks/ERC165/NoSupportsInterfaceWithFallback.sol": {
      "lastModificationDate": 1671616307393,
      "contentHash": "97dfb0098dad5f1ad7768dae586b3afb",
      "sourceName": "contracts/Mocks/ERC165/NoSupportsInterfaceWithFallback.sol",
      "solcConfig": {
        "settings": {
          "optimizer": {
            "enabled": true,
            "runs": 200
          },
          "metadata": {
            "bytecodeHash": "ipfs",
            "appendCBOR": true
          },
          "outputSelection": {
            "*": {
              "": [
                "ast"
              ],
              "*": [
                "abi",
                "evm.bytecode",
                "evm.deployedBytecode",
                "evm.methodIdentifiers",
                "metadata"
              ]
            }
          },
          "evmVersion": "london",
          "libraries": {}
        }
      },
      "imports": [],
      "versionRequirement": "^0.8.4",
      "artifacts": {
        "NoSupportsInterfaceWithFallback": {
          "0.8.17+commit.8df45f5f.Darwin.appleclang": "NoSupportsInterfaceWithFallback.sol/NoSupportsInterfaceWithFallback.json"
        }
      }
    },
    "contracts/Mocks/ERC165/NoSupportsInterfaceWithoutFallback.sol": {
      "lastModificationDate": 1671616307393,
      "contentHash": "de257e96f57ed157c176910687524a3f",
      "sourceName": "contracts/Mocks/ERC165/NoSupportsInterfaceWithoutFallback.sol",
      "solcConfig": {
        "settings": {
          "optimizer": {
            "enabled": true,
            "runs": 200
          },
          "metadata": {
            "bytecodeHash": "ipfs",
            "appendCBOR": true
          },
          "outputSelection": {
            "*": {
              "": [
                "ast"
              ],
              "*": [
                "abi",
                "evm.bytecode",
                "evm.deployedBytecode",
                "evm.methodIdentifiers",
                "metadata"
              ]
            }
          },
          "evmVersion": "london",
          "libraries": {}
        }
      },
      "imports": [],
      "versionRequirement": "^0.8.4",
      "artifacts": {
        "NoSupportsInterfaceWithoutFallback": {
          "0.8.17+commit.8df45f5f.Darwin.appleclang": "NoSupportsInterfaceWithoutFallback.sol/NoSupportsInterfaceWithoutFallback.json"
        }
      }
    },
    "contracts/Mocks/ERC165/SupportsInterfaceOnlyERC165.sol": {
      "lastModificationDate": 1671616307393,
      "contentHash": "1134c8c648d99c62f520d376945a4c28",
      "sourceName": "contracts/Mocks/ERC165/SupportsInterfaceOnlyERC165.sol",
      "solcConfig": {
        "settings": {
          "optimizer": {
            "enabled": true,
            "runs": 200
          },
          "metadata": {
            "bytecodeHash": "ipfs",
            "appendCBOR": true
          },
          "outputSelection": {
            "*": {
              "": [
                "ast"
              ],
              "*": [
                "abi",
                "evm.bytecode",
                "evm.deployedBytecode",
                "evm.methodIdentifiers",
                "metadata"
              ]
            }
          },
          "evmVersion": "london",
          "libraries": {}
        }
      },
      "imports": [],
      "versionRequirement": "^0.8.4",
      "artifacts": {
        "SupportsInterfaceOnlyERC165": {
          "0.8.17+commit.8df45f5f.Darwin.appleclang": "SupportsInterfaceOnlyERC165.sol/SupportsInterfaceOnlyERC165.json"
        }
      }
    },
    "contracts/Mocks/ERC165/SupportsInterfaceOnlyLSP0.sol": {
      "lastModificationDate": 1671616307393,
      "contentHash": "988ea584edbd91bfdf1ae3240f08e36b",
      "sourceName": "contracts/Mocks/ERC165/SupportsInterfaceOnlyLSP0.sol",
      "solcConfig": {
        "settings": {
          "optimizer": {
            "enabled": true,
            "runs": 200
          },
          "metadata": {
            "bytecodeHash": "ipfs",
            "appendCBOR": true
          },
          "outputSelection": {
            "*": {
              "": [
                "ast"
              ],
              "*": [
                "abi",
                "evm.bytecode",
                "evm.deployedBytecode",
                "evm.methodIdentifiers",
                "metadata"
              ]
            }
          },
          "evmVersion": "london",
          "libraries": {}
        }
      },
      "imports": [
        "contracts/LSP0ERC725Account/LSP0Constants.sol"
      ],
      "versionRequirement": "^0.8.4",
      "artifacts": {
        "SupportsInterfaceOnlyLSP0": {
          "0.8.17+commit.8df45f5f.Darwin.appleclang": "SupportsInterfaceOnlyLSP0.sol/SupportsInterfaceOnlyLSP0.json"
        }
      }
    },
    "contracts/Mocks/ERC165/SupportsInterfaceRevert.sol": {
      "lastModificationDate": 1671616307393,
      "contentHash": "54dd67cdfcc2f808461072fe84985b0a",
      "sourceName": "contracts/Mocks/ERC165/SupportsInterfaceRevert.sol",
      "solcConfig": {
        "settings": {
          "optimizer": {
            "enabled": true,
            "runs": 200
          },
          "metadata": {
            "bytecodeHash": "ipfs",
            "appendCBOR": true
          },
          "outputSelection": {
            "*": {
              "": [
                "ast"
              ],
              "*": [
                "abi",
                "evm.bytecode",
                "evm.deployedBytecode",
                "evm.methodIdentifiers",
                "metadata"
              ]
            }
          },
          "evmVersion": "london",
          "libraries": {}
        }
      },
      "imports": [],
      "versionRequirement": "^0.8.4",
      "artifacts": {
        "SupportsInterfaceRevert": {
          "0.8.17+commit.8df45f5f.Darwin.appleclang": "SupportsInterfaceRevert.sol/SupportsInterfaceRevert.json"
        }
      }
    },
    "contracts/Mocks/ERC165CheckerCustomTest.sol": {
      "lastModificationDate": 1671616307394,
      "contentHash": "cfbf2f3fbdc3780798eeb8f8f85a23d4",
      "sourceName": "contracts/Mocks/ERC165CheckerCustomTest.sol",
      "solcConfig": {
        "settings": {
          "optimizer": {
            "enabled": true,
            "runs": 200
          },
          "metadata": {
            "bytecodeHash": "ipfs",
            "appendCBOR": true
          },
          "outputSelection": {
            "*": {
              "": [
                "ast"
              ],
              "*": [
                "abi",
                "evm.bytecode",
                "evm.deployedBytecode",
                "evm.methodIdentifiers",
                "metadata"
              ]
            }
          },
          "evmVersion": "london",
          "libraries": {}
        }
      },
      "imports": [
        "contracts/Custom/ERC165Checker.sol",
        "node_modules/@openzeppelin/contracts/utils/introspection/IERC165.sol"
      ],
      "versionRequirement": "^0.8.4",
      "artifacts": {
        "ERC165CheckerCustomTest": {
          "0.8.17+commit.8df45f5f.Darwin.appleclang": "ERC165CheckerCustomTest.sol/ERC165CheckerCustomTest.json"
        }
      }
    },
    "contracts/Mocks/ERC165Interfaces.sol": {
      "lastModificationDate": 1671616307394,
      "contentHash": "36806903d0532db0290ff625b8693faa",
      "sourceName": "contracts/Mocks/ERC165Interfaces.sol",
      "solcConfig": {
        "settings": {
          "optimizer": {
            "enabled": true,
            "runs": 200
          },
          "metadata": {
            "bytecodeHash": "ipfs",
            "appendCBOR": true
          },
          "outputSelection": {
            "*": {
              "": [
                "ast"
              ],
              "*": [
                "abi",
                "evm.bytecode",
                "evm.deployedBytecode",
                "evm.methodIdentifiers",
                "metadata"
              ]
            }
          },
          "evmVersion": "london",
          "libraries": {}
        }
      },
      "imports": [
        "contracts/LSP0ERC725Account/LSP0Constants.sol",
        "contracts/LSP14Ownable2Step/ILSP14Ownable2Step.sol",
        "contracts/LSP14Ownable2Step/LSP14Constants.sol",
        "contracts/LSP17ContractExtension/LSP17Constants.sol",
        "contracts/LSP1UniversalReceiver/ILSP1UniversalReceiver.sol",
        "contracts/LSP1UniversalReceiver/LSP1Constants.sol",
        "contracts/LSP6KeyManager/ILSP6KeyManager.sol",
        "contracts/LSP6KeyManager/LSP6Constants.sol",
        "contracts/LSP7DigitalAsset/ILSP7DigitalAsset.sol",
        "contracts/LSP7DigitalAsset/LSP7Constants.sol",
        "contracts/LSP8IdentifiableDigitalAsset/ILSP8IdentifiableDigitalAsset.sol",
        "contracts/LSP8IdentifiableDigitalAsset/LSP8Constants.sol",
        "contracts/LSP9Vault/LSP9Constants.sol",
        "contracts/Mocks/Tokens/IERC223.sol",
        "node_modules/@erc725/smart-contracts/contracts/custom/OwnableUnset.sol",
        "node_modules/@erc725/smart-contracts/contracts/interfaces/IERC725X.sol",
        "node_modules/@erc725/smart-contracts/contracts/interfaces/IERC725Y.sol",
        "node_modules/@openzeppelin/contracts/interfaces/IERC1271.sol",
        "node_modules/@openzeppelin/contracts/token/ERC1155/IERC1155.sol",
        "node_modules/@openzeppelin/contracts/token/ERC20/IERC20.sol",
        "node_modules/@openzeppelin/contracts/token/ERC721/IERC721.sol",
        "node_modules/@openzeppelin/contracts/token/ERC721/extensions/IERC721Metadata.sol",
        "node_modules/@openzeppelin/contracts/token/ERC777/IERC777.sol",
        "node_modules/@openzeppelin/contracts/utils/introspection/IERC165.sol"
      ],
      "versionRequirement": "^0.8.4",
      "artifacts": {
        "CalculateERCInterfaces": {
          "0.8.17+commit.8df45f5f.Darwin.appleclang": "ERC165Interfaces.sol/CalculateERCInterfaces.json"
        },
        "CalculateLSPInterfaces": {
          "0.8.17+commit.8df45f5f.Darwin.appleclang": "ERC165Interfaces.sol/CalculateLSPInterfaces.json"
        }
      }
    },
    "contracts/Mocks/Executor.sol": {
      "lastModificationDate": 1671616307394,
      "contentHash": "0767889027e485c39a314a1e44023e50",
      "sourceName": "contracts/Mocks/Executor.sol",
      "solcConfig": {
        "settings": {
          "optimizer": {
            "enabled": true,
            "runs": 200
          },
          "metadata": {
            "bytecodeHash": "ipfs",
            "appendCBOR": true
          },
          "outputSelection": {
            "*": {
              "": [
                "ast"
              ],
              "*": [
                "abi",
                "evm.bytecode",
                "evm.deployedBytecode",
                "evm.methodIdentifiers",
                "metadata"
              ]
            }
          },
          "evmVersion": "london",
          "libraries": {}
        }
      },
      "imports": [
        "contracts/Custom/EIP191Signer.sol",
        "contracts/Custom/ERC165Checker.sol",
        "contracts/LSP0ERC725Account/LSP0Constants.sol",
        "contracts/LSP0ERC725Account/LSP0ERC725Account.sol",
        "contracts/LSP0ERC725Account/LSP0ERC725AccountCore.sol",
        "contracts/LSP10ReceivedVaults/LSP10Constants.sol",
        "contracts/LSP14Ownable2Step/ILSP14Ownable2Step.sol",
        "contracts/LSP14Ownable2Step/LSP14Constants.sol",
        "contracts/LSP14Ownable2Step/LSP14Errors.sol",
        "contracts/LSP14Ownable2Step/LSP14Ownable2Step.sol",
        "contracts/LSP17ContractExtension/LSP17Constants.sol",
        "contracts/LSP17ContractExtension/LSP17Extendable.sol",
        "contracts/LSP1UniversalReceiver/ILSP1UniversalReceiver.sol",
        "contracts/LSP1UniversalReceiver/LSP1Constants.sol",
        "contracts/LSP1UniversalReceiver/LSP1Utils.sol",
        "contracts/LSP2ERC725YJSONSchema/LSP2Utils.sol",
        "contracts/LSP3UniversalProfile/LSP3Constants.sol",
        "contracts/LSP5ReceivedAssets/LSP5Constants.sol",
        "contracts/LSP6KeyManager/ILSP6KeyManager.sol",
        "contracts/LSP6KeyManager/LSP6Constants.sol",
        "contracts/LSP6KeyManager/LSP6Errors.sol",
        "contracts/LSP6KeyManager/LSP6KeyManager.sol",
        "contracts/LSP6KeyManager/LSP6KeyManagerCore.sol",
        "contracts/LSP6KeyManager/LSP6Utils.sol",
        "contracts/LSP7DigitalAsset/LSP7Constants.sol",
        "contracts/LSP8IdentifiableDigitalAsset/LSP8Constants.sol",
        "contracts/LSP9Vault/LSP9Constants.sol",
        "contracts/UniversalProfile.sol",
        "contracts/Utils/GasLib.sol",
        "node_modules/@erc725/smart-contracts/contracts/ERC725XCore.sol",
        "node_modules/@erc725/smart-contracts/contracts/ERC725Y.sol",
        "node_modules/@erc725/smart-contracts/contracts/ERC725YCore.sol",
        "node_modules/@erc725/smart-contracts/contracts/constants.sol",
        "node_modules/@erc725/smart-contracts/contracts/custom/OwnableUnset.sol",
        "node_modules/@erc725/smart-contracts/contracts/errors.sol",
        "node_modules/@erc725/smart-contracts/contracts/interfaces/IERC725X.sol",
        "node_modules/@erc725/smart-contracts/contracts/interfaces/IERC725Y.sol",
        "node_modules/@openzeppelin/contracts/interfaces/IERC1271.sol",
        "node_modules/@openzeppelin/contracts/utils/Address.sol",
        "node_modules/@openzeppelin/contracts/utils/Create2.sol",
        "node_modules/@openzeppelin/contracts/utils/Strings.sol",
        "node_modules/@openzeppelin/contracts/utils/cryptography/ECDSA.sol",
        "node_modules/@openzeppelin/contracts/utils/introspection/ERC165.sol",
        "node_modules/@openzeppelin/contracts/utils/introspection/IERC165.sol",
        "node_modules/solidity-bytes-utils/contracts/BytesLib.sol"
      ],
      "versionRequirement": "^0.8.4",
      "artifacts": {
        "Executor": {
          "0.8.17+commit.8df45f5f.Darwin.appleclang": "Executor.sol/Executor.json"
        }
      }
    },
    "contracts/Mocks/FallbackContract.sol": {
      "lastModificationDate": 1671616307394,
      "contentHash": "87df6f6307fe98de403358b0c805a03a",
      "sourceName": "contracts/Mocks/FallbackContract.sol",
      "solcConfig": {
        "settings": {
          "optimizer": {
            "enabled": true,
            "runs": 200
          },
          "metadata": {
            "bytecodeHash": "ipfs",
            "appendCBOR": true
          },
          "outputSelection": {
            "*": {
              "": [
                "ast"
              ],
              "*": [
                "abi",
                "evm.bytecode",
                "evm.deployedBytecode",
                "evm.methodIdentifiers",
                "metadata"
              ]
            }
          },
          "evmVersion": "london",
          "libraries": {}
        }
      },
      "imports": [],
      "versionRequirement": "^0.8.4",
      "artifacts": {
        "FallbackContract": {
          "0.8.17+commit.8df45f5f.Darwin.appleclang": "FallbackContract.sol/FallbackContract.json"
        }
      }
    },
    "contracts/Mocks/FallbackExtensions/AgeExtension.sol": {
      "lastModificationDate": 1671616307394,
      "contentHash": "3d95d46cedbb770f291b2d2b422424ae",
      "sourceName": "contracts/Mocks/FallbackExtensions/AgeExtension.sol",
      "solcConfig": {
        "settings": {
          "optimizer": {
            "enabled": true,
            "runs": 200
          },
          "metadata": {
            "bytecodeHash": "ipfs",
            "appendCBOR": true
          },
          "outputSelection": {
            "*": {
              "": [
                "ast"
              ],
              "*": [
                "abi",
                "evm.bytecode",
                "evm.deployedBytecode",
                "evm.methodIdentifiers",
                "metadata"
              ]
            }
          },
          "evmVersion": "london",
          "libraries": {}
        }
      },
      "imports": [],
      "versionRequirement": "^0.8.4",
      "artifacts": {
        "AgeExtension": {
          "0.8.17+commit.8df45f5f.Darwin.appleclang": "AgeExtension.sol/AgeExtension.json"
        }
      }
    },
    "contracts/Mocks/FallbackExtensions/CheckerExtension.sol": {
      "lastModificationDate": 1671616307394,
      "contentHash": "d2d3dd36c6019480376e1ed304260f78",
      "sourceName": "contracts/Mocks/FallbackExtensions/CheckerExtension.sol",
      "solcConfig": {
        "settings": {
          "optimizer": {
            "enabled": true,
            "runs": 200
          },
          "metadata": {
            "bytecodeHash": "ipfs",
            "appendCBOR": true
          },
          "outputSelection": {
            "*": {
              "": [
                "ast"
              ],
              "*": [
                "abi",
                "evm.bytecode",
                "evm.deployedBytecode",
                "evm.methodIdentifiers",
                "metadata"
              ]
            }
          },
          "evmVersion": "london",
          "libraries": {}
        }
      },
      "imports": [],
      "versionRequirement": "^0.8.4",
      "artifacts": {
        "CheckerExtension": {
          "0.8.17+commit.8df45f5f.Darwin.appleclang": "CheckerExtension.sol/CheckerExtension.json"
        }
      }
    },
    "contracts/Mocks/FallbackExtensions/ERC165Extension.sol": {
      "lastModificationDate": 1671616307395,
      "contentHash": "7f4e15860bc6a57d0546dc82a7b59dc7",
      "sourceName": "contracts/Mocks/FallbackExtensions/ERC165Extension.sol",
      "solcConfig": {
        "settings": {
          "optimizer": {
            "enabled": true,
            "runs": 200
          },
          "metadata": {
            "bytecodeHash": "ipfs",
            "appendCBOR": true
          },
          "outputSelection": {
            "*": {
              "": [
                "ast"
              ],
              "*": [
                "abi",
                "evm.bytecode",
                "evm.deployedBytecode",
                "evm.methodIdentifiers",
                "metadata"
              ]
            }
          },
          "evmVersion": "london",
          "libraries": {}
        }
      },
      "imports": [
        "node_modules/@openzeppelin/contracts/utils/introspection/IERC165.sol"
      ],
      "versionRequirement": "^0.8.4",
      "artifacts": {
        "ERC165Extension": {
          "0.8.17+commit.8df45f5f.Darwin.appleclang": "ERC165Extension.sol/ERC165Extension.json"
        }
      }
    },
    "contracts/Mocks/FallbackExtensions/EmitEventExtension.sol": {
      "lastModificationDate": 1671616307395,
      "contentHash": "04426e11d05e11f290b45d97ce662687",
      "sourceName": "contracts/Mocks/FallbackExtensions/EmitEventExtension.sol",
      "solcConfig": {
        "settings": {
          "optimizer": {
            "enabled": true,
            "runs": 200
          },
          "metadata": {
            "bytecodeHash": "ipfs",
            "appendCBOR": true
          },
          "outputSelection": {
            "*": {
              "": [
                "ast"
              ],
              "*": [
                "abi",
                "evm.bytecode",
                "evm.deployedBytecode",
                "evm.methodIdentifiers",
                "metadata"
              ]
            }
          },
          "evmVersion": "london",
          "libraries": {}
        }
      },
      "imports": [],
      "versionRequirement": "^0.8.4",
      "artifacts": {
        "EmitEventExtension": {
          "0.8.17+commit.8df45f5f.Darwin.appleclang": "EmitEventExtension.sol/EmitEventExtension.json"
        }
      }
    },
    "contracts/Mocks/FallbackExtensions/NameExtension.sol": {
      "lastModificationDate": 1671616307395,
      "contentHash": "9333cdcdcb81a57a4099a57b34585a2c",
      "sourceName": "contracts/Mocks/FallbackExtensions/NameExtension.sol",
      "solcConfig": {
        "settings": {
          "optimizer": {
            "enabled": true,
            "runs": 200
          },
          "metadata": {
            "bytecodeHash": "ipfs",
            "appendCBOR": true
          },
          "outputSelection": {
            "*": {
              "": [
                "ast"
              ],
              "*": [
                "abi",
                "evm.bytecode",
                "evm.deployedBytecode",
                "evm.methodIdentifiers",
                "metadata"
              ]
            }
          },
          "evmVersion": "london",
          "libraries": {}
        }
      },
      "imports": [],
      "versionRequirement": "^0.8.4",
      "artifacts": {
        "NameExtension": {
          "0.8.17+commit.8df45f5f.Darwin.appleclang": "NameExtension.sol/NameExtension.json"
        }
      }
    },
    "contracts/Mocks/FallbackExtensions/OnERC721ReceivedExtension.sol": {
      "lastModificationDate": 1671616307395,
      "contentHash": "1372f11d7b26f432c115ea7d9e9596e5",
      "sourceName": "contracts/Mocks/FallbackExtensions/OnERC721ReceivedExtension.sol",
      "solcConfig": {
        "settings": {
          "optimizer": {
            "enabled": true,
            "runs": 200
          },
          "metadata": {
            "bytecodeHash": "ipfs",
            "appendCBOR": true
          },
          "outputSelection": {
            "*": {
              "": [
                "ast"
              ],
              "*": [
                "abi",
                "evm.bytecode",
                "evm.deployedBytecode",
                "evm.methodIdentifiers",
                "metadata"
              ]
            }
          },
          "evmVersion": "london",
          "libraries": {}
        }
      },
      "imports": [],
      "versionRequirement": "^0.8.4",
      "artifacts": {
        "OnERC721ReceivedExtension": {
          "0.8.17+commit.8df45f5f.Darwin.appleclang": "OnERC721ReceivedExtension.sol/OnERC721ReceivedExtension.json"
        }
      }
    },
    "contracts/Mocks/FallbackExtensions/ReenterAccountExtension.sol": {
      "lastModificationDate": 1671616307395,
      "contentHash": "f1a1bd19cc05d6c2e649ceba574bfd1e",
      "sourceName": "contracts/Mocks/FallbackExtensions/ReenterAccountExtension.sol",
      "solcConfig": {
        "settings": {
          "optimizer": {
            "enabled": true,
            "runs": 200
          },
          "metadata": {
            "bytecodeHash": "ipfs",
            "appendCBOR": true
          },
          "outputSelection": {
            "*": {
              "": [
                "ast"
              ],
              "*": [
                "abi",
                "evm.bytecode",
                "evm.deployedBytecode",
                "evm.methodIdentifiers",
                "metadata"
              ]
            }
          },
          "evmVersion": "london",
          "libraries": {}
        }
      },
      "imports": [],
      "versionRequirement": "^0.8.4",
      "artifacts": {
        "ReenterAccountExtension": {
          "0.8.17+commit.8df45f5f.Darwin.appleclang": "ReenterAccountExtension.sol/ReenterAccountExtension.json"
        }
      }
    },
    "contracts/Mocks/FallbackExtensions/RevertCustomExtension.sol": {
      "lastModificationDate": 1671616307396,
      "contentHash": "05ac4e34eca79610525659e9989c0a5f",
      "sourceName": "contracts/Mocks/FallbackExtensions/RevertCustomExtension.sol",
      "solcConfig": {
        "settings": {
          "optimizer": {
            "enabled": true,
            "runs": 200
          },
          "metadata": {
            "bytecodeHash": "ipfs",
            "appendCBOR": true
          },
          "outputSelection": {
            "*": {
              "": [
                "ast"
              ],
              "*": [
                "abi",
                "evm.bytecode",
                "evm.deployedBytecode",
                "evm.methodIdentifiers",
                "metadata"
              ]
            }
          },
          "evmVersion": "london",
          "libraries": {}
        }
      },
      "imports": [],
      "versionRequirement": "^0.8.4",
      "artifacts": {
        "RevertCustomExtension": {
          "0.8.17+commit.8df45f5f.Darwin.appleclang": "RevertCustomExtension.sol/RevertCustomExtension.json"
        }
      }
    },
    "contracts/Mocks/FallbackExtensions/RevertFallbackExtension.sol": {
      "lastModificationDate": 1671616307396,
      "contentHash": "4c213f2643a37516383868b1162e439f",
      "sourceName": "contracts/Mocks/FallbackExtensions/RevertFallbackExtension.sol",
      "solcConfig": {
        "settings": {
          "optimizer": {
            "enabled": true,
            "runs": 200
          },
          "metadata": {
            "bytecodeHash": "ipfs",
            "appendCBOR": true
          },
          "outputSelection": {
            "*": {
              "": [
                "ast"
              ],
              "*": [
                "abi",
                "evm.bytecode",
                "evm.deployedBytecode",
                "evm.methodIdentifiers",
                "metadata"
              ]
            }
          },
          "evmVersion": "london",
          "libraries": {}
        }
      },
      "imports": [],
      "versionRequirement": "^0.8.4",
      "artifacts": {
        "RevertFallbackExtension": {
          "0.8.17+commit.8df45f5f.Darwin.appleclang": "RevertFallbackExtension.sol/RevertFallbackExtension.json"
        }
      }
    },
    "contracts/Mocks/FallbackExtensions/RevertStringExtension.sol": {
      "lastModificationDate": 1671616307396,
      "contentHash": "8a1983d6dc7e9db2519082466ad41c3d",
      "sourceName": "contracts/Mocks/FallbackExtensions/RevertStringExtension.sol",
      "solcConfig": {
        "settings": {
          "optimizer": {
            "enabled": true,
            "runs": 200
          },
          "metadata": {
            "bytecodeHash": "ipfs",
            "appendCBOR": true
          },
          "outputSelection": {
            "*": {
              "": [
                "ast"
              ],
              "*": [
                "abi",
                "evm.bytecode",
                "evm.deployedBytecode",
                "evm.methodIdentifiers",
                "metadata"
              ]
            }
          },
          "evmVersion": "london",
          "libraries": {}
        }
      },
      "imports": [],
      "versionRequirement": "^0.8.4",
      "artifacts": {
        "RevertStringExtension": {
          "0.8.17+commit.8df45f5f.Darwin.appleclang": "RevertStringExtension.sol/RevertStringExtension.json"
        }
      }
    },
    "contracts/Mocks/FallbackExtensions/TransferExtension.sol": {
      "lastModificationDate": 1671616307396,
      "contentHash": "290ab11a0690ee3b372bd8e3230da8b5",
      "sourceName": "contracts/Mocks/FallbackExtensions/TransferExtension.sol",
      "solcConfig": {
        "settings": {
          "optimizer": {
            "enabled": true,
            "runs": 200
          },
          "metadata": {
            "bytecodeHash": "ipfs",
            "appendCBOR": true
          },
          "outputSelection": {
            "*": {
              "": [
                "ast"
              ],
              "*": [
                "abi",
                "evm.bytecode",
                "evm.deployedBytecode",
                "evm.methodIdentifiers",
                "metadata"
              ]
            }
          },
          "evmVersion": "london",
          "libraries": {}
        }
      },
      "imports": [],
      "versionRequirement": "^0.8.4",
      "artifacts": {
        "TransferExtension": {
          "0.8.17+commit.8df45f5f.Darwin.appleclang": "TransferExtension.sol/TransferExtension.json"
        }
      }
    },
    "contracts/Mocks/ImplementationTester.sol": {
      "lastModificationDate": 1671616307396,
      "contentHash": "00e2b2e6d3c44aa1695a3c44726a72a8",
      "sourceName": "contracts/Mocks/ImplementationTester.sol",
      "solcConfig": {
        "settings": {
          "optimizer": {
            "enabled": true,
            "runs": 200
          },
          "metadata": {
            "bytecodeHash": "ipfs",
            "appendCBOR": true
          },
          "outputSelection": {
            "*": {
              "": [
                "ast"
              ],
              "*": [
                "abi",
                "evm.bytecode",
                "evm.deployedBytecode",
                "evm.methodIdentifiers",
                "metadata"
              ]
            }
          },
          "evmVersion": "london",
          "libraries": {}
        }
      },
      "imports": [
        "node_modules/@openzeppelin/contracts/proxy/utils/Initializable.sol",
        "node_modules/@openzeppelin/contracts/utils/Address.sol"
      ],
      "versionRequirement": "^0.8.4",
      "artifacts": {
        "ImplementationTester": {
          "0.8.17+commit.8df45f5f.Darwin.appleclang": "ImplementationTester.sol/ImplementationTester.json"
        }
      }
    },
    "contracts/Mocks/KeyManager/ERC725YDelegateCall.sol": {
      "lastModificationDate": 1671616307396,
      "contentHash": "1fe9f2fe9231590e940126c98fec9e42",
      "sourceName": "contracts/Mocks/KeyManager/ERC725YDelegateCall.sol",
      "solcConfig": {
        "settings": {
          "optimizer": {
            "enabled": true,
            "runs": 200
          },
          "metadata": {
            "bytecodeHash": "ipfs",
            "appendCBOR": true
          },
          "outputSelection": {
            "*": {
              "": [
                "ast"
              ],
              "*": [
                "abi",
                "evm.bytecode",
                "evm.deployedBytecode",
                "evm.methodIdentifiers",
                "metadata"
              ]
            }
          },
          "evmVersion": "london",
          "libraries": {}
        }
      },
      "imports": [
        "node_modules/@erc725/smart-contracts/contracts/ERC725Y.sol",
        "node_modules/@erc725/smart-contracts/contracts/ERC725YCore.sol",
        "node_modules/@erc725/smart-contracts/contracts/constants.sol",
        "node_modules/@erc725/smart-contracts/contracts/custom/OwnableUnset.sol",
        "node_modules/@erc725/smart-contracts/contracts/errors.sol",
        "node_modules/@erc725/smart-contracts/contracts/interfaces/IERC725Y.sol",
        "node_modules/@openzeppelin/contracts/utils/introspection/ERC165.sol",
        "node_modules/@openzeppelin/contracts/utils/introspection/IERC165.sol"
      ],
      "versionRequirement": "^0.8.4",
      "artifacts": {
        "ERC725YDelegateCall": {
          "0.8.17+commit.8df45f5f.Darwin.appleclang": "ERC725YDelegateCall.sol/ERC725YDelegateCall.json"
        }
      }
    },
    "contracts/Mocks/KeyManager/KeyManagerInternalsTester.sol": {
      "lastModificationDate": 1671630316686,
      "contentHash": "560d11060d098ce624fb867581bebda2",
      "sourceName": "contracts/Mocks/KeyManager/KeyManagerInternalsTester.sol",
      "solcConfig": {
        "settings": {
          "optimizer": {
            "enabled": true,
            "runs": 200
          },
          "metadata": {
            "bytecodeHash": "ipfs",
            "appendCBOR": true
          },
          "outputSelection": {
            "*": {
              "": [
                "ast"
              ],
              "*": [
                "abi",
                "evm.bytecode",
                "evm.deployedBytecode",
                "evm.methodIdentifiers",
                "metadata"
              ]
            }
          },
          "evmVersion": "london",
          "libraries": {}
        }
      },
      "imports": [
        "contracts/Custom/EIP191Signer.sol",
        "contracts/Custom/ERC165Checker.sol",
        "contracts/LSP0ERC725Account/LSP0Constants.sol",
        "contracts/LSP14Ownable2Step/ILSP14Ownable2Step.sol",
        "contracts/LSP17ContractExtension/LSP17Constants.sol",
        "contracts/LSP1UniversalReceiver/LSP1Constants.sol",
        "contracts/LSP2ERC725YJSONSchema/LSP2Utils.sol",
        "contracts/LSP6KeyManager/ILSP6KeyManager.sol",
        "contracts/LSP6KeyManager/LSP6Constants.sol",
        "contracts/LSP6KeyManager/LSP6Errors.sol",
        "contracts/LSP6KeyManager/LSP6KeyManager.sol",
        "contracts/LSP6KeyManager/LSP6KeyManagerCore.sol",
        "contracts/LSP6KeyManager/LSP6Utils.sol",
        "contracts/Utils/GasLib.sol",
        "node_modules/@erc725/smart-contracts/contracts/ERC725Y.sol",
        "node_modules/@erc725/smart-contracts/contracts/ERC725YCore.sol",
        "node_modules/@erc725/smart-contracts/contracts/constants.sol",
        "node_modules/@erc725/smart-contracts/contracts/custom/OwnableUnset.sol",
        "node_modules/@erc725/smart-contracts/contracts/errors.sol",
        "node_modules/@erc725/smart-contracts/contracts/interfaces/IERC725X.sol",
        "node_modules/@erc725/smart-contracts/contracts/interfaces/IERC725Y.sol",
        "node_modules/@openzeppelin/contracts/interfaces/IERC1271.sol",
        "node_modules/@openzeppelin/contracts/utils/Address.sol",
        "node_modules/@openzeppelin/contracts/utils/Strings.sol",
        "node_modules/@openzeppelin/contracts/utils/cryptography/ECDSA.sol",
        "node_modules/@openzeppelin/contracts/utils/introspection/ERC165.sol",
        "node_modules/@openzeppelin/contracts/utils/introspection/IERC165.sol",
        "node_modules/solidity-bytes-utils/contracts/BytesLib.sol"
      ],
      "versionRequirement": "^0.8.4",
      "artifacts": {
        "KeyManagerInternalTester": {
          "0.8.17+commit.8df45f5f.Darwin.appleclang": "KeyManagerInternalsTester.sol/KeyManagerInternalTester.json"
        }
      }
    },
    "contracts/Mocks/KeyManager/TargetPayableContract.sol": {
      "lastModificationDate": 1671616307396,
      "contentHash": "fe1392822b08abeeb50e974a9577f0dc",
      "sourceName": "contracts/Mocks/KeyManager/TargetPayableContract.sol",
      "solcConfig": {
        "settings": {
          "optimizer": {
            "enabled": true,
            "runs": 200
          },
          "metadata": {
            "bytecodeHash": "ipfs",
            "appendCBOR": true
          },
          "outputSelection": {
            "*": {
              "": [
                "ast"
              ],
              "*": [
                "abi",
                "evm.bytecode",
                "evm.deployedBytecode",
                "evm.methodIdentifiers",
                "metadata"
              ]
            }
          },
          "evmVersion": "london",
          "libraries": {}
        }
      },
      "imports": [],
      "versionRequirement": "^0.8.4",
      "artifacts": {
        "TargetPayableContract": {
          "0.8.17+commit.8df45f5f.Darwin.appleclang": "TargetPayableContract.sol/TargetPayableContract.json"
        }
      }
    },
    "contracts/Mocks/LSP2UtilsLibraryTester.sol": {
      "lastModificationDate": 1671616307396,
      "contentHash": "803dd51e00770f315065b355e09e3c95",
      "sourceName": "contracts/Mocks/LSP2UtilsLibraryTester.sol",
      "solcConfig": {
        "settings": {
          "optimizer": {
            "enabled": true,
            "runs": 200
          },
          "metadata": {
            "bytecodeHash": "ipfs",
            "appendCBOR": true
          },
          "outputSelection": {
            "*": {
              "": [
                "ast"
              ],
              "*": [
                "abi",
                "evm.bytecode",
                "evm.deployedBytecode",
                "evm.methodIdentifiers",
                "metadata"
              ]
            }
          },
          "evmVersion": "london",
          "libraries": {}
        }
      },
      "imports": [
        "contracts/LSP2ERC725YJSONSchema/LSP2Utils.sol",
        "node_modules/solidity-bytes-utils/contracts/BytesLib.sol"
      ],
      "versionRequirement": "^0.8.4",
      "artifacts": {
        "LSP2UtilsLibraryTester": {
          "0.8.17+commit.8df45f5f.Darwin.appleclang": "LSP2UtilsLibraryTester.sol/LSP2UtilsLibraryTester.json"
        }
      }
    },
    "contracts/Mocks/NFTStorage.sol": {
      "lastModificationDate": 1671616307397,
      "contentHash": "bc0edacae6fa769be9c4f08668b44515",
      "sourceName": "contracts/Mocks/NFTStorage.sol",
      "solcConfig": {
        "settings": {
          "optimizer": {
            "enabled": true,
            "runs": 200
          },
          "metadata": {
            "bytecodeHash": "ipfs",
            "appendCBOR": true
          },
          "outputSelection": {
            "*": {
              "": [
                "ast"
              ],
              "*": [
                "abi",
                "evm.bytecode",
                "evm.deployedBytecode",
                "evm.methodIdentifiers",
                "metadata"
              ]
            }
          },
          "evmVersion": "london",
          "libraries": {}
        }
      },
      "imports": [
        "node_modules/@openzeppelin/contracts/utils/cryptography/MerkleProof.sol"
      ],
      "versionRequirement": "^0.8.4",
      "artifacts": {
        "NFTStorageMerkle": {
          "0.8.17+commit.8df45f5f.Darwin.appleclang": "NFTStorage.sol/NFTStorageMerkle.json"
        }
      }
    },
    "contracts/Mocks/PayableContract.sol": {
      "lastModificationDate": 1671616307397,
      "contentHash": "808f2015fa7bcd94cfb568baac9741b7",
      "sourceName": "contracts/Mocks/PayableContract.sol",
      "solcConfig": {
        "settings": {
          "optimizer": {
            "enabled": true,
            "runs": 200
          },
          "metadata": {
            "bytecodeHash": "ipfs",
            "appendCBOR": true
          },
          "outputSelection": {
            "*": {
              "": [
                "ast"
              ],
              "*": [
                "abi",
                "evm.bytecode",
                "evm.deployedBytecode",
                "evm.methodIdentifiers",
                "metadata"
              ]
            }
          },
          "evmVersion": "london",
          "libraries": {}
        }
      },
      "imports": [],
      "versionRequirement": "^0.8.4",
      "artifacts": {
        "PayableContract": {
          "0.8.17+commit.8df45f5f.Darwin.appleclang": "PayableContract.sol/PayableContract.json"
        }
      }
    },
    "contracts/Mocks/Reentrancy/BatchReentrancyRelayer.sol": {
      "lastModificationDate": 1671616307397,
      "contentHash": "389fbbe927e31a125f8fd3c5ac70503e",
      "sourceName": "contracts/Mocks/Reentrancy/BatchReentrancyRelayer.sol",
      "solcConfig": {
        "settings": {
          "optimizer": {
            "enabled": true,
            "runs": 200
          },
          "metadata": {
            "bytecodeHash": "ipfs",
            "appendCBOR": true
          },
          "outputSelection": {
            "*": {
              "": [
                "ast"
              ],
              "*": [
                "abi",
                "evm.bytecode",
                "evm.deployedBytecode",
                "evm.methodIdentifiers",
                "metadata"
              ]
            }
          },
          "evmVersion": "london",
          "libraries": {}
        }
      },
      "imports": [
        "contracts/LSP6KeyManager/ILSP6KeyManager.sol",
        "node_modules/@openzeppelin/contracts/interfaces/IERC1271.sol"
      ],
      "versionRequirement": "^0.8.4",
      "artifacts": {
        "BatchReentrancyRelayer": {
          "0.8.17+commit.8df45f5f.Darwin.appleclang": "BatchReentrancyRelayer.sol/BatchReentrancyRelayer.json"
        }
      }
    },
    "contracts/Mocks/Reentrancy/ReentrantContract.sol": {
      "lastModificationDate": 1671616307397,
      "contentHash": "3d79949ea3af83580901867f1b31eb81",
      "sourceName": "contracts/Mocks/Reentrancy/ReentrantContract.sol",
      "solcConfig": {
        "settings": {
          "optimizer": {
            "enabled": true,
            "runs": 200
          },
          "metadata": {
            "bytecodeHash": "ipfs",
            "appendCBOR": true
          },
          "outputSelection": {
            "*": {
              "": [
                "ast"
              ],
              "*": [
                "abi",
                "evm.bytecode",
                "evm.deployedBytecode",
                "evm.methodIdentifiers",
                "metadata"
              ]
            }
          },
          "evmVersion": "london",
          "libraries": {}
        }
      },
      "imports": [
        "contracts/LSP1UniversalReceiver/LSP1Constants.sol",
        "contracts/LSP6KeyManager/ILSP6KeyManager.sol",
        "contracts/LSP6KeyManager/LSP6Constants.sol",
        "node_modules/@openzeppelin/contracts/interfaces/IERC1271.sol"
      ],
      "versionRequirement": "^0.8.4",
      "artifacts": {
        "ReentrantContract": {
          "0.8.17+commit.8df45f5f.Darwin.appleclang": "ReentrantContract.sol/ReentrantContract.json"
        }
      }
    },
    "contracts/Mocks/Reentrancy/SingleReentrancyRelayer.sol": {
      "lastModificationDate": 1671616307397,
      "contentHash": "40035a652cc132ab4110aed1754e2534",
      "sourceName": "contracts/Mocks/Reentrancy/SingleReentrancyRelayer.sol",
      "solcConfig": {
        "settings": {
          "optimizer": {
            "enabled": true,
            "runs": 200
          },
          "metadata": {
            "bytecodeHash": "ipfs",
            "appendCBOR": true
          },
          "outputSelection": {
            "*": {
              "": [
                "ast"
              ],
              "*": [
                "abi",
                "evm.bytecode",
                "evm.deployedBytecode",
                "evm.methodIdentifiers",
                "metadata"
              ]
            }
          },
          "evmVersion": "london",
          "libraries": {}
        }
      },
      "imports": [
        "contracts/LSP6KeyManager/ILSP6KeyManager.sol",
        "node_modules/@openzeppelin/contracts/interfaces/IERC1271.sol"
      ],
      "versionRequirement": "^0.8.4",
      "artifacts": {
        "SingleReentrancyRelayer": {
          "0.8.17+commit.8df45f5f.Darwin.appleclang": "SingleReentrancyRelayer.sol/SingleReentrancyRelayer.json"
        }
      }
    },
    "contracts/Mocks/Security/Reentrancy.sol": {
      "lastModificationDate": 1671616307398,
      "contentHash": "922bd0dd529f3fb658a70b8996f4556b",
      "sourceName": "contracts/Mocks/Security/Reentrancy.sol",
      "solcConfig": {
        "settings": {
          "optimizer": {
            "enabled": true,
            "runs": 200
          },
          "metadata": {
            "bytecodeHash": "ipfs",
            "appendCBOR": true
          },
          "outputSelection": {
            "*": {
              "": [
                "ast"
              ],
              "*": [
                "abi",
                "evm.bytecode",
                "evm.deployedBytecode",
                "evm.methodIdentifiers",
                "metadata"
              ]
            }
          },
          "evmVersion": "london",
          "libraries": {}
        }
      },
      "imports": [
        "node_modules/@openzeppelin/contracts/utils/Address.sol"
      ],
      "versionRequirement": "^0.8.4",
      "artifacts": {
        "Reentrancy": {
          "0.8.17+commit.8df45f5f.Darwin.appleclang": "Reentrancy.sol/Reentrancy.json"
        }
      }
    },
    "contracts/Mocks/SignatureValidatorContract.sol": {
      "lastModificationDate": 1671616307398,
      "contentHash": "d27b9113fc78c2e8b775b6ac8d6aed47",
      "sourceName": "contracts/Mocks/SignatureValidatorContract.sol",
      "solcConfig": {
        "settings": {
          "optimizer": {
            "enabled": true,
            "runs": 200
          },
          "metadata": {
            "bytecodeHash": "ipfs",
            "appendCBOR": true
          },
          "outputSelection": {
            "*": {
              "": [
                "ast"
              ],
              "*": [
                "abi",
                "evm.bytecode",
                "evm.deployedBytecode",
                "evm.methodIdentifiers",
                "metadata"
              ]
            }
          },
          "evmVersion": "london",
          "libraries": {}
        }
      },
      "imports": [
        "node_modules/@openzeppelin/contracts/interfaces/IERC1271.sol",
        "node_modules/@openzeppelin/contracts/utils/introspection/ERC165.sol",
        "node_modules/@openzeppelin/contracts/utils/introspection/ERC165Storage.sol",
        "node_modules/@openzeppelin/contracts/utils/introspection/IERC165.sol"
      ],
      "versionRequirement": "^0.8.4",
      "artifacts": {
        "SignatureValidator": {
          "0.8.17+commit.8df45f5f.Darwin.appleclang": "SignatureValidatorContract.sol/SignatureValidator.json"
        }
      }
    },
    "contracts/Mocks/TargetContract.sol": {
      "lastModificationDate": 1671616307398,
      "contentHash": "b28e4196b9f092ef4c374036037d9a16",
      "sourceName": "contracts/Mocks/TargetContract.sol",
      "solcConfig": {
        "settings": {
          "optimizer": {
            "enabled": true,
            "runs": 200
          },
          "metadata": {
            "bytecodeHash": "ipfs",
            "appendCBOR": true
          },
          "outputSelection": {
            "*": {
              "": [
                "ast"
              ],
              "*": [
                "abi",
                "evm.bytecode",
                "evm.deployedBytecode",
                "evm.methodIdentifiers",
                "metadata"
              ]
            }
          },
          "evmVersion": "london",
          "libraries": {}
        }
      },
      "imports": [],
      "versionRequirement": "^0.8.4",
      "artifacts": {
        "TargetContract": {
          "0.8.17+commit.8df45f5f.Darwin.appleclang": "TargetContract.sol/TargetContract.json"
        }
      }
    },
    "contracts/Mocks/Tokens/IERC223.sol": {
      "lastModificationDate": 1671616307398,
      "contentHash": "75c66cc2bd9400f6bcce55e4153bb7d7",
      "sourceName": "contracts/Mocks/Tokens/IERC223.sol",
      "solcConfig": {
        "settings": {
          "optimizer": {
            "enabled": true,
            "runs": 200
          },
          "metadata": {
            "bytecodeHash": "ipfs",
            "appendCBOR": true
          },
          "outputSelection": {
            "*": {
              "": [
                "ast"
              ],
              "*": [
                "abi",
                "evm.bytecode",
                "evm.deployedBytecode",
                "evm.methodIdentifiers",
                "metadata"
              ]
            }
          },
          "evmVersion": "london",
          "libraries": {}
        }
      },
      "imports": [],
      "versionRequirement": "^0.8.4",
      "artifacts": {
        "IERC223": {
          "0.8.17+commit.8df45f5f.Darwin.appleclang": "IERC223.sol/IERC223.json"
        }
      }
    },
    "contracts/Mocks/Tokens/LSP4CompatibilityTester.sol": {
      "lastModificationDate": 1671616307398,
      "contentHash": "b91d0bf742795a7f6027f393cd0e7955",
      "sourceName": "contracts/Mocks/Tokens/LSP4CompatibilityTester.sol",
      "solcConfig": {
        "settings": {
          "optimizer": {
            "enabled": true,
            "runs": 200
          },
          "metadata": {
            "bytecodeHash": "ipfs",
            "appendCBOR": true
          },
          "outputSelection": {
            "*": {
              "": [
                "ast"
              ],
              "*": [
                "abi",
                "evm.bytecode",
                "evm.deployedBytecode",
                "evm.methodIdentifiers",
                "metadata"
              ]
            }
          },
          "evmVersion": "london",
          "libraries": {}
        }
      },
      "imports": [
        "contracts/LSP4DigitalAssetMetadata/ILSP4Compatibility.sol",
        "contracts/LSP4DigitalAssetMetadata/LSP4Compatibility.sol",
        "contracts/LSP4DigitalAssetMetadata/LSP4Constants.sol",
        "node_modules/@erc725/smart-contracts/contracts/ERC725Y.sol",
        "node_modules/@erc725/smart-contracts/contracts/ERC725YCore.sol",
        "node_modules/@erc725/smart-contracts/contracts/constants.sol",
        "node_modules/@erc725/smart-contracts/contracts/custom/OwnableUnset.sol",
        "node_modules/@erc725/smart-contracts/contracts/errors.sol",
        "node_modules/@erc725/smart-contracts/contracts/interfaces/IERC725Y.sol",
        "node_modules/@openzeppelin/contracts/utils/introspection/ERC165.sol",
        "node_modules/@openzeppelin/contracts/utils/introspection/IERC165.sol"
      ],
      "versionRequirement": "^0.8.4",
      "artifacts": {
        "LSP4CompatibilityTester": {
          "0.8.17+commit.8df45f5f.Darwin.appleclang": "LSP4CompatibilityTester.sol/LSP4CompatibilityTester.json"
        }
      }
    },
    "contracts/Mocks/Tokens/LSP7CappedSupplyInitTester.sol": {
      "lastModificationDate": 1671616307398,
      "contentHash": "313ce83b7f817135267e945dd09f14ae",
      "sourceName": "contracts/Mocks/Tokens/LSP7CappedSupplyInitTester.sol",
      "solcConfig": {
        "settings": {
          "optimizer": {
            "enabled": true,
            "runs": 200
          },
          "metadata": {
            "bytecodeHash": "ipfs",
            "appendCBOR": true
          },
          "outputSelection": {
            "*": {
              "": [
                "ast"
              ],
              "*": [
                "abi",
                "evm.bytecode",
                "evm.deployedBytecode",
                "evm.methodIdentifiers",
                "metadata"
              ]
            }
          },
          "evmVersion": "london",
          "libraries": {}
        }
      },
      "imports": [
        "contracts/Custom/ERC165Checker.sol",
        "contracts/LSP1UniversalReceiver/ILSP1UniversalReceiver.sol",
        "contracts/LSP1UniversalReceiver/LSP1Constants.sol",
        "contracts/LSP4DigitalAssetMetadata/LSP4Constants.sol",
        "contracts/LSP4DigitalAssetMetadata/LSP4DigitalAssetMetadataInitAbstract.sol",
        "contracts/LSP4DigitalAssetMetadata/LSP4Errors.sol",
        "contracts/LSP7DigitalAsset/ILSP7DigitalAsset.sol",
        "contracts/LSP7DigitalAsset/LSP7Constants.sol",
        "contracts/LSP7DigitalAsset/LSP7DigitalAssetCore.sol",
        "contracts/LSP7DigitalAsset/LSP7DigitalAssetInitAbstract.sol",
        "contracts/LSP7DigitalAsset/LSP7Errors.sol",
        "contracts/LSP7DigitalAsset/extensions/LSP7CappedSupplyInitAbstract.sol",
        "contracts/Utils/GasLib.sol",
        "node_modules/@erc725/smart-contracts/contracts/ERC725Y.sol",
        "node_modules/@erc725/smart-contracts/contracts/ERC725YCore.sol",
        "node_modules/@erc725/smart-contracts/contracts/ERC725YInitAbstract.sol",
        "node_modules/@erc725/smart-contracts/contracts/constants.sol",
        "node_modules/@erc725/smart-contracts/contracts/custom/OwnableUnset.sol",
        "node_modules/@erc725/smart-contracts/contracts/errors.sol",
        "node_modules/@erc725/smart-contracts/contracts/interfaces/IERC725Y.sol",
        "node_modules/@openzeppelin/contracts/utils/introspection/ERC165.sol",
        "node_modules/@openzeppelin/contracts/utils/introspection/IERC165.sol",
        "node_modules/@openzeppelin/contracts/utils/structs/EnumerableSet.sol",
        "node_modules/@openzeppelin/contracts-upgradeable/proxy/utils/Initializable.sol",
        "node_modules/@openzeppelin/contracts-upgradeable/utils/AddressUpgradeable.sol",
        "node_modules/solidity-bytes-utils/contracts/BytesLib.sol"
      ],
      "versionRequirement": "^0.8.4",
      "artifacts": {
        "LSP7CappedSupplyInitTester": {
          "0.8.17+commit.8df45f5f.Darwin.appleclang": "LSP7CappedSupplyInitTester.sol/LSP7CappedSupplyInitTester.json"
        }
      }
    },
    "contracts/Mocks/Tokens/LSP7CappedSupplyTester.sol": {
      "lastModificationDate": 1671616307398,
      "contentHash": "1590a30acbe28c6a9c03ccdb60f9a07c",
      "sourceName": "contracts/Mocks/Tokens/LSP7CappedSupplyTester.sol",
      "solcConfig": {
        "settings": {
          "optimizer": {
            "enabled": true,
            "runs": 200
          },
          "metadata": {
            "bytecodeHash": "ipfs",
            "appendCBOR": true
          },
          "outputSelection": {
            "*": {
              "": [
                "ast"
              ],
              "*": [
                "abi",
                "evm.bytecode",
                "evm.deployedBytecode",
                "evm.methodIdentifiers",
                "metadata"
              ]
            }
          },
          "evmVersion": "london",
          "libraries": {}
        }
      },
      "imports": [
        "contracts/Custom/ERC165Checker.sol",
        "contracts/LSP1UniversalReceiver/ILSP1UniversalReceiver.sol",
        "contracts/LSP1UniversalReceiver/LSP1Constants.sol",
        "contracts/LSP4DigitalAssetMetadata/LSP4Constants.sol",
        "contracts/LSP4DigitalAssetMetadata/LSP4DigitalAssetMetadata.sol",
        "contracts/LSP4DigitalAssetMetadata/LSP4Errors.sol",
        "contracts/LSP7DigitalAsset/ILSP7DigitalAsset.sol",
        "contracts/LSP7DigitalAsset/LSP7Constants.sol",
        "contracts/LSP7DigitalAsset/LSP7DigitalAsset.sol",
        "contracts/LSP7DigitalAsset/LSP7DigitalAssetCore.sol",
        "contracts/LSP7DigitalAsset/LSP7Errors.sol",
        "contracts/LSP7DigitalAsset/extensions/LSP7CappedSupply.sol",
        "contracts/Utils/GasLib.sol",
        "node_modules/@erc725/smart-contracts/contracts/ERC725Y.sol",
        "node_modules/@erc725/smart-contracts/contracts/ERC725YCore.sol",
        "node_modules/@erc725/smart-contracts/contracts/constants.sol",
        "node_modules/@erc725/smart-contracts/contracts/custom/OwnableUnset.sol",
        "node_modules/@erc725/smart-contracts/contracts/errors.sol",
        "node_modules/@erc725/smart-contracts/contracts/interfaces/IERC725Y.sol",
        "node_modules/@openzeppelin/contracts/utils/introspection/ERC165.sol",
        "node_modules/@openzeppelin/contracts/utils/introspection/IERC165.sol",
        "node_modules/@openzeppelin/contracts/utils/structs/EnumerableSet.sol",
        "node_modules/solidity-bytes-utils/contracts/BytesLib.sol"
      ],
      "versionRequirement": "^0.8.4",
      "artifacts": {
        "LSP7CappedSupplyTester": {
          "0.8.17+commit.8df45f5f.Darwin.appleclang": "LSP7CappedSupplyTester.sol/LSP7CappedSupplyTester.json"
        }
      }
    },
    "contracts/Mocks/Tokens/LSP7CompatibleERC20InitTester.sol": {
      "lastModificationDate": 1671616307399,
      "contentHash": "8c16c8b78296c6b230d1be74cd24a7f2",
      "sourceName": "contracts/Mocks/Tokens/LSP7CompatibleERC20InitTester.sol",
      "solcConfig": {
        "settings": {
          "optimizer": {
            "enabled": true,
            "runs": 200
          },
          "metadata": {
            "bytecodeHash": "ipfs",
            "appendCBOR": true
          },
          "outputSelection": {
            "*": {
              "": [
                "ast"
              ],
              "*": [
                "abi",
                "evm.bytecode",
                "evm.deployedBytecode",
                "evm.methodIdentifiers",
                "metadata"
              ]
            }
          },
          "evmVersion": "london",
          "libraries": {}
        }
      },
      "imports": [
        "contracts/Custom/ERC165Checker.sol",
        "contracts/LSP1UniversalReceiver/ILSP1UniversalReceiver.sol",
        "contracts/LSP1UniversalReceiver/LSP1Constants.sol",
        "contracts/LSP4DigitalAssetMetadata/ILSP4Compatibility.sol",
        "contracts/LSP4DigitalAssetMetadata/LSP4Compatibility.sol",
        "contracts/LSP4DigitalAssetMetadata/LSP4Constants.sol",
        "contracts/LSP4DigitalAssetMetadata/LSP4DigitalAssetMetadata.sol",
        "contracts/LSP4DigitalAssetMetadata/LSP4DigitalAssetMetadataInitAbstract.sol",
        "contracts/LSP4DigitalAssetMetadata/LSP4Errors.sol",
        "contracts/LSP7DigitalAsset/ILSP7DigitalAsset.sol",
        "contracts/LSP7DigitalAsset/LSP7Constants.sol",
        "contracts/LSP7DigitalAsset/LSP7DigitalAsset.sol",
        "contracts/LSP7DigitalAsset/LSP7DigitalAssetCore.sol",
        "contracts/LSP7DigitalAsset/LSP7DigitalAssetInitAbstract.sol",
        "contracts/LSP7DigitalAsset/LSP7Errors.sol",
        "contracts/LSP7DigitalAsset/extensions/ILSP7CompatibleERC20.sol",
        "contracts/LSP7DigitalAsset/extensions/LSP7CompatibleERC20InitAbstract.sol",
        "contracts/Utils/GasLib.sol",
        "node_modules/@erc725/smart-contracts/contracts/ERC725Y.sol",
        "node_modules/@erc725/smart-contracts/contracts/ERC725YCore.sol",
        "node_modules/@erc725/smart-contracts/contracts/ERC725YInitAbstract.sol",
        "node_modules/@erc725/smart-contracts/contracts/constants.sol",
        "node_modules/@erc725/smart-contracts/contracts/custom/OwnableUnset.sol",
        "node_modules/@erc725/smart-contracts/contracts/errors.sol",
        "node_modules/@erc725/smart-contracts/contracts/interfaces/IERC725Y.sol",
        "node_modules/@openzeppelin/contracts/utils/introspection/ERC165.sol",
        "node_modules/@openzeppelin/contracts/utils/introspection/IERC165.sol",
        "node_modules/@openzeppelin/contracts/utils/structs/EnumerableSet.sol",
        "node_modules/@openzeppelin/contracts-upgradeable/proxy/utils/Initializable.sol",
        "node_modules/@openzeppelin/contracts-upgradeable/utils/AddressUpgradeable.sol",
        "node_modules/solidity-bytes-utils/contracts/BytesLib.sol"
      ],
      "versionRequirement": "^0.8.4",
      "artifacts": {
        "LSP7CompatibleERC20InitTester": {
          "0.8.17+commit.8df45f5f.Darwin.appleclang": "LSP7CompatibleERC20InitTester.sol/LSP7CompatibleERC20InitTester.json"
        }
      }
    },
    "contracts/Mocks/Tokens/LSP7CompatibleERC20Tester.sol": {
      "lastModificationDate": 1671616307399,
      "contentHash": "b568070010150e4dfd1d0f10f33f3c01",
      "sourceName": "contracts/Mocks/Tokens/LSP7CompatibleERC20Tester.sol",
      "solcConfig": {
        "settings": {
          "optimizer": {
            "enabled": true,
            "runs": 200
          },
          "metadata": {
            "bytecodeHash": "ipfs",
            "appendCBOR": true
          },
          "outputSelection": {
            "*": {
              "": [
                "ast"
              ],
              "*": [
                "abi",
                "evm.bytecode",
                "evm.deployedBytecode",
                "evm.methodIdentifiers",
                "metadata"
              ]
            }
          },
          "evmVersion": "london",
          "libraries": {}
        }
      },
      "imports": [
        "contracts/Custom/ERC165Checker.sol",
        "contracts/LSP1UniversalReceiver/ILSP1UniversalReceiver.sol",
        "contracts/LSP1UniversalReceiver/LSP1Constants.sol",
        "contracts/LSP4DigitalAssetMetadata/ILSP4Compatibility.sol",
        "contracts/LSP4DigitalAssetMetadata/LSP4Compatibility.sol",
        "contracts/LSP4DigitalAssetMetadata/LSP4Constants.sol",
        "contracts/LSP4DigitalAssetMetadata/LSP4DigitalAssetMetadata.sol",
        "contracts/LSP4DigitalAssetMetadata/LSP4Errors.sol",
        "contracts/LSP7DigitalAsset/ILSP7DigitalAsset.sol",
        "contracts/LSP7DigitalAsset/LSP7Constants.sol",
        "contracts/LSP7DigitalAsset/LSP7DigitalAsset.sol",
        "contracts/LSP7DigitalAsset/LSP7DigitalAssetCore.sol",
        "contracts/LSP7DigitalAsset/LSP7Errors.sol",
        "contracts/LSP7DigitalAsset/extensions/ILSP7CompatibleERC20.sol",
        "contracts/LSP7DigitalAsset/extensions/LSP7CompatibleERC20.sol",
        "contracts/Utils/GasLib.sol",
        "node_modules/@erc725/smart-contracts/contracts/ERC725Y.sol",
        "node_modules/@erc725/smart-contracts/contracts/ERC725YCore.sol",
        "node_modules/@erc725/smart-contracts/contracts/constants.sol",
        "node_modules/@erc725/smart-contracts/contracts/custom/OwnableUnset.sol",
        "node_modules/@erc725/smart-contracts/contracts/errors.sol",
        "node_modules/@erc725/smart-contracts/contracts/interfaces/IERC725Y.sol",
        "node_modules/@openzeppelin/contracts/utils/introspection/ERC165.sol",
        "node_modules/@openzeppelin/contracts/utils/introspection/IERC165.sol",
        "node_modules/@openzeppelin/contracts/utils/structs/EnumerableSet.sol",
        "node_modules/solidity-bytes-utils/contracts/BytesLib.sol"
      ],
      "versionRequirement": "^0.8.4",
      "artifacts": {
        "LSP7CompatibleERC20Tester": {
          "0.8.17+commit.8df45f5f.Darwin.appleclang": "LSP7CompatibleERC20Tester.sol/LSP7CompatibleERC20Tester.json"
        }
      }
    },
    "contracts/Mocks/Tokens/LSP7InitTester.sol": {
      "lastModificationDate": 1671616307399,
      "contentHash": "ec2ef29dd120cef23c898aeb079be9e6",
      "sourceName": "contracts/Mocks/Tokens/LSP7InitTester.sol",
      "solcConfig": {
        "settings": {
          "optimizer": {
            "enabled": true,
            "runs": 200
          },
          "metadata": {
            "bytecodeHash": "ipfs",
            "appendCBOR": true
          },
          "outputSelection": {
            "*": {
              "": [
                "ast"
              ],
              "*": [
                "abi",
                "evm.bytecode",
                "evm.deployedBytecode",
                "evm.methodIdentifiers",
                "metadata"
              ]
            }
          },
          "evmVersion": "london",
          "libraries": {}
        }
      },
      "imports": [
        "contracts/Custom/ERC165Checker.sol",
        "contracts/LSP1UniversalReceiver/ILSP1UniversalReceiver.sol",
        "contracts/LSP1UniversalReceiver/LSP1Constants.sol",
        "contracts/LSP4DigitalAssetMetadata/LSP4Constants.sol",
        "contracts/LSP4DigitalAssetMetadata/LSP4DigitalAssetMetadataInitAbstract.sol",
        "contracts/LSP4DigitalAssetMetadata/LSP4Errors.sol",
        "contracts/LSP7DigitalAsset/ILSP7DigitalAsset.sol",
        "contracts/LSP7DigitalAsset/LSP7Constants.sol",
        "contracts/LSP7DigitalAsset/LSP7DigitalAssetCore.sol",
        "contracts/LSP7DigitalAsset/LSP7DigitalAssetInitAbstract.sol",
        "contracts/LSP7DigitalAsset/LSP7Errors.sol",
        "contracts/LSP7DigitalAsset/extensions/LSP7Burnable.sol",
        "contracts/Utils/GasLib.sol",
        "node_modules/@erc725/smart-contracts/contracts/ERC725Y.sol",
        "node_modules/@erc725/smart-contracts/contracts/ERC725YCore.sol",
        "node_modules/@erc725/smart-contracts/contracts/ERC725YInitAbstract.sol",
        "node_modules/@erc725/smart-contracts/contracts/constants.sol",
        "node_modules/@erc725/smart-contracts/contracts/custom/OwnableUnset.sol",
        "node_modules/@erc725/smart-contracts/contracts/errors.sol",
        "node_modules/@erc725/smart-contracts/contracts/interfaces/IERC725Y.sol",
        "node_modules/@openzeppelin/contracts/utils/introspection/ERC165.sol",
        "node_modules/@openzeppelin/contracts/utils/introspection/IERC165.sol",
        "node_modules/@openzeppelin/contracts/utils/structs/EnumerableSet.sol",
        "node_modules/@openzeppelin/contracts-upgradeable/proxy/utils/Initializable.sol",
        "node_modules/@openzeppelin/contracts-upgradeable/utils/AddressUpgradeable.sol",
        "node_modules/solidity-bytes-utils/contracts/BytesLib.sol"
      ],
      "versionRequirement": "^0.8.4",
      "artifacts": {
        "LSP7InitTester": {
          "0.8.17+commit.8df45f5f.Darwin.appleclang": "LSP7InitTester.sol/LSP7InitTester.json"
        }
      }
    },
    "contracts/Mocks/Tokens/LSP7Tester.sol": {
      "lastModificationDate": 1671616307399,
      "contentHash": "592f7d63a35d2e233f7190c618cbae7b",
      "sourceName": "contracts/Mocks/Tokens/LSP7Tester.sol",
      "solcConfig": {
        "settings": {
          "optimizer": {
            "enabled": true,
            "runs": 200
          },
          "metadata": {
            "bytecodeHash": "ipfs",
            "appendCBOR": true
          },
          "outputSelection": {
            "*": {
              "": [
                "ast"
              ],
              "*": [
                "abi",
                "evm.bytecode",
                "evm.deployedBytecode",
                "evm.methodIdentifiers",
                "metadata"
              ]
            }
          },
          "evmVersion": "london",
          "libraries": {}
        }
      },
      "imports": [
        "contracts/Custom/ERC165Checker.sol",
        "contracts/LSP1UniversalReceiver/ILSP1UniversalReceiver.sol",
        "contracts/LSP1UniversalReceiver/LSP1Constants.sol",
        "contracts/LSP4DigitalAssetMetadata/LSP4Constants.sol",
        "contracts/LSP4DigitalAssetMetadata/LSP4DigitalAssetMetadata.sol",
        "contracts/LSP4DigitalAssetMetadata/LSP4Errors.sol",
        "contracts/LSP7DigitalAsset/ILSP7DigitalAsset.sol",
        "contracts/LSP7DigitalAsset/LSP7Constants.sol",
        "contracts/LSP7DigitalAsset/LSP7DigitalAsset.sol",
        "contracts/LSP7DigitalAsset/LSP7DigitalAssetCore.sol",
        "contracts/LSP7DigitalAsset/LSP7Errors.sol",
        "contracts/LSP7DigitalAsset/extensions/LSP7Burnable.sol",
        "contracts/Utils/GasLib.sol",
        "node_modules/@erc725/smart-contracts/contracts/ERC725Y.sol",
        "node_modules/@erc725/smart-contracts/contracts/ERC725YCore.sol",
        "node_modules/@erc725/smart-contracts/contracts/constants.sol",
        "node_modules/@erc725/smart-contracts/contracts/custom/OwnableUnset.sol",
        "node_modules/@erc725/smart-contracts/contracts/errors.sol",
        "node_modules/@erc725/smart-contracts/contracts/interfaces/IERC725Y.sol",
        "node_modules/@openzeppelin/contracts/utils/introspection/ERC165.sol",
        "node_modules/@openzeppelin/contracts/utils/introspection/IERC165.sol",
        "node_modules/@openzeppelin/contracts/utils/structs/EnumerableSet.sol",
        "node_modules/solidity-bytes-utils/contracts/BytesLib.sol"
      ],
      "versionRequirement": "^0.8.4",
      "artifacts": {
        "LSP7Tester": {
          "0.8.17+commit.8df45f5f.Darwin.appleclang": "LSP7Tester.sol/LSP7Tester.json"
        }
      }
    },
    "contracts/Mocks/Tokens/LSP8CappedSupplyInitTester.sol": {
      "lastModificationDate": 1671616307399,
      "contentHash": "f205b7bf88748cafb5813c2f0ebf617b",
      "sourceName": "contracts/Mocks/Tokens/LSP8CappedSupplyInitTester.sol",
      "solcConfig": {
        "settings": {
          "optimizer": {
            "enabled": true,
            "runs": 200
          },
          "metadata": {
            "bytecodeHash": "ipfs",
            "appendCBOR": true
          },
          "outputSelection": {
            "*": {
              "": [
                "ast"
              ],
              "*": [
                "abi",
                "evm.bytecode",
                "evm.deployedBytecode",
                "evm.methodIdentifiers",
                "metadata"
              ]
            }
          },
          "evmVersion": "london",
          "libraries": {}
        }
      },
      "imports": [
        "contracts/Custom/ERC165Checker.sol",
        "contracts/LSP1UniversalReceiver/ILSP1UniversalReceiver.sol",
        "contracts/LSP1UniversalReceiver/LSP1Constants.sol",
        "contracts/LSP4DigitalAssetMetadata/LSP4Constants.sol",
        "contracts/LSP4DigitalAssetMetadata/LSP4DigitalAssetMetadataInitAbstract.sol",
        "contracts/LSP4DigitalAssetMetadata/LSP4Errors.sol",
        "contracts/LSP8IdentifiableDigitalAsset/ILSP8IdentifiableDigitalAsset.sol",
        "contracts/LSP8IdentifiableDigitalAsset/LSP8Constants.sol",
        "contracts/LSP8IdentifiableDigitalAsset/LSP8Errors.sol",
        "contracts/LSP8IdentifiableDigitalAsset/LSP8IdentifiableDigitalAssetCore.sol",
        "contracts/LSP8IdentifiableDigitalAsset/LSP8IdentifiableDigitalAssetInitAbstract.sol",
        "contracts/LSP8IdentifiableDigitalAsset/extensions/LSP8CappedSupplyInitAbstract.sol",
        "contracts/Utils/GasLib.sol",
        "node_modules/@erc725/smart-contracts/contracts/ERC725Y.sol",
        "node_modules/@erc725/smart-contracts/contracts/ERC725YCore.sol",
        "node_modules/@erc725/smart-contracts/contracts/ERC725YInitAbstract.sol",
        "node_modules/@erc725/smart-contracts/contracts/constants.sol",
        "node_modules/@erc725/smart-contracts/contracts/custom/OwnableUnset.sol",
        "node_modules/@erc725/smart-contracts/contracts/errors.sol",
        "node_modules/@erc725/smart-contracts/contracts/interfaces/IERC725Y.sol",
        "node_modules/@openzeppelin/contracts/utils/introspection/ERC165.sol",
        "node_modules/@openzeppelin/contracts/utils/introspection/IERC165.sol",
        "node_modules/@openzeppelin/contracts/utils/structs/EnumerableSet.sol",
        "node_modules/@openzeppelin/contracts-upgradeable/proxy/utils/Initializable.sol",
        "node_modules/@openzeppelin/contracts-upgradeable/utils/AddressUpgradeable.sol",
        "node_modules/solidity-bytes-utils/contracts/BytesLib.sol"
      ],
      "versionRequirement": "^0.8.4",
      "artifacts": {
        "LSP8CappedSupplyInitTester": {
          "0.8.17+commit.8df45f5f.Darwin.appleclang": "LSP8CappedSupplyInitTester.sol/LSP8CappedSupplyInitTester.json"
        }
      }
    },
    "contracts/Mocks/Tokens/LSP8CappedSupplyTester.sol": {
      "lastModificationDate": 1671616307399,
      "contentHash": "e399f37e772019ca2189d1d03df788c2",
      "sourceName": "contracts/Mocks/Tokens/LSP8CappedSupplyTester.sol",
      "solcConfig": {
        "settings": {
          "optimizer": {
            "enabled": true,
            "runs": 200
          },
          "metadata": {
            "bytecodeHash": "ipfs",
            "appendCBOR": true
          },
          "outputSelection": {
            "*": {
              "": [
                "ast"
              ],
              "*": [
                "abi",
                "evm.bytecode",
                "evm.deployedBytecode",
                "evm.methodIdentifiers",
                "metadata"
              ]
            }
          },
          "evmVersion": "london",
          "libraries": {}
        }
      },
      "imports": [
        "contracts/Custom/ERC165Checker.sol",
        "contracts/LSP1UniversalReceiver/ILSP1UniversalReceiver.sol",
        "contracts/LSP1UniversalReceiver/LSP1Constants.sol",
        "contracts/LSP4DigitalAssetMetadata/LSP4Constants.sol",
        "contracts/LSP4DigitalAssetMetadata/LSP4DigitalAssetMetadata.sol",
        "contracts/LSP4DigitalAssetMetadata/LSP4Errors.sol",
        "contracts/LSP8IdentifiableDigitalAsset/ILSP8IdentifiableDigitalAsset.sol",
        "contracts/LSP8IdentifiableDigitalAsset/LSP8Constants.sol",
        "contracts/LSP8IdentifiableDigitalAsset/LSP8Errors.sol",
        "contracts/LSP8IdentifiableDigitalAsset/LSP8IdentifiableDigitalAsset.sol",
        "contracts/LSP8IdentifiableDigitalAsset/LSP8IdentifiableDigitalAssetCore.sol",
        "contracts/LSP8IdentifiableDigitalAsset/extensions/LSP8CappedSupply.sol",
        "contracts/Utils/GasLib.sol",
        "node_modules/@erc725/smart-contracts/contracts/ERC725Y.sol",
        "node_modules/@erc725/smart-contracts/contracts/ERC725YCore.sol",
        "node_modules/@erc725/smart-contracts/contracts/constants.sol",
        "node_modules/@erc725/smart-contracts/contracts/custom/OwnableUnset.sol",
        "node_modules/@erc725/smart-contracts/contracts/errors.sol",
        "node_modules/@erc725/smart-contracts/contracts/interfaces/IERC725Y.sol",
        "node_modules/@openzeppelin/contracts/utils/introspection/ERC165.sol",
        "node_modules/@openzeppelin/contracts/utils/introspection/IERC165.sol",
        "node_modules/@openzeppelin/contracts/utils/structs/EnumerableSet.sol",
        "node_modules/solidity-bytes-utils/contracts/BytesLib.sol"
      ],
      "versionRequirement": "^0.8.4",
      "artifacts": {
        "LSP8CappedSupplyTester": {
          "0.8.17+commit.8df45f5f.Darwin.appleclang": "LSP8CappedSupplyTester.sol/LSP8CappedSupplyTester.json"
        }
      }
    },
    "contracts/Mocks/Tokens/LSP8CompatibleERC721Tester.sol": {
      "lastModificationDate": 1671616307399,
      "contentHash": "d4adbf4aadda9dfa119b3659463f5562",
      "sourceName": "contracts/Mocks/Tokens/LSP8CompatibleERC721Tester.sol",
      "solcConfig": {
        "settings": {
          "optimizer": {
            "enabled": true,
            "runs": 200
          },
          "metadata": {
            "bytecodeHash": "ipfs",
            "appendCBOR": true
          },
          "outputSelection": {
            "*": {
              "": [
                "ast"
              ],
              "*": [
                "abi",
                "evm.bytecode",
                "evm.deployedBytecode",
                "evm.methodIdentifiers",
                "metadata"
              ]
            }
          },
          "evmVersion": "london",
          "libraries": {}
        }
      },
      "imports": [
        "contracts/Custom/ERC165Checker.sol",
        "contracts/LSP1UniversalReceiver/ILSP1UniversalReceiver.sol",
        "contracts/LSP1UniversalReceiver/LSP1Constants.sol",
        "contracts/LSP4DigitalAssetMetadata/ILSP4Compatibility.sol",
        "contracts/LSP4DigitalAssetMetadata/LSP4Compatibility.sol",
        "contracts/LSP4DigitalAssetMetadata/LSP4Constants.sol",
        "contracts/LSP4DigitalAssetMetadata/LSP4DigitalAssetMetadata.sol",
        "contracts/LSP4DigitalAssetMetadata/LSP4Errors.sol",
        "contracts/LSP8IdentifiableDigitalAsset/ILSP8IdentifiableDigitalAsset.sol",
        "contracts/LSP8IdentifiableDigitalAsset/LSP8Constants.sol",
        "contracts/LSP8IdentifiableDigitalAsset/LSP8Errors.sol",
        "contracts/LSP8IdentifiableDigitalAsset/LSP8IdentifiableDigitalAsset.sol",
        "contracts/LSP8IdentifiableDigitalAsset/LSP8IdentifiableDigitalAssetCore.sol",
        "contracts/LSP8IdentifiableDigitalAsset/extensions/ILSP8CompatibleERC721.sol",
        "contracts/LSP8IdentifiableDigitalAsset/extensions/LSP8CompatibleERC721.sol",
        "contracts/Utils/GasLib.sol",
        "node_modules/@erc725/smart-contracts/contracts/ERC725Y.sol",
        "node_modules/@erc725/smart-contracts/contracts/ERC725YCore.sol",
        "node_modules/@erc725/smart-contracts/contracts/constants.sol",
        "node_modules/@erc725/smart-contracts/contracts/custom/OwnableUnset.sol",
        "node_modules/@erc725/smart-contracts/contracts/errors.sol",
        "node_modules/@erc725/smart-contracts/contracts/interfaces/IERC725Y.sol",
        "node_modules/@openzeppelin/contracts/utils/introspection/ERC165.sol",
        "node_modules/@openzeppelin/contracts/utils/introspection/IERC165.sol",
        "node_modules/@openzeppelin/contracts/utils/structs/EnumerableSet.sol",
        "node_modules/solidity-bytes-utils/contracts/BytesLib.sol"
      ],
      "versionRequirement": "^0.8.4",
      "artifacts": {
        "LSP8CompatibleERC721Tester": {
          "0.8.17+commit.8df45f5f.Darwin.appleclang": "LSP8CompatibleERC721Tester.sol/LSP8CompatibleERC721Tester.json"
        }
      }
    },
    "contracts/Mocks/Tokens/LSP8CompatibleERC721TesterInit.sol": {
      "lastModificationDate": 1671616307399,
      "contentHash": "d3af7713a936bdc67b48eead8db93ed4",
      "sourceName": "contracts/Mocks/Tokens/LSP8CompatibleERC721TesterInit.sol",
      "solcConfig": {
        "settings": {
          "optimizer": {
            "enabled": true,
            "runs": 200
          },
          "metadata": {
            "bytecodeHash": "ipfs",
            "appendCBOR": true
          },
          "outputSelection": {
            "*": {
              "": [
                "ast"
              ],
              "*": [
                "abi",
                "evm.bytecode",
                "evm.deployedBytecode",
                "evm.methodIdentifiers",
                "metadata"
              ]
            }
          },
          "evmVersion": "london",
          "libraries": {}
        }
      },
      "imports": [
        "contracts/Custom/ERC165Checker.sol",
        "contracts/LSP1UniversalReceiver/ILSP1UniversalReceiver.sol",
        "contracts/LSP1UniversalReceiver/LSP1Constants.sol",
        "contracts/LSP4DigitalAssetMetadata/ILSP4Compatibility.sol",
        "contracts/LSP4DigitalAssetMetadata/LSP4Compatibility.sol",
        "contracts/LSP4DigitalAssetMetadata/LSP4Constants.sol",
        "contracts/LSP4DigitalAssetMetadata/LSP4DigitalAssetMetadata.sol",
        "contracts/LSP4DigitalAssetMetadata/LSP4DigitalAssetMetadataInitAbstract.sol",
        "contracts/LSP4DigitalAssetMetadata/LSP4Errors.sol",
        "contracts/LSP8IdentifiableDigitalAsset/ILSP8IdentifiableDigitalAsset.sol",
        "contracts/LSP8IdentifiableDigitalAsset/LSP8Constants.sol",
        "contracts/LSP8IdentifiableDigitalAsset/LSP8Errors.sol",
        "contracts/LSP8IdentifiableDigitalAsset/LSP8IdentifiableDigitalAsset.sol",
        "contracts/LSP8IdentifiableDigitalAsset/LSP8IdentifiableDigitalAssetCore.sol",
        "contracts/LSP8IdentifiableDigitalAsset/LSP8IdentifiableDigitalAssetInitAbstract.sol",
        "contracts/LSP8IdentifiableDigitalAsset/extensions/ILSP8CompatibleERC721.sol",
        "contracts/LSP8IdentifiableDigitalAsset/extensions/LSP8CompatibleERC721InitAbstract.sol",
        "contracts/Utils/GasLib.sol",
        "node_modules/@erc725/smart-contracts/contracts/ERC725Y.sol",
        "node_modules/@erc725/smart-contracts/contracts/ERC725YCore.sol",
        "node_modules/@erc725/smart-contracts/contracts/ERC725YInitAbstract.sol",
        "node_modules/@erc725/smart-contracts/contracts/constants.sol",
        "node_modules/@erc725/smart-contracts/contracts/custom/OwnableUnset.sol",
        "node_modules/@erc725/smart-contracts/contracts/errors.sol",
        "node_modules/@erc725/smart-contracts/contracts/interfaces/IERC725Y.sol",
        "node_modules/@openzeppelin/contracts/utils/introspection/ERC165.sol",
        "node_modules/@openzeppelin/contracts/utils/introspection/IERC165.sol",
        "node_modules/@openzeppelin/contracts/utils/structs/EnumerableSet.sol",
        "node_modules/@openzeppelin/contracts-upgradeable/proxy/utils/Initializable.sol",
        "node_modules/@openzeppelin/contracts-upgradeable/utils/AddressUpgradeable.sol",
        "node_modules/solidity-bytes-utils/contracts/BytesLib.sol"
      ],
      "versionRequirement": "^0.8.4",
      "artifacts": {
        "LSP8CompatibleERC721InitTester": {
          "0.8.17+commit.8df45f5f.Darwin.appleclang": "LSP8CompatibleERC721TesterInit.sol/LSP8CompatibleERC721InitTester.json"
        }
      }
    },
    "contracts/Mocks/Tokens/LSP8EnumerableInitTester.sol": {
      "lastModificationDate": 1671616307399,
      "contentHash": "d107260c96866be20ebd172ddd4bd79d",
      "sourceName": "contracts/Mocks/Tokens/LSP8EnumerableInitTester.sol",
      "solcConfig": {
        "settings": {
          "optimizer": {
            "enabled": true,
            "runs": 200
          },
          "metadata": {
            "bytecodeHash": "ipfs",
            "appendCBOR": true
          },
          "outputSelection": {
            "*": {
              "": [
                "ast"
              ],
              "*": [
                "abi",
                "evm.bytecode",
                "evm.deployedBytecode",
                "evm.methodIdentifiers",
                "metadata"
              ]
            }
          },
          "evmVersion": "london",
          "libraries": {}
        }
      },
      "imports": [
        "contracts/Custom/ERC165Checker.sol",
        "contracts/LSP1UniversalReceiver/ILSP1UniversalReceiver.sol",
        "contracts/LSP1UniversalReceiver/LSP1Constants.sol",
        "contracts/LSP4DigitalAssetMetadata/LSP4Constants.sol",
        "contracts/LSP4DigitalAssetMetadata/LSP4DigitalAssetMetadataInitAbstract.sol",
        "contracts/LSP4DigitalAssetMetadata/LSP4Errors.sol",
        "contracts/LSP8IdentifiableDigitalAsset/ILSP8IdentifiableDigitalAsset.sol",
        "contracts/LSP8IdentifiableDigitalAsset/LSP8Constants.sol",
        "contracts/LSP8IdentifiableDigitalAsset/LSP8Errors.sol",
        "contracts/LSP8IdentifiableDigitalAsset/LSP8IdentifiableDigitalAssetCore.sol",
        "contracts/LSP8IdentifiableDigitalAsset/LSP8IdentifiableDigitalAssetInitAbstract.sol",
        "contracts/LSP8IdentifiableDigitalAsset/extensions/LSP8EnumerableInitAbstract.sol",
        "contracts/Utils/GasLib.sol",
        "node_modules/@erc725/smart-contracts/contracts/ERC725Y.sol",
        "node_modules/@erc725/smart-contracts/contracts/ERC725YCore.sol",
        "node_modules/@erc725/smart-contracts/contracts/ERC725YInitAbstract.sol",
        "node_modules/@erc725/smart-contracts/contracts/constants.sol",
        "node_modules/@erc725/smart-contracts/contracts/custom/OwnableUnset.sol",
        "node_modules/@erc725/smart-contracts/contracts/errors.sol",
        "node_modules/@erc725/smart-contracts/contracts/interfaces/IERC725Y.sol",
        "node_modules/@openzeppelin/contracts/utils/introspection/ERC165.sol",
        "node_modules/@openzeppelin/contracts/utils/introspection/IERC165.sol",
        "node_modules/@openzeppelin/contracts/utils/structs/EnumerableSet.sol",
        "node_modules/@openzeppelin/contracts-upgradeable/proxy/utils/Initializable.sol",
        "node_modules/@openzeppelin/contracts-upgradeable/utils/AddressUpgradeable.sol",
        "node_modules/solidity-bytes-utils/contracts/BytesLib.sol"
      ],
      "versionRequirement": "^0.8.4",
      "artifacts": {
        "LSP8EnumerableInitTester": {
          "0.8.17+commit.8df45f5f.Darwin.appleclang": "LSP8EnumerableInitTester.sol/LSP8EnumerableInitTester.json"
        }
      }
    },
    "contracts/Mocks/Tokens/LSP8EnumerableTester.sol": {
      "lastModificationDate": 1671616307399,
      "contentHash": "f9a7d518603d319b79de8ed541f4b911",
      "sourceName": "contracts/Mocks/Tokens/LSP8EnumerableTester.sol",
      "solcConfig": {
        "settings": {
          "optimizer": {
            "enabled": true,
            "runs": 200
          },
          "metadata": {
            "bytecodeHash": "ipfs",
            "appendCBOR": true
          },
          "outputSelection": {
            "*": {
              "": [
                "ast"
              ],
              "*": [
                "abi",
                "evm.bytecode",
                "evm.deployedBytecode",
                "evm.methodIdentifiers",
                "metadata"
              ]
            }
          },
          "evmVersion": "london",
          "libraries": {}
        }
      },
      "imports": [
        "contracts/Custom/ERC165Checker.sol",
        "contracts/LSP1UniversalReceiver/ILSP1UniversalReceiver.sol",
        "contracts/LSP1UniversalReceiver/LSP1Constants.sol",
        "contracts/LSP4DigitalAssetMetadata/LSP4Constants.sol",
        "contracts/LSP4DigitalAssetMetadata/LSP4DigitalAssetMetadata.sol",
        "contracts/LSP4DigitalAssetMetadata/LSP4Errors.sol",
        "contracts/LSP8IdentifiableDigitalAsset/ILSP8IdentifiableDigitalAsset.sol",
        "contracts/LSP8IdentifiableDigitalAsset/LSP8Constants.sol",
        "contracts/LSP8IdentifiableDigitalAsset/LSP8Errors.sol",
        "contracts/LSP8IdentifiableDigitalAsset/LSP8IdentifiableDigitalAsset.sol",
        "contracts/LSP8IdentifiableDigitalAsset/LSP8IdentifiableDigitalAssetCore.sol",
        "contracts/LSP8IdentifiableDigitalAsset/extensions/LSP8Enumerable.sol",
        "contracts/Utils/GasLib.sol",
        "node_modules/@erc725/smart-contracts/contracts/ERC725Y.sol",
        "node_modules/@erc725/smart-contracts/contracts/ERC725YCore.sol",
        "node_modules/@erc725/smart-contracts/contracts/constants.sol",
        "node_modules/@erc725/smart-contracts/contracts/custom/OwnableUnset.sol",
        "node_modules/@erc725/smart-contracts/contracts/errors.sol",
        "node_modules/@erc725/smart-contracts/contracts/interfaces/IERC725Y.sol",
        "node_modules/@openzeppelin/contracts/utils/introspection/ERC165.sol",
        "node_modules/@openzeppelin/contracts/utils/introspection/IERC165.sol",
        "node_modules/@openzeppelin/contracts/utils/structs/EnumerableSet.sol",
        "node_modules/solidity-bytes-utils/contracts/BytesLib.sol"
      ],
      "versionRequirement": "^0.8.4",
      "artifacts": {
        "LSP8EnumerableTester": {
          "0.8.17+commit.8df45f5f.Darwin.appleclang": "LSP8EnumerableTester.sol/LSP8EnumerableTester.json"
        }
      }
    },
    "contracts/Mocks/Tokens/LSP8InitTester.sol": {
      "lastModificationDate": 1671616307399,
      "contentHash": "2463257e85d252adb96645fb7a753186",
      "sourceName": "contracts/Mocks/Tokens/LSP8InitTester.sol",
      "solcConfig": {
        "settings": {
          "optimizer": {
            "enabled": true,
            "runs": 200
          },
          "metadata": {
            "bytecodeHash": "ipfs",
            "appendCBOR": true
          },
          "outputSelection": {
            "*": {
              "": [
                "ast"
              ],
              "*": [
                "abi",
                "evm.bytecode",
                "evm.deployedBytecode",
                "evm.methodIdentifiers",
                "metadata"
              ]
            }
          },
          "evmVersion": "london",
          "libraries": {}
        }
      },
      "imports": [
        "contracts/Custom/ERC165Checker.sol",
        "contracts/LSP1UniversalReceiver/ILSP1UniversalReceiver.sol",
        "contracts/LSP1UniversalReceiver/LSP1Constants.sol",
        "contracts/LSP4DigitalAssetMetadata/LSP4Constants.sol",
        "contracts/LSP4DigitalAssetMetadata/LSP4DigitalAssetMetadataInitAbstract.sol",
        "contracts/LSP4DigitalAssetMetadata/LSP4Errors.sol",
        "contracts/LSP8IdentifiableDigitalAsset/ILSP8IdentifiableDigitalAsset.sol",
        "contracts/LSP8IdentifiableDigitalAsset/LSP8Constants.sol",
        "contracts/LSP8IdentifiableDigitalAsset/LSP8Errors.sol",
        "contracts/LSP8IdentifiableDigitalAsset/LSP8IdentifiableDigitalAssetCore.sol",
        "contracts/LSP8IdentifiableDigitalAsset/LSP8IdentifiableDigitalAssetInitAbstract.sol",
        "contracts/LSP8IdentifiableDigitalAsset/extensions/LSP8Burnable.sol",
        "contracts/Utils/GasLib.sol",
        "node_modules/@erc725/smart-contracts/contracts/ERC725Y.sol",
        "node_modules/@erc725/smart-contracts/contracts/ERC725YCore.sol",
        "node_modules/@erc725/smart-contracts/contracts/ERC725YInitAbstract.sol",
        "node_modules/@erc725/smart-contracts/contracts/constants.sol",
        "node_modules/@erc725/smart-contracts/contracts/custom/OwnableUnset.sol",
        "node_modules/@erc725/smart-contracts/contracts/errors.sol",
        "node_modules/@erc725/smart-contracts/contracts/interfaces/IERC725Y.sol",
        "node_modules/@openzeppelin/contracts/utils/introspection/ERC165.sol",
        "node_modules/@openzeppelin/contracts/utils/introspection/IERC165.sol",
        "node_modules/@openzeppelin/contracts/utils/structs/EnumerableSet.sol",
        "node_modules/@openzeppelin/contracts-upgradeable/proxy/utils/Initializable.sol",
        "node_modules/@openzeppelin/contracts-upgradeable/utils/AddressUpgradeable.sol",
        "node_modules/solidity-bytes-utils/contracts/BytesLib.sol"
      ],
      "versionRequirement": "^0.8.4",
      "artifacts": {
        "LSP8InitTester": {
          "0.8.17+commit.8df45f5f.Darwin.appleclang": "LSP8InitTester.sol/LSP8InitTester.json"
        }
      }
    },
    "contracts/Mocks/Tokens/LSP8Tester.sol": {
      "lastModificationDate": 1671616307400,
      "contentHash": "c10af1f923d070c720e641f299881f0c",
      "sourceName": "contracts/Mocks/Tokens/LSP8Tester.sol",
      "solcConfig": {
        "settings": {
          "optimizer": {
            "enabled": true,
            "runs": 200
          },
          "metadata": {
            "bytecodeHash": "ipfs",
            "appendCBOR": true
          },
          "outputSelection": {
            "*": {
              "": [
                "ast"
              ],
              "*": [
                "abi",
                "evm.bytecode",
                "evm.deployedBytecode",
                "evm.methodIdentifiers",
                "metadata"
              ]
            }
          },
          "evmVersion": "london",
          "libraries": {}
        }
      },
      "imports": [
        "contracts/Custom/ERC165Checker.sol",
        "contracts/LSP1UniversalReceiver/ILSP1UniversalReceiver.sol",
        "contracts/LSP1UniversalReceiver/LSP1Constants.sol",
        "contracts/LSP4DigitalAssetMetadata/LSP4Constants.sol",
        "contracts/LSP4DigitalAssetMetadata/LSP4DigitalAssetMetadata.sol",
        "contracts/LSP4DigitalAssetMetadata/LSP4Errors.sol",
        "contracts/LSP8IdentifiableDigitalAsset/ILSP8IdentifiableDigitalAsset.sol",
        "contracts/LSP8IdentifiableDigitalAsset/LSP8Constants.sol",
        "contracts/LSP8IdentifiableDigitalAsset/LSP8Errors.sol",
        "contracts/LSP8IdentifiableDigitalAsset/LSP8IdentifiableDigitalAsset.sol",
        "contracts/LSP8IdentifiableDigitalAsset/LSP8IdentifiableDigitalAssetCore.sol",
        "contracts/LSP8IdentifiableDigitalAsset/extensions/LSP8Burnable.sol",
        "contracts/Utils/GasLib.sol",
        "node_modules/@erc725/smart-contracts/contracts/ERC725Y.sol",
        "node_modules/@erc725/smart-contracts/contracts/ERC725YCore.sol",
        "node_modules/@erc725/smart-contracts/contracts/constants.sol",
        "node_modules/@erc725/smart-contracts/contracts/custom/OwnableUnset.sol",
        "node_modules/@erc725/smart-contracts/contracts/errors.sol",
        "node_modules/@erc725/smart-contracts/contracts/interfaces/IERC725Y.sol",
        "node_modules/@openzeppelin/contracts/utils/introspection/ERC165.sol",
        "node_modules/@openzeppelin/contracts/utils/introspection/IERC165.sol",
        "node_modules/@openzeppelin/contracts/utils/structs/EnumerableSet.sol",
        "node_modules/solidity-bytes-utils/contracts/BytesLib.sol"
      ],
      "versionRequirement": "^0.8.4",
      "artifacts": {
        "LSP8Tester": {
          "0.8.17+commit.8df45f5f.Darwin.appleclang": "LSP8Tester.sol/LSP8Tester.json"
        }
      }
    },
    "contracts/Mocks/Tokens/RequireCallbackToken.sol": {
      "lastModificationDate": 1671616307400,
      "contentHash": "8c664088675eea45f1b0c3360ee7e6a5",
      "sourceName": "contracts/Mocks/Tokens/RequireCallbackToken.sol",
      "solcConfig": {
        "settings": {
          "optimizer": {
            "enabled": true,
            "runs": 200
          },
          "metadata": {
            "bytecodeHash": "ipfs",
            "appendCBOR": true
          },
          "outputSelection": {
            "*": {
              "": [
                "ast"
              ],
              "*": [
                "abi",
                "evm.bytecode",
                "evm.deployedBytecode",
                "evm.methodIdentifiers",
                "metadata"
              ]
            }
          },
          "evmVersion": "london",
          "libraries": {}
        }
      },
      "imports": [
        "contracts/Mocks/FallbackExtensions/OnERC721ReceivedExtension.sol"
      ],
      "versionRequirement": "^0.8.4",
      "artifacts": {
        "RequireCallbackToken": {
          "0.8.17+commit.8df45f5f.Darwin.appleclang": "RequireCallbackToken.sol/RequireCallbackToken.json"
        }
      }
    },
    "contracts/Mocks/Tokens/TokenReceiverWithLSP1.sol": {
      "lastModificationDate": 1671616307400,
      "contentHash": "e00be6978d2125e147be80e5a785831c",
      "sourceName": "contracts/Mocks/Tokens/TokenReceiverWithLSP1.sol",
      "solcConfig": {
        "settings": {
          "optimizer": {
            "enabled": true,
            "runs": 200
          },
          "metadata": {
            "bytecodeHash": "ipfs",
            "appendCBOR": true
          },
          "outputSelection": {
            "*": {
              "": [
                "ast"
              ],
              "*": [
                "abi",
                "evm.bytecode",
                "evm.deployedBytecode",
                "evm.methodIdentifiers",
                "metadata"
              ]
            }
          },
          "evmVersion": "london",
          "libraries": {}
        }
      },
      "imports": [
        "contracts/LSP1UniversalReceiver/ILSP1UniversalReceiver.sol",
        "contracts/LSP1UniversalReceiver/LSP1Constants.sol",
        "node_modules/@openzeppelin/contracts/utils/introspection/ERC165.sol",
        "node_modules/@openzeppelin/contracts/utils/introspection/ERC165Storage.sol",
        "node_modules/@openzeppelin/contracts/utils/introspection/IERC165.sol"
      ],
      "versionRequirement": "^0.8.4",
      "artifacts": {
        "TokenReceiverWithLSP1": {
          "0.8.17+commit.8df45f5f.Darwin.appleclang": "TokenReceiverWithLSP1.sol/TokenReceiverWithLSP1.json"
        }
      }
    },
    "contracts/Mocks/Tokens/TokenReceiverWithoutLSP1.sol": {
      "lastModificationDate": 1671616307400,
      "contentHash": "d4890089a5b72bcf93a4c113baafd1d7",
      "sourceName": "contracts/Mocks/Tokens/TokenReceiverWithoutLSP1.sol",
      "solcConfig": {
        "settings": {
          "optimizer": {
            "enabled": true,
            "runs": 200
          },
          "metadata": {
            "bytecodeHash": "ipfs",
            "appendCBOR": true
          },
          "outputSelection": {
            "*": {
              "": [
                "ast"
              ],
              "*": [
                "abi",
                "evm.bytecode",
                "evm.deployedBytecode",
                "evm.methodIdentifiers",
                "metadata"
              ]
            }
          },
          "evmVersion": "london",
          "libraries": {}
        }
      },
      "imports": [],
      "versionRequirement": "^0.8.4",
      "artifacts": {
        "TokenReceiverWithoutLSP1": {
          "0.8.17+commit.8df45f5f.Darwin.appleclang": "TokenReceiverWithoutLSP1.sol/TokenReceiverWithoutLSP1.json"
        }
      }
    },
    "contracts/Mocks/UPWithInstantAcceptOwnership.sol": {
      "lastModificationDate": 1671616307400,
      "contentHash": "d62e01462ea730f70012b37fea409bd0",
      "sourceName": "contracts/Mocks/UPWithInstantAcceptOwnership.sol",
      "solcConfig": {
        "settings": {
          "optimizer": {
            "enabled": true,
            "runs": 200
          },
          "metadata": {
            "bytecodeHash": "ipfs",
            "appendCBOR": true
          },
          "outputSelection": {
            "*": {
              "": [
                "ast"
              ],
              "*": [
                "abi",
                "evm.bytecode",
                "evm.deployedBytecode",
                "evm.methodIdentifiers",
                "metadata"
              ]
            }
          },
          "evmVersion": "london",
          "libraries": {}
        }
      },
      "imports": [
        "contracts/Custom/ERC165Checker.sol",
        "contracts/LSP0ERC725Account/LSP0Constants.sol",
        "contracts/LSP0ERC725Account/LSP0ERC725AccountCore.sol",
        "contracts/LSP10ReceivedVaults/LSP10Constants.sol",
        "contracts/LSP14Ownable2Step/ILSP14Ownable2Step.sol",
        "contracts/LSP14Ownable2Step/LSP14Constants.sol",
        "contracts/LSP14Ownable2Step/LSP14Errors.sol",
        "contracts/LSP14Ownable2Step/LSP14Ownable2Step.sol",
        "contracts/LSP17ContractExtension/LSP17Constants.sol",
        "contracts/LSP17ContractExtension/LSP17Extendable.sol",
        "contracts/LSP1UniversalReceiver/ILSP1UniversalReceiver.sol",
        "contracts/LSP1UniversalReceiver/LSP1Constants.sol",
        "contracts/LSP1UniversalReceiver/LSP1Utils.sol",
        "contracts/LSP2ERC725YJSONSchema/LSP2Utils.sol",
        "contracts/LSP5ReceivedAssets/LSP5Constants.sol",
        "contracts/LSP7DigitalAsset/LSP7Constants.sol",
        "contracts/LSP8IdentifiableDigitalAsset/LSP8Constants.sol",
        "contracts/LSP9Vault/LSP9Constants.sol",
        "node_modules/@erc725/smart-contracts/contracts/ERC725XCore.sol",
        "node_modules/@erc725/smart-contracts/contracts/ERC725YCore.sol",
        "node_modules/@erc725/smart-contracts/contracts/constants.sol",
        "node_modules/@erc725/smart-contracts/contracts/custom/OwnableUnset.sol",
        "node_modules/@erc725/smart-contracts/contracts/errors.sol",
        "node_modules/@erc725/smart-contracts/contracts/interfaces/IERC725X.sol",
        "node_modules/@erc725/smart-contracts/contracts/interfaces/IERC725Y.sol",
        "node_modules/@openzeppelin/contracts/interfaces/IERC1271.sol",
        "node_modules/@openzeppelin/contracts/utils/Address.sol",
        "node_modules/@openzeppelin/contracts/utils/Create2.sol",
        "node_modules/@openzeppelin/contracts/utils/Strings.sol",
        "node_modules/@openzeppelin/contracts/utils/cryptography/ECDSA.sol",
        "node_modules/@openzeppelin/contracts/utils/introspection/ERC165.sol",
        "node_modules/@openzeppelin/contracts/utils/introspection/IERC165.sol",
        "node_modules/solidity-bytes-utils/contracts/BytesLib.sol"
      ],
      "versionRequirement": "^0.8.4",
      "artifacts": {
        "UPWithInstantAcceptOwnership": {
          "0.8.17+commit.8df45f5f.Darwin.appleclang": "UPWithInstantAcceptOwnership.sol/UPWithInstantAcceptOwnership.json"
        }
      }
    },
    "contracts/Mocks/UniversalReceivers/UniversalReceiverDelegateDataUpdater.sol": {
      "lastModificationDate": 1671616307400,
      "contentHash": "9b651285146d98b5c575650e02b17c4a",
      "sourceName": "contracts/Mocks/UniversalReceivers/UniversalReceiverDelegateDataUpdater.sol",
      "solcConfig": {
        "settings": {
          "optimizer": {
            "enabled": true,
            "runs": 200
          },
          "metadata": {
            "bytecodeHash": "ipfs",
            "appendCBOR": true
          },
          "outputSelection": {
            "*": {
              "": [
                "ast"
              ],
              "*": [
                "abi",
                "evm.bytecode",
                "evm.deployedBytecode",
                "evm.methodIdentifiers",
                "metadata"
              ]
            }
          },
          "evmVersion": "london",
          "libraries": {}
        }
      },
      "imports": [
        "contracts/Custom/ERC165Checker.sol",
        "contracts/LSP14Ownable2Step/ILSP14Ownable2Step.sol",
        "contracts/LSP14Ownable2Step/LSP14Constants.sol",
        "contracts/LSP14Ownable2Step/LSP14Errors.sol",
        "contracts/LSP14Ownable2Step/LSP14Ownable2Step.sol",
        "contracts/LSP1UniversalReceiver/ILSP1UniversalReceiver.sol",
        "contracts/LSP1UniversalReceiver/LSP1Constants.sol",
        "contracts/LSP6KeyManager/ILSP6KeyManager.sol",
        "contracts/LSP7DigitalAsset/LSP7Constants.sol",
        "node_modules/@erc725/smart-contracts/contracts/ERC725Y.sol",
        "node_modules/@erc725/smart-contracts/contracts/ERC725YCore.sol",
        "node_modules/@erc725/smart-contracts/contracts/constants.sol",
        "node_modules/@erc725/smart-contracts/contracts/custom/OwnableUnset.sol",
        "node_modules/@erc725/smart-contracts/contracts/errors.sol",
        "node_modules/@erc725/smart-contracts/contracts/interfaces/IERC725X.sol",
        "node_modules/@erc725/smart-contracts/contracts/interfaces/IERC725Y.sol",
        "node_modules/@openzeppelin/contracts/interfaces/IERC1271.sol",
        "node_modules/@openzeppelin/contracts/utils/introspection/ERC165.sol",
        "node_modules/@openzeppelin/contracts/utils/introspection/ERC165Storage.sol",
        "node_modules/@openzeppelin/contracts/utils/introspection/IERC165.sol",
        "node_modules/solidity-bytes-utils/contracts/BytesLib.sol"
      ],
      "versionRequirement": "^0.8.4",
      "artifacts": {
        "UniversalReceiverDelegateDataUpdater": {
          "0.8.17+commit.8df45f5f.Darwin.appleclang": "UniversalReceiverDelegateDataUpdater.sol/UniversalReceiverDelegateDataUpdater.json"
        }
      }
    },
    "contracts/Mocks/UniversalReceivers/UniversalReceiverDelegateRevert.sol": {
      "lastModificationDate": 1671616307401,
      "contentHash": "8557d71b61cea0495c4cb7a923fc0700",
      "sourceName": "contracts/Mocks/UniversalReceivers/UniversalReceiverDelegateRevert.sol",
      "solcConfig": {
        "settings": {
          "optimizer": {
            "enabled": true,
            "runs": 200
          },
          "metadata": {
            "bytecodeHash": "ipfs",
            "appendCBOR": true
          },
          "outputSelection": {
            "*": {
              "": [
                "ast"
              ],
              "*": [
                "abi",
                "evm.bytecode",
                "evm.deployedBytecode",
                "evm.methodIdentifiers",
                "metadata"
              ]
            }
          },
          "evmVersion": "london",
          "libraries": {}
        }
      },
      "imports": [
        "contracts/LSP1UniversalReceiver/ILSP1UniversalReceiver.sol",
        "contracts/LSP1UniversalReceiver/LSP1Constants.sol",
        "node_modules/@openzeppelin/contracts/utils/introspection/ERC165.sol",
        "node_modules/@openzeppelin/contracts/utils/introspection/IERC165.sol"
      ],
      "versionRequirement": "^0.8.4",
      "artifacts": {
        "UniversalReceiverDelegateRevert": {
          "0.8.17+commit.8df45f5f.Darwin.appleclang": "UniversalReceiverDelegateRevert.sol/UniversalReceiverDelegateRevert.json"
        }
      }
    },
    "contracts/Mocks/UniversalReceivers/UniversalReceiverDelegateTokenReentrant.sol": {
      "lastModificationDate": 1671616307401,
      "contentHash": "01ea2c3b08211068ddc6e4819e9c9420",
      "sourceName": "contracts/Mocks/UniversalReceivers/UniversalReceiverDelegateTokenReentrant.sol",
      "solcConfig": {
        "settings": {
          "optimizer": {
            "enabled": true,
            "runs": 200
          },
          "metadata": {
            "bytecodeHash": "ipfs",
            "appendCBOR": true
          },
          "outputSelection": {
            "*": {
              "": [
                "ast"
              ],
              "*": [
                "abi",
                "evm.bytecode",
                "evm.deployedBytecode",
                "evm.methodIdentifiers",
                "metadata"
              ]
            }
          },
          "evmVersion": "london",
          "libraries": {}
        }
      },
      "imports": [
        "contracts/LSP1UniversalReceiver/LSP1Constants.sol",
        "contracts/LSP6KeyManager/ILSP6KeyManager.sol",
        "contracts/LSP7DigitalAsset/LSP7Constants.sol",
        "contracts/LSP8IdentifiableDigitalAsset/LSP8Constants.sol",
        "node_modules/@erc725/smart-contracts/contracts/ERC725Y.sol",
        "node_modules/@erc725/smart-contracts/contracts/ERC725YCore.sol",
        "node_modules/@erc725/smart-contracts/contracts/constants.sol",
        "node_modules/@erc725/smart-contracts/contracts/custom/OwnableUnset.sol",
        "node_modules/@erc725/smart-contracts/contracts/errors.sol",
        "node_modules/@erc725/smart-contracts/contracts/interfaces/IERC725Y.sol",
        "node_modules/@openzeppelin/contracts/interfaces/IERC1271.sol",
        "node_modules/@openzeppelin/contracts/utils/introspection/ERC165.sol",
        "node_modules/@openzeppelin/contracts/utils/introspection/ERC165Storage.sol",
        "node_modules/@openzeppelin/contracts/utils/introspection/IERC165.sol",
        "node_modules/solidity-bytes-utils/contracts/BytesLib.sol"
      ],
      "versionRequirement": "^0.8.4",
      "artifacts": {
        "UniversalReceiverDelegateTokenReentrant": {
          "0.8.17+commit.8df45f5f.Darwin.appleclang": "UniversalReceiverDelegateTokenReentrant.sol/UniversalReceiverDelegateTokenReentrant.json"
        }
      }
    },
    "contracts/Mocks/UniversalReceivers/UniversalReceiverDelegateVaultReentrantA.sol": {
      "lastModificationDate": 1671616307401,
      "contentHash": "caf93bd7bfc1f8fa0a41e941596e737b",
      "sourceName": "contracts/Mocks/UniversalReceivers/UniversalReceiverDelegateVaultReentrantA.sol",
      "solcConfig": {
        "settings": {
          "optimizer": {
            "enabled": true,
            "runs": 200
          },
          "metadata": {
            "bytecodeHash": "ipfs",
            "appendCBOR": true
          },
          "outputSelection": {
            "*": {
              "": [
                "ast"
              ],
              "*": [
                "abi",
                "evm.bytecode",
                "evm.deployedBytecode",
                "evm.methodIdentifiers",
                "metadata"
              ]
            }
          },
          "evmVersion": "london",
          "libraries": {}
        }
      },
      "imports": [
        "contracts/LSP1UniversalReceiver/ILSP1UniversalReceiver.sol",
        "contracts/LSP1UniversalReceiver/LSP1Constants.sol",
        "node_modules/@erc725/smart-contracts/contracts/interfaces/IERC725Y.sol",
        "node_modules/@openzeppelin/contracts/utils/introspection/ERC165.sol",
        "node_modules/@openzeppelin/contracts/utils/introspection/ERC165Storage.sol",
        "node_modules/@openzeppelin/contracts/utils/introspection/IERC165.sol"
      ],
      "versionRequirement": "^0.8.4",
      "artifacts": {
        "UniversalReceiverDelegateVaultReentrantA": {
          "0.8.17+commit.8df45f5f.Darwin.appleclang": "UniversalReceiverDelegateVaultReentrantA.sol/UniversalReceiverDelegateVaultReentrantA.json"
        }
      }
    },
    "contracts/Mocks/UniversalReceivers/UniversalReceiverDelegateVaultReentrantB.sol": {
      "lastModificationDate": 1671616307401,
      "contentHash": "026236da8f00e8ede593a391140760e4",
      "sourceName": "contracts/Mocks/UniversalReceivers/UniversalReceiverDelegateVaultReentrantB.sol",
      "solcConfig": {
        "settings": {
          "optimizer": {
            "enabled": true,
            "runs": 200
          },
          "metadata": {
            "bytecodeHash": "ipfs",
            "appendCBOR": true
          },
          "outputSelection": {
            "*": {
              "": [
                "ast"
              ],
              "*": [
                "abi",
                "evm.bytecode",
                "evm.deployedBytecode",
                "evm.methodIdentifiers",
                "metadata"
              ]
            }
          },
          "evmVersion": "london",
          "libraries": {}
        }
      },
      "imports": [
        "contracts/LSP1UniversalReceiver/ILSP1UniversalReceiver.sol",
        "contracts/LSP1UniversalReceiver/LSP1Constants.sol",
        "node_modules/@erc725/smart-contracts/contracts/interfaces/IERC725Y.sol",
        "node_modules/@openzeppelin/contracts/utils/introspection/ERC165.sol",
        "node_modules/@openzeppelin/contracts/utils/introspection/ERC165Storage.sol",
        "node_modules/@openzeppelin/contracts/utils/introspection/IERC165.sol"
      ],
      "versionRequirement": "^0.8.4",
      "artifacts": {
        "UniversalReceiverDelegateVaultReentrantB": {
          "0.8.17+commit.8df45f5f.Darwin.appleclang": "UniversalReceiverDelegateVaultReentrantB.sol/UniversalReceiverDelegateVaultReentrantB.json"
        }
      }
    },
    "contracts/Mocks/UniversalReceivers/UniversalReceiverDelegateVaultSetter.sol": {
      "lastModificationDate": 1671616307401,
      "contentHash": "db15af7fa0b655e78e61aad383fc4157",
      "sourceName": "contracts/Mocks/UniversalReceivers/UniversalReceiverDelegateVaultSetter.sol",
      "solcConfig": {
        "settings": {
          "optimizer": {
            "enabled": true,
            "runs": 200
          },
          "metadata": {
            "bytecodeHash": "ipfs",
            "appendCBOR": true
          },
          "outputSelection": {
            "*": {
              "": [
                "ast"
              ],
              "*": [
                "abi",
                "evm.bytecode",
                "evm.deployedBytecode",
                "evm.methodIdentifiers",
                "metadata"
              ]
            }
          },
          "evmVersion": "london",
          "libraries": {}
        }
      },
      "imports": [
        "contracts/LSP1UniversalReceiver/ILSP1UniversalReceiver.sol",
        "contracts/LSP1UniversalReceiver/LSP1Constants.sol",
        "node_modules/@erc725/smart-contracts/contracts/interfaces/IERC725Y.sol",
        "node_modules/@openzeppelin/contracts/utils/introspection/ERC165.sol",
        "node_modules/@openzeppelin/contracts/utils/introspection/ERC165Storage.sol",
        "node_modules/@openzeppelin/contracts/utils/introspection/IERC165.sol"
      ],
      "versionRequirement": "^0.8.4",
      "artifacts": {
        "UniversalReceiverDelegateVaultSetter": {
          "0.8.17+commit.8df45f5f.Darwin.appleclang": "UniversalReceiverDelegateVaultSetter.sol/UniversalReceiverDelegateVaultSetter.json"
        }
      }
    },
    "contracts/Mocks/UniversalReceivers/UniversalReceiverTester.sol": {
      "lastModificationDate": 1671616307401,
      "contentHash": "9b7a903459b73b665d3597c865ae6028",
      "sourceName": "contracts/Mocks/UniversalReceivers/UniversalReceiverTester.sol",
      "solcConfig": {
        "settings": {
          "optimizer": {
            "enabled": true,
            "runs": 200
          },
          "metadata": {
            "bytecodeHash": "ipfs",
            "appendCBOR": true
          },
          "outputSelection": {
            "*": {
              "": [
                "ast"
              ],
              "*": [
                "abi",
                "evm.bytecode",
                "evm.deployedBytecode",
                "evm.methodIdentifiers",
                "metadata"
              ]
            }
          },
          "evmVersion": "london",
          "libraries": {}
        }
      },
      "imports": [
        "contracts/LSP1UniversalReceiver/ILSP1UniversalReceiver.sol"
      ],
      "versionRequirement": "^0.8.4",
      "artifacts": {
        "UniversalReceiverTester": {
          "0.8.17+commit.8df45f5f.Darwin.appleclang": "UniversalReceiverTester.sol/UniversalReceiverTester.json"
        }
      }
    },
    "contracts/UniversalProfile.sol": {
      "lastModificationDate": 1671151625442,
      "contentHash": "ee52d9be469444c674ef7649c30a74d5",
      "sourceName": "contracts/UniversalProfile.sol",
      "solcConfig": {
        "settings": {
          "optimizer": {
            "enabled": true,
            "runs": 200
          },
          "metadata": {
            "bytecodeHash": "ipfs",
            "appendCBOR": true
          },
          "outputSelection": {
            "*": {
              "": [
                "ast"
              ],
              "*": [
                "abi",
                "evm.bytecode",
                "evm.deployedBytecode",
                "evm.methodIdentifiers",
                "metadata"
              ]
            }
          },
          "evmVersion": "london",
          "libraries": {}
        }
      },
      "imports": [
        "contracts/Custom/ERC165Checker.sol",
        "contracts/LSP0ERC725Account/LSP0Constants.sol",
        "contracts/LSP0ERC725Account/LSP0ERC725Account.sol",
        "contracts/LSP0ERC725Account/LSP0ERC725AccountCore.sol",
        "contracts/LSP10ReceivedVaults/LSP10Constants.sol",
        "contracts/LSP14Ownable2Step/ILSP14Ownable2Step.sol",
        "contracts/LSP14Ownable2Step/LSP14Constants.sol",
        "contracts/LSP14Ownable2Step/LSP14Errors.sol",
        "contracts/LSP14Ownable2Step/LSP14Ownable2Step.sol",
        "contracts/LSP17ContractExtension/LSP17Constants.sol",
        "contracts/LSP17ContractExtension/LSP17Extendable.sol",
        "contracts/LSP1UniversalReceiver/ILSP1UniversalReceiver.sol",
        "contracts/LSP1UniversalReceiver/LSP1Constants.sol",
        "contracts/LSP1UniversalReceiver/LSP1Utils.sol",
        "contracts/LSP2ERC725YJSONSchema/LSP2Utils.sol",
        "contracts/LSP3UniversalProfile/LSP3Constants.sol",
        "contracts/LSP5ReceivedAssets/LSP5Constants.sol",
        "contracts/LSP7DigitalAsset/LSP7Constants.sol",
        "contracts/LSP8IdentifiableDigitalAsset/LSP8Constants.sol",
        "contracts/LSP9Vault/LSP9Constants.sol",
        "node_modules/@erc725/smart-contracts/contracts/ERC725XCore.sol",
        "node_modules/@erc725/smart-contracts/contracts/ERC725YCore.sol",
        "node_modules/@erc725/smart-contracts/contracts/constants.sol",
        "node_modules/@erc725/smart-contracts/contracts/custom/OwnableUnset.sol",
        "node_modules/@erc725/smart-contracts/contracts/errors.sol",
        "node_modules/@erc725/smart-contracts/contracts/interfaces/IERC725X.sol",
        "node_modules/@erc725/smart-contracts/contracts/interfaces/IERC725Y.sol",
        "node_modules/@openzeppelin/contracts/interfaces/IERC1271.sol",
        "node_modules/@openzeppelin/contracts/utils/Address.sol",
        "node_modules/@openzeppelin/contracts/utils/Create2.sol",
        "node_modules/@openzeppelin/contracts/utils/Strings.sol",
        "node_modules/@openzeppelin/contracts/utils/cryptography/ECDSA.sol",
        "node_modules/@openzeppelin/contracts/utils/introspection/ERC165.sol",
        "node_modules/@openzeppelin/contracts/utils/introspection/IERC165.sol",
        "node_modules/solidity-bytes-utils/contracts/BytesLib.sol"
      ],
      "versionRequirement": "^0.8.4",
      "artifacts": {
        "UniversalProfile": {
          "0.8.17+commit.8df45f5f.Darwin.appleclang": "UniversalProfile.sol/UniversalProfile.json"
        }
      }
    },
    "contracts/UniversalProfileInit.sol": {
      "lastModificationDate": 1671151625442,
      "contentHash": "0961db5e6a605798c186600d0844e199",
      "sourceName": "contracts/UniversalProfileInit.sol",
      "solcConfig": {
        "settings": {
          "optimizer": {
            "enabled": true,
            "runs": 200
          },
          "metadata": {
            "bytecodeHash": "ipfs",
            "appendCBOR": true
          },
          "outputSelection": {
            "*": {
              "": [
                "ast"
              ],
              "*": [
                "abi",
                "evm.bytecode",
                "evm.deployedBytecode",
                "evm.methodIdentifiers",
                "metadata"
              ]
            }
          },
          "evmVersion": "london",
          "libraries": {}
        }
      },
      "imports": [
        "contracts/Custom/ERC165Checker.sol",
        "contracts/LSP0ERC725Account/LSP0Constants.sol",
        "contracts/LSP0ERC725Account/LSP0ERC725AccountCore.sol",
        "contracts/LSP0ERC725Account/LSP0ERC725AccountInitAbstract.sol",
        "contracts/LSP10ReceivedVaults/LSP10Constants.sol",
        "contracts/LSP14Ownable2Step/ILSP14Ownable2Step.sol",
        "contracts/LSP14Ownable2Step/LSP14Constants.sol",
        "contracts/LSP14Ownable2Step/LSP14Errors.sol",
        "contracts/LSP14Ownable2Step/LSP14Ownable2Step.sol",
        "contracts/LSP17ContractExtension/LSP17Constants.sol",
        "contracts/LSP17ContractExtension/LSP17Extendable.sol",
        "contracts/LSP1UniversalReceiver/ILSP1UniversalReceiver.sol",
        "contracts/LSP1UniversalReceiver/LSP1Constants.sol",
        "contracts/LSP1UniversalReceiver/LSP1Utils.sol",
        "contracts/LSP2ERC725YJSONSchema/LSP2Utils.sol",
        "contracts/LSP3UniversalProfile/LSP3Constants.sol",
        "contracts/LSP5ReceivedAssets/LSP5Constants.sol",
        "contracts/LSP7DigitalAsset/LSP7Constants.sol",
        "contracts/LSP8IdentifiableDigitalAsset/LSP8Constants.sol",
        "contracts/LSP9Vault/LSP9Constants.sol",
        "contracts/UniversalProfileInitAbstract.sol",
        "node_modules/@erc725/smart-contracts/contracts/ERC725XCore.sol",
        "node_modules/@erc725/smart-contracts/contracts/ERC725YCore.sol",
        "node_modules/@erc725/smart-contracts/contracts/constants.sol",
        "node_modules/@erc725/smart-contracts/contracts/custom/OwnableUnset.sol",
        "node_modules/@erc725/smart-contracts/contracts/errors.sol",
        "node_modules/@erc725/smart-contracts/contracts/interfaces/IERC725X.sol",
        "node_modules/@erc725/smart-contracts/contracts/interfaces/IERC725Y.sol",
        "node_modules/@openzeppelin/contracts/interfaces/IERC1271.sol",
        "node_modules/@openzeppelin/contracts/utils/Address.sol",
        "node_modules/@openzeppelin/contracts/utils/Create2.sol",
        "node_modules/@openzeppelin/contracts/utils/Strings.sol",
        "node_modules/@openzeppelin/contracts/utils/cryptography/ECDSA.sol",
        "node_modules/@openzeppelin/contracts/utils/introspection/ERC165.sol",
        "node_modules/@openzeppelin/contracts/utils/introspection/IERC165.sol",
        "node_modules/@openzeppelin/contracts-upgradeable/proxy/utils/Initializable.sol",
        "node_modules/@openzeppelin/contracts-upgradeable/utils/AddressUpgradeable.sol",
        "node_modules/solidity-bytes-utils/contracts/BytesLib.sol"
      ],
      "versionRequirement": "^0.8.4",
      "artifacts": {
        "UniversalProfileInit": {
          "0.8.17+commit.8df45f5f.Darwin.appleclang": "UniversalProfileInit.sol/UniversalProfileInit.json"
        }
      }
    },
    "contracts/UniversalProfileInitAbstract.sol": {
      "lastModificationDate": 1671151625443,
      "contentHash": "e3f753a419af2a60f7bb3a449d8b0e62",
      "sourceName": "contracts/UniversalProfileInitAbstract.sol",
      "solcConfig": {
        "settings": {
          "optimizer": {
            "enabled": true,
            "runs": 200
          },
          "metadata": {
            "bytecodeHash": "ipfs",
            "appendCBOR": true
          },
          "outputSelection": {
            "*": {
              "": [
                "ast"
              ],
              "*": [
                "abi",
                "evm.bytecode",
                "evm.deployedBytecode",
                "evm.methodIdentifiers",
                "metadata"
              ]
            }
          },
          "evmVersion": "london",
          "libraries": {}
        }
      },
      "imports": [
        "contracts/Custom/ERC165Checker.sol",
        "contracts/LSP0ERC725Account/LSP0Constants.sol",
        "contracts/LSP0ERC725Account/LSP0ERC725AccountCore.sol",
        "contracts/LSP0ERC725Account/LSP0ERC725AccountInitAbstract.sol",
        "contracts/LSP10ReceivedVaults/LSP10Constants.sol",
        "contracts/LSP14Ownable2Step/ILSP14Ownable2Step.sol",
        "contracts/LSP14Ownable2Step/LSP14Constants.sol",
        "contracts/LSP14Ownable2Step/LSP14Errors.sol",
        "contracts/LSP14Ownable2Step/LSP14Ownable2Step.sol",
        "contracts/LSP17ContractExtension/LSP17Constants.sol",
        "contracts/LSP17ContractExtension/LSP17Extendable.sol",
        "contracts/LSP1UniversalReceiver/ILSP1UniversalReceiver.sol",
        "contracts/LSP1UniversalReceiver/LSP1Constants.sol",
        "contracts/LSP1UniversalReceiver/LSP1Utils.sol",
        "contracts/LSP2ERC725YJSONSchema/LSP2Utils.sol",
        "contracts/LSP3UniversalProfile/LSP3Constants.sol",
        "contracts/LSP5ReceivedAssets/LSP5Constants.sol",
        "contracts/LSP7DigitalAsset/LSP7Constants.sol",
        "contracts/LSP8IdentifiableDigitalAsset/LSP8Constants.sol",
        "contracts/LSP9Vault/LSP9Constants.sol",
        "node_modules/@erc725/smart-contracts/contracts/ERC725XCore.sol",
        "node_modules/@erc725/smart-contracts/contracts/ERC725YCore.sol",
        "node_modules/@erc725/smart-contracts/contracts/constants.sol",
        "node_modules/@erc725/smart-contracts/contracts/custom/OwnableUnset.sol",
        "node_modules/@erc725/smart-contracts/contracts/errors.sol",
        "node_modules/@erc725/smart-contracts/contracts/interfaces/IERC725X.sol",
        "node_modules/@erc725/smart-contracts/contracts/interfaces/IERC725Y.sol",
        "node_modules/@openzeppelin/contracts/interfaces/IERC1271.sol",
        "node_modules/@openzeppelin/contracts/utils/Address.sol",
        "node_modules/@openzeppelin/contracts/utils/Create2.sol",
        "node_modules/@openzeppelin/contracts/utils/Strings.sol",
        "node_modules/@openzeppelin/contracts/utils/cryptography/ECDSA.sol",
        "node_modules/@openzeppelin/contracts/utils/introspection/ERC165.sol",
        "node_modules/@openzeppelin/contracts/utils/introspection/IERC165.sol",
        "node_modules/@openzeppelin/contracts-upgradeable/proxy/utils/Initializable.sol",
        "node_modules/@openzeppelin/contracts-upgradeable/utils/AddressUpgradeable.sol",
        "node_modules/solidity-bytes-utils/contracts/BytesLib.sol"
      ],
      "versionRequirement": "^0.8.4",
      "artifacts": {
        "UniversalProfileInitAbstract": {
          "0.8.17+commit.8df45f5f.Darwin.appleclang": "UniversalProfileInitAbstract.sol/UniversalProfileInitAbstract.json"
        }
      }
    },
    "contracts/Utils/GasLib.sol": {
      "lastModificationDate": 1671151625443,
      "contentHash": "d53d40fadef4e5da07940ca88e04fe4a",
      "sourceName": "contracts/Utils/GasLib.sol",
      "solcConfig": {
        "settings": {
          "optimizer": {
            "enabled": true,
            "runs": 200
          },
          "metadata": {
            "bytecodeHash": "ipfs",
            "appendCBOR": true
          },
          "outputSelection": {
            "*": {
              "": [
                "ast"
              ],
              "*": [
                "abi",
                "evm.bytecode",
                "evm.deployedBytecode",
                "evm.methodIdentifiers",
                "metadata"
              ]
            }
          },
          "evmVersion": "london",
          "libraries": {}
        }
      },
      "imports": [],
      "versionRequirement": "^0.8.4",
      "artifacts": {
        "GasLib": {
          "0.8.17+commit.8df45f5f.Darwin.appleclang": "GasLib.sol/GasLib.json"
        }
      }
    },
<<<<<<< HEAD
    "lib/forge-std/lib/ds-test/src/test.sol": {
      "lastModificationDate": 1672604477380,
      "contentHash": "962996f0e05d5218857a538a62d7c47e",
      "sourceName": "lib/forge-std/lib/ds-test/src/test.sol",
=======
    "lib/forge-std/ds-test/src/test.sol": {
      "lastModificationDate": 1671714223227,
      "contentHash": "962996f0e05d5218857a538a62d7c47e",
      "sourceName": "lib/forge-std/ds-test/src/test.sol",
>>>>>>> 20caec59
      "solcConfig": {
        "settings": {
          "optimizer": {
            "enabled": true,
            "runs": 200
          },
          "metadata": {
            "bytecodeHash": "ipfs",
            "appendCBOR": true
          },
          "outputSelection": {
            "*": {
              "": [
                "ast"
              ],
              "*": [
                "abi",
                "evm.bytecode",
                "evm.deployedBytecode",
                "evm.methodIdentifiers",
                "metadata"
              ]
            }
          },
          "evmVersion": "london",
          "libraries": {}
        }
      },
      "imports": [],
      "versionRequirement": ">=0.5.0",
      "artifacts": {
        "DSTest": {
          "0.8.17+commit.8df45f5f.Darwin.appleclang": "test.sol/DSTest.json"
        }
      }
    },
    "lib/forge-std/src/Base.sol": {
<<<<<<< HEAD
      "lastModificationDate": 1672604382837,
=======
      "lastModificationDate": 1671713778841,
>>>>>>> 20caec59
      "contentHash": "1870c8c1d5470db8c3e956c839db8364",
      "sourceName": "lib/forge-std/src/Base.sol",
      "solcConfig": {
        "settings": {
          "optimizer": {
            "enabled": true,
            "runs": 200
          },
          "metadata": {
            "bytecodeHash": "ipfs",
            "appendCBOR": true
          },
          "outputSelection": {
            "*": {
              "": [
                "ast"
              ],
              "*": [
                "abi",
                "evm.bytecode",
                "evm.deployedBytecode",
                "evm.methodIdentifiers",
                "metadata"
              ]
            }
          },
          "evmVersion": "london",
          "libraries": {}
        }
      },
      "imports": [
        "lib/forge-std/src/StdStorage.sol",
        "lib/forge-std/src/Vm.sol"
      ],
      "versionRequirement": ">=0.6.2, <0.9.0",
      "artifacts": {
        "CommonBase": {
          "0.8.17+commit.8df45f5f.Darwin.appleclang": "Base.sol/CommonBase.json"
        },
        "ScriptBase": {
          "0.8.17+commit.8df45f5f.Darwin.appleclang": "Base.sol/ScriptBase.json"
        },
        "TestBase": {
          "0.8.17+commit.8df45f5f.Darwin.appleclang": "Base.sol/TestBase.json"
        }
      }
    },
    "lib/forge-std/src/StdAssertions.sol": {
<<<<<<< HEAD
      "lastModificationDate": 1672604382837,
=======
      "lastModificationDate": 1671713778841,
>>>>>>> 20caec59
      "contentHash": "93fa608efd4df1e671b043437fddd457",
      "sourceName": "lib/forge-std/src/StdAssertions.sol",
      "solcConfig": {
        "settings": {
          "optimizer": {
            "enabled": true,
            "runs": 200
          },
          "metadata": {
            "bytecodeHash": "ipfs",
            "appendCBOR": true
          },
          "outputSelection": {
            "*": {
              "": [
                "ast"
              ],
              "*": [
                "abi",
                "evm.bytecode",
                "evm.deployedBytecode",
                "evm.methodIdentifiers",
                "metadata"
              ]
            }
          },
          "evmVersion": "london",
          "libraries": {}
        }
      },
      "imports": [
<<<<<<< HEAD
        "lib/forge-std/lib/ds-test/src/test.sol",
=======
        "lib/forge-std/ds-test/src/test.sol",
>>>>>>> 20caec59
        "lib/forge-std/src/StdMath.sol"
      ],
      "versionRequirement": ">=0.6.2, <0.9.0",
      "artifacts": {
        "StdAssertions": {
          "0.8.17+commit.8df45f5f.Darwin.appleclang": "StdAssertions.sol/StdAssertions.json"
        }
      }
    },
    "lib/forge-std/src/StdChains.sol": {
<<<<<<< HEAD
      "lastModificationDate": 1672604382837,
=======
      "lastModificationDate": 1671713778841,
>>>>>>> 20caec59
      "contentHash": "80138bc1765b08a6db58237c26985fd9",
      "sourceName": "lib/forge-std/src/StdChains.sol",
      "solcConfig": {
        "settings": {
          "optimizer": {
            "enabled": true,
            "runs": 200
          },
          "metadata": {
            "bytecodeHash": "ipfs",
            "appendCBOR": true
          },
          "outputSelection": {
            "*": {
              "": [
                "ast"
              ],
              "*": [
                "abi",
                "evm.bytecode",
                "evm.deployedBytecode",
                "evm.methodIdentifiers",
                "metadata"
              ]
            }
          },
          "evmVersion": "london",
          "libraries": {}
        }
      },
      "imports": [
        "lib/forge-std/src/Vm.sol"
      ],
      "versionRequirement": ">=0.6.2, <0.9.0",
      "artifacts": {
        "StdChains": {
          "0.8.17+commit.8df45f5f.Darwin.appleclang": "StdChains.sol/StdChains.json"
        }
      }
    },
    "lib/forge-std/src/StdCheats.sol": {
<<<<<<< HEAD
      "lastModificationDate": 1672604382837,
      "contentHash": "979104d2f33c34c269636f70cfc84a02",
=======
      "lastModificationDate": 1671713778841,
      "contentHash": "fa245ffd8b36936bbb114ab441d5756f",
>>>>>>> 20caec59
      "sourceName": "lib/forge-std/src/StdCheats.sol",
      "solcConfig": {
        "settings": {
          "optimizer": {
            "enabled": true,
            "runs": 200
          },
          "metadata": {
            "bytecodeHash": "ipfs",
            "appendCBOR": true
          },
          "outputSelection": {
            "*": {
              "": [
                "ast"
              ],
              "*": [
                "abi",
                "evm.bytecode",
                "evm.deployedBytecode",
                "evm.methodIdentifiers",
                "metadata"
              ]
            }
          },
          "evmVersion": "london",
          "libraries": {}
        }
      },
      "imports": [
        "lib/forge-std/src/StdStorage.sol",
        "lib/forge-std/src/Vm.sol"
      ],
      "versionRequirement": ">=0.6.2, <0.9.0",
      "artifacts": {
        "StdCheats": {
          "0.8.17+commit.8df45f5f.Darwin.appleclang": "StdCheats.sol/StdCheats.json"
        },
        "StdCheatsSafe": {
          "0.8.17+commit.8df45f5f.Darwin.appleclang": "StdCheats.sol/StdCheatsSafe.json"
        }
      }
    },
    "lib/forge-std/src/StdError.sol": {
<<<<<<< HEAD
      "lastModificationDate": 1672604382838,
=======
      "lastModificationDate": 1671713778841,
>>>>>>> 20caec59
      "contentHash": "64c896e1276a291776e5ea5aecb3870a",
      "sourceName": "lib/forge-std/src/StdError.sol",
      "solcConfig": {
        "settings": {
          "optimizer": {
            "enabled": true,
            "runs": 200
          },
          "metadata": {
            "bytecodeHash": "ipfs",
            "appendCBOR": true
          },
          "outputSelection": {
            "*": {
              "": [
                "ast"
              ],
              "*": [
                "abi",
                "evm.bytecode",
                "evm.deployedBytecode",
                "evm.methodIdentifiers",
                "metadata"
              ]
            }
          },
          "evmVersion": "london",
          "libraries": {}
        }
      },
      "imports": [],
      "versionRequirement": ">=0.6.2, <0.9.0",
      "artifacts": {
        "stdError": {
          "0.8.17+commit.8df45f5f.Darwin.appleclang": "StdError.sol/stdError.json"
        }
      }
    },
    "lib/forge-std/src/StdJson.sol": {
<<<<<<< HEAD
      "lastModificationDate": 1672604382838,
=======
      "lastModificationDate": 1671713778841,
>>>>>>> 20caec59
      "contentHash": "016de2d7ee55960094cc97ec792025bb",
      "sourceName": "lib/forge-std/src/StdJson.sol",
      "solcConfig": {
        "settings": {
          "optimizer": {
            "enabled": true,
            "runs": 200
          },
          "metadata": {
            "bytecodeHash": "ipfs",
            "appendCBOR": true
          },
          "outputSelection": {
            "*": {
              "": [
                "ast"
              ],
              "*": [
                "abi",
                "evm.bytecode",
                "evm.deployedBytecode",
                "evm.methodIdentifiers",
                "metadata"
              ]
            }
          },
          "evmVersion": "london",
          "libraries": {}
        }
      },
      "imports": [
        "lib/forge-std/src/Vm.sol"
      ],
      "versionRequirement": ">=0.6.0, <0.9.0",
      "artifacts": {
        "stdJson": {
          "0.8.17+commit.8df45f5f.Darwin.appleclang": "StdJson.sol/stdJson.json"
        }
      }
    },
    "lib/forge-std/src/StdMath.sol": {
<<<<<<< HEAD
      "lastModificationDate": 1672604382838,
=======
      "lastModificationDate": 1671713778842,
>>>>>>> 20caec59
      "contentHash": "9da8f453eba6bb98f3d75bc6822bfb29",
      "sourceName": "lib/forge-std/src/StdMath.sol",
      "solcConfig": {
        "settings": {
          "optimizer": {
            "enabled": true,
            "runs": 200
          },
          "metadata": {
            "bytecodeHash": "ipfs",
            "appendCBOR": true
          },
          "outputSelection": {
            "*": {
              "": [
                "ast"
              ],
              "*": [
                "abi",
                "evm.bytecode",
                "evm.deployedBytecode",
                "evm.methodIdentifiers",
                "metadata"
              ]
            }
          },
          "evmVersion": "london",
          "libraries": {}
        }
      },
      "imports": [],
      "versionRequirement": ">=0.6.2, <0.9.0",
      "artifacts": {
        "stdMath": {
          "0.8.17+commit.8df45f5f.Darwin.appleclang": "StdMath.sol/stdMath.json"
        }
      }
    },
    "lib/forge-std/src/StdStorage.sol": {
<<<<<<< HEAD
      "lastModificationDate": 1672604382838,
=======
      "lastModificationDate": 1671713778842,
>>>>>>> 20caec59
      "contentHash": "1b6b8a6cbaaaf5a72860a56f0cde4e33",
      "sourceName": "lib/forge-std/src/StdStorage.sol",
      "solcConfig": {
        "settings": {
          "optimizer": {
            "enabled": true,
            "runs": 200
          },
          "metadata": {
            "bytecodeHash": "ipfs",
            "appendCBOR": true
          },
          "outputSelection": {
            "*": {
              "": [
                "ast"
              ],
              "*": [
                "abi",
                "evm.bytecode",
                "evm.deployedBytecode",
                "evm.methodIdentifiers",
                "metadata"
              ]
            }
          },
          "evmVersion": "london",
          "libraries": {}
        }
      },
      "imports": [
        "lib/forge-std/src/Vm.sol"
      ],
      "versionRequirement": ">=0.6.2, <0.9.0",
      "artifacts": {
        "stdStorage": {
          "0.8.17+commit.8df45f5f.Darwin.appleclang": "StdStorage.sol/stdStorage.json"
        },
        "stdStorageSafe": {
          "0.8.17+commit.8df45f5f.Darwin.appleclang": "StdStorage.sol/stdStorageSafe.json"
        }
      }
    },
    "lib/forge-std/src/StdUtils.sol": {
<<<<<<< HEAD
      "lastModificationDate": 1672604382838,
=======
      "lastModificationDate": 1671713778842,
>>>>>>> 20caec59
      "contentHash": "ec75addbeee075c61fa5aff2faee0465",
      "sourceName": "lib/forge-std/src/StdUtils.sol",
      "solcConfig": {
        "settings": {
          "optimizer": {
            "enabled": true,
            "runs": 200
          },
          "metadata": {
            "bytecodeHash": "ipfs",
            "appendCBOR": true
          },
          "outputSelection": {
            "*": {
              "": [
                "ast"
              ],
              "*": [
                "abi",
                "evm.bytecode",
                "evm.deployedBytecode",
                "evm.methodIdentifiers",
                "metadata"
              ]
            }
          },
          "evmVersion": "london",
          "libraries": {}
        }
      },
      "imports": [
        "lib/forge-std/src/Vm.sol"
      ],
      "versionRequirement": ">=0.6.2, <0.9.0",
      "artifacts": {
        "StdUtils": {
          "0.8.17+commit.8df45f5f.Darwin.appleclang": "StdUtils.sol/StdUtils.json"
        }
      }
    },
    "lib/forge-std/src/Test.sol": {
<<<<<<< HEAD
      "lastModificationDate": 1672604382838,
=======
      "lastModificationDate": 1671713778842,
>>>>>>> 20caec59
      "contentHash": "9ca73393dbc2f8cde2aa628f8d05c5d5",
      "sourceName": "lib/forge-std/src/Test.sol",
      "solcConfig": {
        "settings": {
          "optimizer": {
            "enabled": true,
            "runs": 200
          },
          "metadata": {
            "bytecodeHash": "ipfs",
            "appendCBOR": true
          },
          "outputSelection": {
            "*": {
              "": [
                "ast"
              ],
              "*": [
                "abi",
                "evm.bytecode",
                "evm.deployedBytecode",
                "evm.methodIdentifiers",
                "metadata"
              ]
            }
          },
          "evmVersion": "london",
          "libraries": {}
        }
      },
      "imports": [
<<<<<<< HEAD
        "lib/forge-std/lib/ds-test/src/test.sol",
=======
        "lib/forge-std/ds-test/src/test.sol",
>>>>>>> 20caec59
        "lib/forge-std/src/Base.sol",
        "lib/forge-std/src/StdAssertions.sol",
        "lib/forge-std/src/StdChains.sol",
        "lib/forge-std/src/StdCheats.sol",
        "lib/forge-std/src/StdError.sol",
        "lib/forge-std/src/StdJson.sol",
        "lib/forge-std/src/StdMath.sol",
        "lib/forge-std/src/StdStorage.sol",
        "lib/forge-std/src/StdUtils.sol",
        "lib/forge-std/src/Vm.sol",
        "lib/forge-std/src/console.sol",
        "lib/forge-std/src/console2.sol"
      ],
      "versionRequirement": ">=0.6.2, <0.9.0",
      "artifacts": {
        "Test": {
          "0.8.17+commit.8df45f5f.Darwin.appleclang": "Test.sol/Test.json"
        }
      }
    },
    "lib/forge-std/src/Vm.sol": {
<<<<<<< HEAD
      "lastModificationDate": 1672604382838,
      "contentHash": "9e6cb90f4c6f4f00605959af21cbc67b",
=======
      "lastModificationDate": 1671713778842,
      "contentHash": "7d92321fbeea01d10f89778af1d0e074",
>>>>>>> 20caec59
      "sourceName": "lib/forge-std/src/Vm.sol",
      "solcConfig": {
        "settings": {
          "optimizer": {
            "enabled": true,
            "runs": 200
          },
          "metadata": {
            "bytecodeHash": "ipfs",
            "appendCBOR": true
          },
          "outputSelection": {
            "*": {
              "": [
                "ast"
              ],
              "*": [
                "abi",
                "evm.bytecode",
                "evm.deployedBytecode",
                "evm.methodIdentifiers",
                "metadata"
              ]
            }
          },
          "evmVersion": "london",
          "libraries": {}
        }
      },
      "imports": [],
      "versionRequirement": ">=0.6.2, <0.9.0",
      "artifacts": {
        "Vm": {
          "0.8.17+commit.8df45f5f.Darwin.appleclang": "Vm.sol/Vm.json"
        },
        "VmSafe": {
          "0.8.17+commit.8df45f5f.Darwin.appleclang": "Vm.sol/VmSafe.json"
        }
      }
    },
    "lib/forge-std/src/console.sol": {
<<<<<<< HEAD
      "lastModificationDate": 1672604382839,
=======
      "lastModificationDate": 1671713778842,
>>>>>>> 20caec59
      "contentHash": "100b8a33b917da1147740d7ab8b0ded3",
      "sourceName": "lib/forge-std/src/console.sol",
      "solcConfig": {
        "settings": {
          "optimizer": {
            "enabled": true,
            "runs": 200
          },
          "metadata": {
            "bytecodeHash": "ipfs",
            "appendCBOR": true
          },
          "outputSelection": {
            "*": {
              "": [
                "ast"
              ],
              "*": [
                "abi",
                "evm.bytecode",
                "evm.deployedBytecode",
                "evm.methodIdentifiers",
                "metadata"
              ]
            }
          },
          "evmVersion": "london",
          "libraries": {}
        }
      },
      "imports": [],
      "versionRequirement": ">=0.4.22, <0.9.0",
      "artifacts": {
        "console": {
          "0.8.17+commit.8df45f5f.Darwin.appleclang": "console.sol/console.json"
        }
      }
    },
    "lib/forge-std/src/console2.sol": {
<<<<<<< HEAD
      "lastModificationDate": 1672604382839,
=======
      "lastModificationDate": 1671713778842,
>>>>>>> 20caec59
      "contentHash": "2096b4e5f252c5df9909cccbe3d2da2e",
      "sourceName": "lib/forge-std/src/console2.sol",
      "solcConfig": {
        "settings": {
          "optimizer": {
            "enabled": true,
            "runs": 200
          },
          "metadata": {
            "bytecodeHash": "ipfs",
            "appendCBOR": true
          },
          "outputSelection": {
            "*": {
              "": [
                "ast"
              ],
              "*": [
                "abi",
                "evm.bytecode",
                "evm.deployedBytecode",
                "evm.methodIdentifiers",
                "metadata"
              ]
            }
          },
          "evmVersion": "london",
          "libraries": {}
        }
      },
      "imports": [],
      "versionRequirement": ">=0.4.22, <0.9.0",
      "artifacts": {
        "console2": {
          "0.8.17+commit.8df45f5f.Darwin.appleclang": "console2.sol/console2.json"
        }
      }
    },
    "node_modules/@erc725/smart-contracts/contracts/ERC725.sol": {
      "lastModificationDate": 1671620129632,
      "contentHash": "6fe8b8b10c4b50a244d44040abfc819f",
      "sourceName": "node_modules/@erc725/smart-contracts/contracts/ERC725.sol",
      "solcConfig": {
        "settings": {
          "optimizer": {
            "enabled": true,
            "runs": 200
          },
          "metadata": {
            "bytecodeHash": "ipfs",
            "appendCBOR": true
          },
          "outputSelection": {
            "*": {
              "": [
                "ast"
              ],
              "*": [
                "abi",
                "evm.bytecode",
                "evm.deployedBytecode",
                "evm.methodIdentifiers",
                "metadata"
              ]
            }
          },
          "evmVersion": "london",
          "libraries": {}
        }
      },
      "imports": [
        "node_modules/@erc725/smart-contracts/contracts/ERC725XCore.sol",
        "node_modules/@erc725/smart-contracts/contracts/ERC725YCore.sol",
        "node_modules/@erc725/smart-contracts/contracts/constants.sol",
        "node_modules/@erc725/smart-contracts/contracts/custom/OwnableUnset.sol",
        "node_modules/@erc725/smart-contracts/contracts/errors.sol",
        "node_modules/@erc725/smart-contracts/contracts/interfaces/IERC725X.sol",
        "node_modules/@erc725/smart-contracts/contracts/interfaces/IERC725Y.sol",
        "node_modules/@openzeppelin/contracts/utils/Address.sol",
        "node_modules/@openzeppelin/contracts/utils/Create2.sol",
        "node_modules/@openzeppelin/contracts/utils/introspection/ERC165.sol",
        "node_modules/@openzeppelin/contracts/utils/introspection/IERC165.sol",
        "node_modules/solidity-bytes-utils/contracts/BytesLib.sol"
      ],
      "versionRequirement": "^0.8.0",
      "artifacts": {
        "ERC725": {
          "0.8.17+commit.8df45f5f.Darwin.appleclang": "ERC725.sol/ERC725.json"
        }
      }
    },
    "node_modules/@erc725/smart-contracts/contracts/ERC725XCore.sol": {
      "lastModificationDate": 1671620129682,
      "contentHash": "8b23e89f2b6e9903eb4e1fee6a79f309",
      "sourceName": "node_modules/@erc725/smart-contracts/contracts/ERC725XCore.sol",
      "solcConfig": {
        "settings": {
          "optimizer": {
            "enabled": true,
            "runs": 200
          },
          "metadata": {
            "bytecodeHash": "ipfs",
            "appendCBOR": true
          },
          "outputSelection": {
            "*": {
              "": [
                "ast"
              ],
              "*": [
                "abi",
                "evm.bytecode",
                "evm.deployedBytecode",
                "evm.methodIdentifiers",
                "metadata"
              ]
            }
          },
          "evmVersion": "london",
          "libraries": {}
        }
      },
      "imports": [
        "node_modules/@erc725/smart-contracts/contracts/constants.sol",
        "node_modules/@erc725/smart-contracts/contracts/custom/OwnableUnset.sol",
        "node_modules/@erc725/smart-contracts/contracts/errors.sol",
        "node_modules/@erc725/smart-contracts/contracts/interfaces/IERC725X.sol",
        "node_modules/@openzeppelin/contracts/utils/Address.sol",
        "node_modules/@openzeppelin/contracts/utils/Create2.sol",
        "node_modules/@openzeppelin/contracts/utils/introspection/ERC165.sol",
        "node_modules/@openzeppelin/contracts/utils/introspection/IERC165.sol",
        "node_modules/solidity-bytes-utils/contracts/BytesLib.sol"
      ],
      "versionRequirement": "^0.8.0",
      "artifacts": {
        "ERC725XCore": {
          "0.8.17+commit.8df45f5f.Darwin.appleclang": "ERC725XCore.sol/ERC725XCore.json"
        }
      }
    },
    "node_modules/@erc725/smart-contracts/contracts/ERC725Y.sol": {
      "lastModificationDate": 1671620129733,
      "contentHash": "2811ce823fe744f55445a9f666860647",
      "sourceName": "node_modules/@erc725/smart-contracts/contracts/ERC725Y.sol",
      "solcConfig": {
        "settings": {
          "optimizer": {
            "enabled": true,
            "runs": 200
          },
          "metadata": {
            "bytecodeHash": "ipfs",
            "appendCBOR": true
          },
          "outputSelection": {
            "*": {
              "": [
                "ast"
              ],
              "*": [
                "abi",
                "evm.bytecode",
                "evm.deployedBytecode",
                "evm.methodIdentifiers",
                "metadata"
              ]
            }
          },
          "evmVersion": "london",
          "libraries": {}
        }
      },
      "imports": [
        "node_modules/@erc725/smart-contracts/contracts/ERC725YCore.sol",
        "node_modules/@erc725/smart-contracts/contracts/constants.sol",
        "node_modules/@erc725/smart-contracts/contracts/custom/OwnableUnset.sol",
        "node_modules/@erc725/smart-contracts/contracts/errors.sol",
        "node_modules/@erc725/smart-contracts/contracts/interfaces/IERC725Y.sol",
        "node_modules/@openzeppelin/contracts/utils/introspection/ERC165.sol",
        "node_modules/@openzeppelin/contracts/utils/introspection/IERC165.sol"
      ],
      "versionRequirement": "^0.8.0",
      "artifacts": {
        "ERC725Y": {
          "0.8.17+commit.8df45f5f.Darwin.appleclang": "ERC725Y.sol/ERC725Y.json"
        }
      }
    },
    "node_modules/@erc725/smart-contracts/contracts/ERC725YCore.sol": {
      "lastModificationDate": 1671620129749,
      "contentHash": "4cd78f0ae7e0a8e23a6225787501a481",
      "sourceName": "node_modules/@erc725/smart-contracts/contracts/ERC725YCore.sol",
      "solcConfig": {
        "settings": {
          "optimizer": {
            "enabled": true,
            "runs": 200
          },
          "metadata": {
            "bytecodeHash": "ipfs",
            "appendCBOR": true
          },
          "outputSelection": {
            "*": {
              "": [
                "ast"
              ],
              "*": [
                "abi",
                "evm.bytecode",
                "evm.deployedBytecode",
                "evm.methodIdentifiers",
                "metadata"
              ]
            }
          },
          "evmVersion": "london",
          "libraries": {}
        }
      },
      "imports": [
        "node_modules/@erc725/smart-contracts/contracts/constants.sol",
        "node_modules/@erc725/smart-contracts/contracts/custom/OwnableUnset.sol",
        "node_modules/@erc725/smart-contracts/contracts/errors.sol",
        "node_modules/@erc725/smart-contracts/contracts/interfaces/IERC725Y.sol",
        "node_modules/@openzeppelin/contracts/utils/introspection/ERC165.sol",
        "node_modules/@openzeppelin/contracts/utils/introspection/IERC165.sol"
      ],
      "versionRequirement": "^0.8.0",
      "artifacts": {
        "ERC725YCore": {
          "0.8.17+commit.8df45f5f.Darwin.appleclang": "ERC725YCore.sol/ERC725YCore.json"
        }
      }
    },
    "node_modules/@erc725/smart-contracts/contracts/ERC725YInitAbstract.sol": {
      "lastModificationDate": 1671620129765,
      "contentHash": "8f06ef389af7dd2fdd710655db2f3351",
      "sourceName": "node_modules/@erc725/smart-contracts/contracts/ERC725YInitAbstract.sol",
      "solcConfig": {
        "settings": {
          "optimizer": {
            "enabled": true,
            "runs": 200
          },
          "metadata": {
            "bytecodeHash": "ipfs",
            "appendCBOR": true
          },
          "outputSelection": {
            "*": {
              "": [
                "ast"
              ],
              "*": [
                "abi",
                "evm.bytecode",
                "evm.deployedBytecode",
                "evm.methodIdentifiers",
                "metadata"
              ]
            }
          },
          "evmVersion": "london",
          "libraries": {}
        }
      },
      "imports": [
        "node_modules/@erc725/smart-contracts/contracts/ERC725YCore.sol",
        "node_modules/@erc725/smart-contracts/contracts/constants.sol",
        "node_modules/@erc725/smart-contracts/contracts/custom/OwnableUnset.sol",
        "node_modules/@erc725/smart-contracts/contracts/errors.sol",
        "node_modules/@erc725/smart-contracts/contracts/interfaces/IERC725Y.sol",
        "node_modules/@openzeppelin/contracts/utils/introspection/ERC165.sol",
        "node_modules/@openzeppelin/contracts/utils/introspection/IERC165.sol",
        "node_modules/@openzeppelin/contracts-upgradeable/proxy/utils/Initializable.sol",
        "node_modules/@openzeppelin/contracts-upgradeable/utils/AddressUpgradeable.sol"
      ],
      "versionRequirement": "^0.8.0",
      "artifacts": {
        "ERC725YInitAbstract": {
          "0.8.17+commit.8df45f5f.Darwin.appleclang": "ERC725YInitAbstract.sol/ERC725YInitAbstract.json"
        }
      }
    },
    "node_modules/@erc725/smart-contracts/contracts/constants.sol": {
      "lastModificationDate": 1671620129621,
      "contentHash": "1b8666acbf2cc1a1ee5f618e25370009",
      "sourceName": "node_modules/@erc725/smart-contracts/contracts/constants.sol",
      "solcConfig": {
        "settings": {
          "optimizer": {
            "enabled": true,
            "runs": 200
          },
          "metadata": {
            "bytecodeHash": "ipfs",
            "appendCBOR": true
          },
          "outputSelection": {
            "*": {
              "": [
                "ast"
              ],
              "*": [
                "abi",
                "evm.bytecode",
                "evm.deployedBytecode",
                "evm.methodIdentifiers",
                "metadata"
              ]
            }
          },
          "evmVersion": "london",
          "libraries": {}
        }
      },
      "imports": [],
      "versionRequirement": "^0.8.0",
      "artifacts": {
        "constants": {
          "0.8.17+commit.8df45f5f.Darwin.appleclang": "constants.sol/constants.json"
        }
      }
    },
    "node_modules/@erc725/smart-contracts/contracts/custom/OwnableUnset.sol": {
      "lastModificationDate": 1671620129821,
      "contentHash": "5fc9508265eedd9fc8c4157eae085e87",
      "sourceName": "node_modules/@erc725/smart-contracts/contracts/custom/OwnableUnset.sol",
      "solcConfig": {
        "settings": {
          "optimizer": {
            "enabled": true,
            "runs": 200
          },
          "metadata": {
            "bytecodeHash": "ipfs",
            "appendCBOR": true
          },
          "outputSelection": {
            "*": {
              "": [
                "ast"
              ],
              "*": [
                "abi",
                "evm.bytecode",
                "evm.deployedBytecode",
                "evm.methodIdentifiers",
                "metadata"
              ]
            }
          },
          "evmVersion": "london",
          "libraries": {}
        }
      },
      "imports": [],
      "versionRequirement": "^0.8.0",
      "artifacts": {
        "OwnableUnset": {
          "0.8.17+commit.8df45f5f.Darwin.appleclang": "OwnableUnset.sol/OwnableUnset.json"
        }
      }
    },
    "node_modules/@erc725/smart-contracts/contracts/errors.sol": {
      "lastModificationDate": 1671620129774,
      "contentHash": "6e5b2ece6c0aa281ec0c6d7ce96f7350",
      "sourceName": "node_modules/@erc725/smart-contracts/contracts/errors.sol",
      "solcConfig": {
        "settings": {
          "optimizer": {
            "enabled": true,
            "runs": 200
          },
          "metadata": {
            "bytecodeHash": "ipfs",
            "appendCBOR": true
          },
          "outputSelection": {
            "*": {
              "": [
                "ast"
              ],
              "*": [
                "abi",
                "evm.bytecode",
                "evm.deployedBytecode",
                "evm.methodIdentifiers",
                "metadata"
              ]
            }
          },
          "evmVersion": "london",
          "libraries": {}
        }
      },
      "imports": [],
      "versionRequirement": "^0.8.0",
      "artifacts": {
        "errors": {
          "0.8.17+commit.8df45f5f.Darwin.appleclang": "errors.sol/errors.json"
        }
      }
    },
    "node_modules/@erc725/smart-contracts/contracts/interfaces/IERC725X.sol": {
      "lastModificationDate": 1671620129789,
      "contentHash": "7973df89afced5a18027a693ca45d918",
      "sourceName": "node_modules/@erc725/smart-contracts/contracts/interfaces/IERC725X.sol",
      "solcConfig": {
        "settings": {
          "optimizer": {
            "enabled": true,
            "runs": 200
          },
          "metadata": {
            "bytecodeHash": "ipfs",
            "appendCBOR": true
          },
          "outputSelection": {
            "*": {
              "": [
                "ast"
              ],
              "*": [
                "abi",
                "evm.bytecode",
                "evm.deployedBytecode",
                "evm.methodIdentifiers",
                "metadata"
              ]
            }
          },
          "evmVersion": "london",
          "libraries": {}
        }
      },
      "imports": [
        "node_modules/@openzeppelin/contracts/utils/introspection/IERC165.sol"
      ],
      "versionRequirement": "^0.8.0",
      "artifacts": {
        "IERC725X": {
          "0.8.17+commit.8df45f5f.Darwin.appleclang": "IERC725X.sol/IERC725X.json"
        }
      }
    },
    "node_modules/@erc725/smart-contracts/contracts/interfaces/IERC725Y.sol": {
      "lastModificationDate": 1671620129796,
      "contentHash": "d7950b7b74d0c7e4ecfe255b1496e169",
      "sourceName": "node_modules/@erc725/smart-contracts/contracts/interfaces/IERC725Y.sol",
      "solcConfig": {
        "settings": {
          "optimizer": {
            "enabled": true,
            "runs": 200
          },
          "metadata": {
            "bytecodeHash": "ipfs",
            "appendCBOR": true
          },
          "outputSelection": {
            "*": {
              "": [
                "ast"
              ],
              "*": [
                "abi",
                "evm.bytecode",
                "evm.deployedBytecode",
                "evm.methodIdentifiers",
                "metadata"
              ]
            }
          },
          "evmVersion": "london",
          "libraries": {}
        }
      },
      "imports": [
        "node_modules/@openzeppelin/contracts/utils/introspection/IERC165.sol"
      ],
      "versionRequirement": "^0.8.0",
      "artifacts": {
        "IERC725Y": {
          "0.8.17+commit.8df45f5f.Darwin.appleclang": "IERC725Y.sol/IERC725Y.json"
        }
      }
    },
    "node_modules/@openzeppelin/contracts/interfaces/IERC1271.sol": {
      "lastModificationDate": 1671620130715,
      "contentHash": "8fe867b95c856b204f954a1910e28a1e",
      "sourceName": "node_modules/@openzeppelin/contracts/interfaces/IERC1271.sol",
      "solcConfig": {
        "settings": {
          "optimizer": {
            "enabled": true,
            "runs": 200
          },
          "metadata": {
            "bytecodeHash": "ipfs",
            "appendCBOR": true
          },
          "outputSelection": {
            "*": {
              "": [
                "ast"
              ],
              "*": [
                "abi",
                "evm.bytecode",
                "evm.deployedBytecode",
                "evm.methodIdentifiers",
                "metadata"
              ]
            }
          },
          "evmVersion": "london",
          "libraries": {}
        }
      },
      "imports": [],
      "versionRequirement": "^0.8.0",
      "artifacts": {
        "IERC1271": {
          "0.8.17+commit.8df45f5f.Darwin.appleclang": "IERC1271.sol/IERC1271.json"
        }
      }
    },
    "node_modules/@openzeppelin/contracts/proxy/Clones.sol": {
      "lastModificationDate": 1671620130511,
      "contentHash": "8d03477cb67af28579646fdb2508ddb0",
      "sourceName": "node_modules/@openzeppelin/contracts/proxy/Clones.sol",
      "solcConfig": {
        "settings": {
          "optimizer": {
            "enabled": true,
            "runs": 200
          },
          "metadata": {
            "bytecodeHash": "ipfs",
            "appendCBOR": true
          },
          "outputSelection": {
            "*": {
              "": [
                "ast"
              ],
              "*": [
                "abi",
                "evm.bytecode",
                "evm.deployedBytecode",
                "evm.methodIdentifiers",
                "metadata"
              ]
            }
          },
          "evmVersion": "london",
          "libraries": {}
        }
      },
      "imports": [],
      "versionRequirement": "^0.8.0",
      "artifacts": {
        "Clones": {
          "0.8.17+commit.8df45f5f.Darwin.appleclang": "Clones.sol/Clones.json"
        }
      }
    },
    "node_modules/@openzeppelin/contracts/proxy/utils/Initializable.sol": {
      "lastModificationDate": 1671620130768,
      "contentHash": "bcba485bbfd0aab6b8875b58224f6330",
      "sourceName": "node_modules/@openzeppelin/contracts/proxy/utils/Initializable.sol",
      "solcConfig": {
        "settings": {
          "optimizer": {
            "enabled": true,
            "runs": 200
          },
          "metadata": {
            "bytecodeHash": "ipfs",
            "appendCBOR": true
          },
          "outputSelection": {
            "*": {
              "": [
                "ast"
              ],
              "*": [
                "abi",
                "evm.bytecode",
                "evm.deployedBytecode",
                "evm.methodIdentifiers",
                "metadata"
              ]
            }
          },
          "evmVersion": "london",
          "libraries": {}
        }
      },
      "imports": [
        "node_modules/@openzeppelin/contracts/utils/Address.sol"
      ],
      "versionRequirement": "^0.8.2",
      "artifacts": {
        "Initializable": {
          "0.8.17+commit.8df45f5f.Darwin.appleclang": "proxy/utils/Initializable.sol/Initializable.json"
        }
      }
    },
    "node_modules/@openzeppelin/contracts/token/ERC1155/IERC1155.sol": {
      "lastModificationDate": 1671620130711,
      "contentHash": "d5a8f6e07ca38ec384856cfe9f08a867",
      "sourceName": "node_modules/@openzeppelin/contracts/token/ERC1155/IERC1155.sol",
      "solcConfig": {
        "settings": {
          "optimizer": {
            "enabled": true,
            "runs": 200
          },
          "metadata": {
            "bytecodeHash": "ipfs",
            "appendCBOR": true
          },
          "outputSelection": {
            "*": {
              "": [
                "ast"
              ],
              "*": [
                "abi",
                "evm.bytecode",
                "evm.deployedBytecode",
                "evm.methodIdentifiers",
                "metadata"
              ]
            }
          },
          "evmVersion": "london",
          "libraries": {}
        }
      },
      "imports": [
        "node_modules/@openzeppelin/contracts/utils/introspection/IERC165.sol"
      ],
      "versionRequirement": "^0.8.0",
      "artifacts": {
        "IERC1155": {
          "0.8.17+commit.8df45f5f.Darwin.appleclang": "IERC1155.sol/IERC1155.json"
        }
      }
    },
    "node_modules/@openzeppelin/contracts/token/ERC20/IERC20.sol": {
      "lastModificationDate": 1671620130721,
      "contentHash": "ad7c2d0af148c8f9f097d65deeb4da6b",
      "sourceName": "node_modules/@openzeppelin/contracts/token/ERC20/IERC20.sol",
      "solcConfig": {
        "settings": {
          "optimizer": {
            "enabled": true,
            "runs": 200
          },
          "metadata": {
            "bytecodeHash": "ipfs",
            "appendCBOR": true
          },
          "outputSelection": {
            "*": {
              "": [
                "ast"
              ],
              "*": [
                "abi",
                "evm.bytecode",
                "evm.deployedBytecode",
                "evm.methodIdentifiers",
                "metadata"
              ]
            }
          },
          "evmVersion": "london",
          "libraries": {}
        }
      },
      "imports": [],
      "versionRequirement": "^0.8.0",
      "artifacts": {
        "IERC20": {
          "0.8.17+commit.8df45f5f.Darwin.appleclang": "IERC20.sol/IERC20.json"
        }
      }
    },
    "node_modules/@openzeppelin/contracts/token/ERC721/IERC721.sol": {
      "lastModificationDate": 1671620130750,
      "contentHash": "ec99d946db3685a3630554aa6055bd7f",
      "sourceName": "node_modules/@openzeppelin/contracts/token/ERC721/IERC721.sol",
      "solcConfig": {
        "settings": {
          "optimizer": {
            "enabled": true,
            "runs": 200
          },
          "metadata": {
            "bytecodeHash": "ipfs",
            "appendCBOR": true
          },
          "outputSelection": {
            "*": {
              "": [
                "ast"
              ],
              "*": [
                "abi",
                "evm.bytecode",
                "evm.deployedBytecode",
                "evm.methodIdentifiers",
                "metadata"
              ]
            }
          },
          "evmVersion": "london",
          "libraries": {}
        }
      },
      "imports": [
        "node_modules/@openzeppelin/contracts/utils/introspection/IERC165.sol"
      ],
      "versionRequirement": "^0.8.0",
      "artifacts": {
        "IERC721": {
          "0.8.17+commit.8df45f5f.Darwin.appleclang": "IERC721.sol/IERC721.json"
        }
      }
    },
    "node_modules/@openzeppelin/contracts/token/ERC721/extensions/IERC721Metadata.sol": {
      "lastModificationDate": 1671620130753,
      "contentHash": "efbc0d15b80a74e34dbe8da0f3e879bb",
      "sourceName": "node_modules/@openzeppelin/contracts/token/ERC721/extensions/IERC721Metadata.sol",
      "solcConfig": {
        "settings": {
          "optimizer": {
            "enabled": true,
            "runs": 200
          },
          "metadata": {
            "bytecodeHash": "ipfs",
            "appendCBOR": true
          },
          "outputSelection": {
            "*": {
              "": [
                "ast"
              ],
              "*": [
                "abi",
                "evm.bytecode",
                "evm.deployedBytecode",
                "evm.methodIdentifiers",
                "metadata"
              ]
            }
          },
          "evmVersion": "london",
          "libraries": {}
        }
      },
      "imports": [
        "node_modules/@openzeppelin/contracts/token/ERC721/IERC721.sol",
        "node_modules/@openzeppelin/contracts/utils/introspection/IERC165.sol"
      ],
      "versionRequirement": "^0.8.0",
      "artifacts": {
        "IERC721Metadata": {
          "0.8.17+commit.8df45f5f.Darwin.appleclang": "IERC721Metadata.sol/IERC721Metadata.json"
        }
      }
    },
    "node_modules/@openzeppelin/contracts/token/ERC777/IERC777.sol": {
      "lastModificationDate": 1671620130756,
      "contentHash": "840fa65314c73b948a5923169daa8cdc",
      "sourceName": "node_modules/@openzeppelin/contracts/token/ERC777/IERC777.sol",
      "solcConfig": {
        "settings": {
          "optimizer": {
            "enabled": true,
            "runs": 200
          },
          "metadata": {
            "bytecodeHash": "ipfs",
            "appendCBOR": true
          },
          "outputSelection": {
            "*": {
              "": [
                "ast"
              ],
              "*": [
                "abi",
                "evm.bytecode",
                "evm.deployedBytecode",
                "evm.methodIdentifiers",
                "metadata"
              ]
            }
          },
          "evmVersion": "london",
          "libraries": {}
        }
      },
      "imports": [],
      "versionRequirement": "^0.8.0",
      "artifacts": {
        "IERC777": {
          "0.8.17+commit.8df45f5f.Darwin.appleclang": "IERC777.sol/IERC777.json"
        }
      }
    },
    "node_modules/@openzeppelin/contracts/utils/Address.sol": {
      "lastModificationDate": 1671620130499,
      "contentHash": "c476b3895a94798b88a4bb97399e6dfe",
      "sourceName": "node_modules/@openzeppelin/contracts/utils/Address.sol",
      "solcConfig": {
        "settings": {
          "optimizer": {
            "enabled": true,
            "runs": 200
          },
          "metadata": {
            "bytecodeHash": "ipfs",
            "appendCBOR": true
          },
          "outputSelection": {
            "*": {
              "": [
                "ast"
              ],
              "*": [
                "abi",
                "evm.bytecode",
                "evm.deployedBytecode",
                "evm.methodIdentifiers",
                "metadata"
              ]
            }
          },
          "evmVersion": "london",
          "libraries": {}
        }
      },
      "imports": [],
      "versionRequirement": "^0.8.1",
      "artifacts": {
        "Address": {
          "0.8.17+commit.8df45f5f.Darwin.appleclang": "Address.sol/Address.json"
        }
      }
    },
    "node_modules/@openzeppelin/contracts/utils/Create2.sol": {
      "lastModificationDate": 1671620130516,
      "contentHash": "8932e2855e9aac6e79af79e499863b10",
      "sourceName": "node_modules/@openzeppelin/contracts/utils/Create2.sol",
      "solcConfig": {
        "settings": {
          "optimizer": {
            "enabled": true,
            "runs": 200
          },
          "metadata": {
            "bytecodeHash": "ipfs",
            "appendCBOR": true
          },
          "outputSelection": {
            "*": {
              "": [
                "ast"
              ],
              "*": [
                "abi",
                "evm.bytecode",
                "evm.deployedBytecode",
                "evm.methodIdentifiers",
                "metadata"
              ]
            }
          },
          "evmVersion": "london",
          "libraries": {}
        }
      },
      "imports": [],
      "versionRequirement": "^0.8.0",
      "artifacts": {
        "Create2": {
          "0.8.17+commit.8df45f5f.Darwin.appleclang": "Create2.sol/Create2.json"
        }
      }
    },
    "node_modules/@openzeppelin/contracts/utils/Strings.sol": {
      "lastModificationDate": 1671620130798,
      "contentHash": "cf46906c4035f51639a22265066a9e78",
      "sourceName": "node_modules/@openzeppelin/contracts/utils/Strings.sol",
      "solcConfig": {
        "settings": {
          "optimizer": {
            "enabled": true,
            "runs": 200
          },
          "metadata": {
            "bytecodeHash": "ipfs",
            "appendCBOR": true
          },
          "outputSelection": {
            "*": {
              "": [
                "ast"
              ],
              "*": [
                "abi",
                "evm.bytecode",
                "evm.deployedBytecode",
                "evm.methodIdentifiers",
                "metadata"
              ]
            }
          },
          "evmVersion": "london",
          "libraries": {}
        }
      },
      "imports": [],
      "versionRequirement": "^0.8.0",
      "artifacts": {
        "Strings": {
          "0.8.17+commit.8df45f5f.Darwin.appleclang": "Strings.sol/Strings.json"
        }
      }
    },
    "node_modules/@openzeppelin/contracts/utils/cryptography/ECDSA.sol": {
      "lastModificationDate": 1671620130544,
      "contentHash": "e240957102529c3ccf73bcf4527bcddc",
      "sourceName": "node_modules/@openzeppelin/contracts/utils/cryptography/ECDSA.sol",
      "solcConfig": {
        "settings": {
          "optimizer": {
            "enabled": true,
            "runs": 200
          },
          "metadata": {
            "bytecodeHash": "ipfs",
            "appendCBOR": true
          },
          "outputSelection": {
            "*": {
              "": [
                "ast"
              ],
              "*": [
                "abi",
                "evm.bytecode",
                "evm.deployedBytecode",
                "evm.methodIdentifiers",
                "metadata"
              ]
            }
          },
          "evmVersion": "london",
          "libraries": {}
        }
      },
      "imports": [
        "node_modules/@openzeppelin/contracts/utils/Strings.sol"
      ],
      "versionRequirement": "^0.8.0",
      "artifacts": {
        "ECDSA": {
          "0.8.17+commit.8df45f5f.Darwin.appleclang": "ECDSA.sol/ECDSA.json"
        }
      }
    },
    "node_modules/@openzeppelin/contracts/utils/cryptography/MerkleProof.sol": {
      "lastModificationDate": 1671620130776,
      "contentHash": "04d20a7656ab3b219a40d6dad3669ab5",
      "sourceName": "node_modules/@openzeppelin/contracts/utils/cryptography/MerkleProof.sol",
      "solcConfig": {
        "settings": {
          "optimizer": {
            "enabled": true,
            "runs": 200
          },
          "metadata": {
            "bytecodeHash": "ipfs",
            "appendCBOR": true
          },
          "outputSelection": {
            "*": {
              "": [
                "ast"
              ],
              "*": [
                "abi",
                "evm.bytecode",
                "evm.deployedBytecode",
                "evm.methodIdentifiers",
                "metadata"
              ]
            }
          },
          "evmVersion": "london",
          "libraries": {}
        }
      },
      "imports": [],
      "versionRequirement": "^0.8.0",
      "artifacts": {
        "MerkleProof": {
          "0.8.17+commit.8df45f5f.Darwin.appleclang": "MerkleProof.sol/MerkleProof.json"
        }
      }
    },
    "node_modules/@openzeppelin/contracts/utils/introspection/ERC165.sol": {
      "lastModificationDate": 1671620130587,
      "contentHash": "0e7db055ce108f9da7bb6686a00287c0",
      "sourceName": "node_modules/@openzeppelin/contracts/utils/introspection/ERC165.sol",
      "solcConfig": {
        "settings": {
          "optimizer": {
            "enabled": true,
            "runs": 200
          },
          "metadata": {
            "bytecodeHash": "ipfs",
            "appendCBOR": true
          },
          "outputSelection": {
            "*": {
              "": [
                "ast"
              ],
              "*": [
                "abi",
                "evm.bytecode",
                "evm.deployedBytecode",
                "evm.methodIdentifiers",
                "metadata"
              ]
            }
          },
          "evmVersion": "london",
          "libraries": {}
        }
      },
      "imports": [
        "node_modules/@openzeppelin/contracts/utils/introspection/IERC165.sol"
      ],
      "versionRequirement": "^0.8.0",
      "artifacts": {
        "ERC165": {
          "0.8.17+commit.8df45f5f.Darwin.appleclang": "ERC165.sol/ERC165.json"
        }
      }
    },
    "node_modules/@openzeppelin/contracts/utils/introspection/ERC165Storage.sol": {
      "lastModificationDate": 1671620130627,
      "contentHash": "a391733d3f579314de328ba879bc4f2d",
      "sourceName": "node_modules/@openzeppelin/contracts/utils/introspection/ERC165Storage.sol",
      "solcConfig": {
        "settings": {
          "optimizer": {
            "enabled": true,
            "runs": 200
          },
          "metadata": {
            "bytecodeHash": "ipfs",
            "appendCBOR": true
          },
          "outputSelection": {
            "*": {
              "": [
                "ast"
              ],
              "*": [
                "abi",
                "evm.bytecode",
                "evm.deployedBytecode",
                "evm.methodIdentifiers",
                "metadata"
              ]
            }
          },
          "evmVersion": "london",
          "libraries": {}
        }
      },
      "imports": [
        "node_modules/@openzeppelin/contracts/utils/introspection/ERC165.sol",
        "node_modules/@openzeppelin/contracts/utils/introspection/IERC165.sol"
      ],
      "versionRequirement": "^0.8.0",
      "artifacts": {
        "ERC165Storage": {
          "0.8.17+commit.8df45f5f.Darwin.appleclang": "ERC165Storage.sol/ERC165Storage.json"
        }
      }
    },
    "node_modules/@openzeppelin/contracts/utils/introspection/IERC165.sol": {
      "lastModificationDate": 1671620130718,
      "contentHash": "03e6768535ac4da0e9756f1d8a4a018a",
      "sourceName": "node_modules/@openzeppelin/contracts/utils/introspection/IERC165.sol",
      "solcConfig": {
        "settings": {
          "optimizer": {
            "enabled": true,
            "runs": 200
          },
          "metadata": {
            "bytecodeHash": "ipfs",
            "appendCBOR": true
          },
          "outputSelection": {
            "*": {
              "": [
                "ast"
              ],
              "*": [
                "abi",
                "evm.bytecode",
                "evm.deployedBytecode",
                "evm.methodIdentifiers",
                "metadata"
              ]
            }
          },
          "evmVersion": "london",
          "libraries": {}
        }
      },
      "imports": [],
      "versionRequirement": "^0.8.0",
      "artifacts": {
        "IERC165": {
          "0.8.17+commit.8df45f5f.Darwin.appleclang": "IERC165.sol/IERC165.json"
        }
      }
    },
    "node_modules/@openzeppelin/contracts/utils/structs/EnumerableSet.sol": {
      "lastModificationDate": 1671620130548,
      "contentHash": "aec6e37069dfaa5e3d5fd66ef2274b0c",
      "sourceName": "node_modules/@openzeppelin/contracts/utils/structs/EnumerableSet.sol",
      "solcConfig": {
        "settings": {
          "optimizer": {
            "enabled": true,
            "runs": 200
          },
          "metadata": {
            "bytecodeHash": "ipfs",
            "appendCBOR": true
          },
          "outputSelection": {
            "*": {
              "": [
                "ast"
              ],
              "*": [
                "abi",
                "evm.bytecode",
                "evm.deployedBytecode",
                "evm.methodIdentifiers",
                "metadata"
              ]
            }
          },
          "evmVersion": "london",
          "libraries": {}
        }
      },
      "imports": [],
      "versionRequirement": "^0.8.0",
      "artifacts": {
        "EnumerableSet": {
          "0.8.17+commit.8df45f5f.Darwin.appleclang": "EnumerableSet.sol/EnumerableSet.json"
        }
      }
    },
    "node_modules/@openzeppelin/contracts-upgradeable/proxy/utils/Initializable.sol": {
      "lastModificationDate": 1671620130769,
      "contentHash": "b98e2f3a856e6e7f2106fb919bacab9e",
      "sourceName": "node_modules/@openzeppelin/contracts-upgradeable/proxy/utils/Initializable.sol",
      "solcConfig": {
        "settings": {
          "optimizer": {
            "enabled": true,
            "runs": 200
          },
          "metadata": {
            "bytecodeHash": "ipfs",
            "appendCBOR": true
          },
          "outputSelection": {
            "*": {
              "": [
                "ast"
              ],
              "*": [
                "abi",
                "evm.bytecode",
                "evm.deployedBytecode",
                "evm.methodIdentifiers",
                "metadata"
              ]
            }
          },
          "evmVersion": "london",
          "libraries": {}
        }
      },
      "imports": [
        "node_modules/@openzeppelin/contracts-upgradeable/utils/AddressUpgradeable.sol"
      ],
      "versionRequirement": "^0.8.2",
      "artifacts": {
        "Initializable": {
          "0.8.17+commit.8df45f5f.Darwin.appleclang": "utils/Initializable.sol/Initializable.json"
        }
      }
    },
    "node_modules/@openzeppelin/contracts-upgradeable/utils/AddressUpgradeable.sol": {
      "lastModificationDate": 1671620130482,
      "contentHash": "d42e87f4fba2b03ab4d3c14cb53d0c51",
      "sourceName": "node_modules/@openzeppelin/contracts-upgradeable/utils/AddressUpgradeable.sol",
      "solcConfig": {
        "settings": {
          "optimizer": {
            "enabled": true,
            "runs": 200
          },
          "metadata": {
            "bytecodeHash": "ipfs",
            "appendCBOR": true
          },
          "outputSelection": {
            "*": {
              "": [
                "ast"
              ],
              "*": [
                "abi",
                "evm.bytecode",
                "evm.deployedBytecode",
                "evm.methodIdentifiers",
                "metadata"
              ]
            }
          },
          "evmVersion": "london",
          "libraries": {}
        }
      },
      "imports": [],
      "versionRequirement": "^0.8.1",
      "artifacts": {
        "AddressUpgradeable": {
          "0.8.17+commit.8df45f5f.Darwin.appleclang": "AddressUpgradeable.sol/AddressUpgradeable.json"
        }
      }
    },
    "node_modules/solidity-bytes-utils/contracts/BytesLib.sol": {
      "lastModificationDate": 1671620129066,
      "contentHash": "9c6b01be648f655631038d79648a7c05",
      "sourceName": "node_modules/solidity-bytes-utils/contracts/BytesLib.sol",
      "solcConfig": {
        "settings": {
          "optimizer": {
            "enabled": true,
            "runs": 200
          },
          "metadata": {
            "bytecodeHash": "ipfs",
            "appendCBOR": true
          },
          "outputSelection": {
            "*": {
              "": [
                "ast"
              ],
              "*": [
                "abi",
                "evm.bytecode",
                "evm.deployedBytecode",
                "evm.methodIdentifiers",
                "metadata"
              ]
            }
          },
          "evmVersion": "london",
          "libraries": {}
        }
      },
      "imports": [],
      "versionRequirement": ">=0.8.0, <0.9.0",
      "artifacts": {
        "BytesLib": {
          "0.8.17+commit.8df45f5f.Darwin.appleclang": "BytesLib.sol/BytesLib.json"
        }
      }
    },
    "tests/foundry/LSP2UtilsTests.t.sol": {
      "lastModificationDate": 1671714447769,
      "contentHash": "a8757933909cf2032285e3f7bcb6e4da",
      "sourceName": "tests/foundry/LSP2UtilsTests.t.sol",
      "solcConfig": {
        "settings": {
          "optimizer": {
            "enabled": true,
            "runs": 200
          },
          "metadata": {
            "bytecodeHash": "ipfs",
            "appendCBOR": true
          },
          "outputSelection": {
            "*": {
              "": [
                "ast"
              ],
              "*": [
                "abi",
                "evm.bytecode",
                "evm.deployedBytecode",
                "evm.methodIdentifiers",
                "metadata"
              ]
            }
          },
          "evmVersion": "london",
          "libraries": {}
        }
      },
      "imports": [
        "contracts/LSP2ERC725YJSONSchema/LSP2Utils.sol",
<<<<<<< HEAD
        "lib/forge-std/lib/ds-test/src/test.sol",
=======
        "lib/forge-std/ds-test/src/test.sol",
>>>>>>> 20caec59
        "lib/forge-std/src/Base.sol",
        "lib/forge-std/src/StdAssertions.sol",
        "lib/forge-std/src/StdChains.sol",
        "lib/forge-std/src/StdCheats.sol",
        "lib/forge-std/src/StdError.sol",
        "lib/forge-std/src/StdJson.sol",
        "lib/forge-std/src/StdMath.sol",
        "lib/forge-std/src/StdStorage.sol",
        "lib/forge-std/src/StdUtils.sol",
        "lib/forge-std/src/Test.sol",
        "lib/forge-std/src/Vm.sol",
        "lib/forge-std/src/console.sol",
        "lib/forge-std/src/console2.sol",
        "node_modules/solidity-bytes-utils/contracts/BytesLib.sol"
      ],
      "versionRequirement": "^0.8.13",
      "artifacts": {
        "LSP2UtilsTests": {
          "0.8.17+commit.8df45f5f.Darwin.appleclang": "LSP2UtilsTests.t.sol/LSP2UtilsTests.json"
        }
      }
    }
  }
}<|MERGE_RESOLUTION|>--- conflicted
+++ resolved
@@ -8376,17 +8376,10 @@
         }
       }
     },
-<<<<<<< HEAD
     "lib/forge-std/lib/ds-test/src/test.sol": {
       "lastModificationDate": 1672604477380,
       "contentHash": "962996f0e05d5218857a538a62d7c47e",
       "sourceName": "lib/forge-std/lib/ds-test/src/test.sol",
-=======
-    "lib/forge-std/ds-test/src/test.sol": {
-      "lastModificationDate": 1671714223227,
-      "contentHash": "962996f0e05d5218857a538a62d7c47e",
-      "sourceName": "lib/forge-std/ds-test/src/test.sol",
->>>>>>> 20caec59
       "solcConfig": {
         "settings": {
           "optimizer": {
@@ -8424,11 +8417,7 @@
       }
     },
     "lib/forge-std/src/Base.sol": {
-<<<<<<< HEAD
       "lastModificationDate": 1672604382837,
-=======
-      "lastModificationDate": 1671713778841,
->>>>>>> 20caec59
       "contentHash": "1870c8c1d5470db8c3e956c839db8364",
       "sourceName": "lib/forge-std/src/Base.sol",
       "solcConfig": {
@@ -8460,6 +8449,8 @@
         }
       },
       "imports": [
+        "lib/forge-std/src/StdStorage.sol",
+        "lib/forge-std/src/Vm.sol"
         "lib/forge-std/src/StdStorage.sol",
         "lib/forge-std/src/Vm.sol"
       ],
@@ -8473,52 +8464,60 @@
         },
         "TestBase": {
           "0.8.17+commit.8df45f5f.Darwin.appleclang": "Base.sol/TestBase.json"
-        }
-      }
-    },
-    "lib/forge-std/src/StdAssertions.sol": {
-<<<<<<< HEAD
-      "lastModificationDate": 1672604382837,
-=======
-      "lastModificationDate": 1671713778841,
->>>>>>> 20caec59
-      "contentHash": "93fa608efd4df1e671b043437fddd457",
-      "sourceName": "lib/forge-std/src/StdAssertions.sol",
-      "solcConfig": {
-        "settings": {
-          "optimizer": {
-            "enabled": true,
-            "runs": 200
-          },
-          "metadata": {
-            "bytecodeHash": "ipfs",
-            "appendCBOR": true
-          },
-          "outputSelection": {
-            "*": {
-              "": [
-                "ast"
-              ],
-              "*": [
-                "abi",
-                "evm.bytecode",
-                "evm.deployedBytecode",
-                "evm.methodIdentifiers",
-                "metadata"
-              ]
-            }
-          },
-          "evmVersion": "london",
-          "libraries": {}
-        }
-      },
-      "imports": [
-<<<<<<< HEAD
-        "lib/forge-std/lib/ds-test/src/test.sol",
-=======
-        "lib/forge-std/ds-test/src/test.sol",
->>>>>>> 20caec59
-        "lib/forge-std/src/StdMath.sol"
+          "0.8.17+commit.8df45f5f.Darwin.appleclang": "Base.sol/CommonBase.json"
+        },
+        "ScriptBase": {
+          "0.8.17+commit.8df45f5f.Darwin.appleclang": "Base.sol/ScriptBase.json"
+        },
+        "TestBase": {
+          "0.8.17+commit.8df45f5f.Darwin.appleclang": "Base.sol/TestBase.json"
+        }
+      }
+    },
+    "lib/forge-std/source/Components.sol": {
+      "lastModificationDate": 1671625578075,
+      "contentHash": "745a7e4623550699a5e0333bcf4f0184",
+      "sourceName": "lib/forge-std/source/Components.sol",
+      "solcConfig": {
+        "settings": {
+          "optimizer": {
+            "enabled": true,
+            "runs": 200
+          },
+          "metadata": {
+            "bytecodeHash": "ipfs",
+            "appendCBOR": true
+          },
+          "outputSelection": {
+            "*": {
+              "": [
+                "ast"
+              ],
+              "*": [
+                "abi",
+                "evm.bytecode",
+                "evm.deployedBytecode",
+                "evm.methodIdentifiers",
+                "metadata"
+              ]
+            }
+          },
+          "evmVersion": "london",
+          "libraries": {}
+        }
+      },
+      "imports": [
+        "lib/forge-std/lib/ds-test/source/test.sol",
+        "lib/forge-std/source/StdAssertions.sol",
+        "lib/forge-std/source/StdCheats.sol",
+        "lib/forge-std/source/StdError.sol",
+        "lib/forge-std/source/StdJson.sol",
+        "lib/forge-std/source/StdMath.sol",
+        "lib/forge-std/source/StdStorage.sol",
+        "lib/forge-std/source/StdUtils.sol",
+        "lib/forge-std/source/Vm.sol",
+        "lib/forge-std/source/console.sol",
+        "lib/forge-std/source/console2.sol"
       ],
       "versionRequirement": ">=0.6.2, <0.9.0",
       "artifacts": {
@@ -8528,11 +8527,7 @@
       }
     },
     "lib/forge-std/src/StdChains.sol": {
-<<<<<<< HEAD
       "lastModificationDate": 1672604382837,
-=======
-      "lastModificationDate": 1671713778841,
->>>>>>> 20caec59
       "contentHash": "80138bc1765b08a6db58237c26985fd9",
       "sourceName": "lib/forge-std/src/StdChains.sol",
       "solcConfig": {
@@ -8573,44 +8568,41 @@
         }
       }
     },
-    "lib/forge-std/src/StdCheats.sol": {
-<<<<<<< HEAD
-      "lastModificationDate": 1672604382837,
-      "contentHash": "979104d2f33c34c269636f70cfc84a02",
-=======
-      "lastModificationDate": 1671713778841,
-      "contentHash": "fa245ffd8b36936bbb114ab441d5756f",
->>>>>>> 20caec59
-      "sourceName": "lib/forge-std/src/StdCheats.sol",
-      "solcConfig": {
-        "settings": {
-          "optimizer": {
-            "enabled": true,
-            "runs": 200
-          },
-          "metadata": {
-            "bytecodeHash": "ipfs",
-            "appendCBOR": true
-          },
-          "outputSelection": {
-            "*": {
-              "": [
-                "ast"
-              ],
-              "*": [
-                "abi",
-                "evm.bytecode",
-                "evm.deployedBytecode",
-                "evm.methodIdentifiers",
-                "metadata"
-              ]
-            }
-          },
-          "evmVersion": "london",
-          "libraries": {}
-        }
-      },
-      "imports": [
+    "lib/forge-std/source/StdCheats.sol": {
+      "lastModificationDate": 1671625578076,
+      "contentHash": "e7337996cb2aa604814b2994c9e65826",
+      "sourceName": "lib/forge-std/source/StdCheats.sol",
+      "solcConfig": {
+        "settings": {
+          "optimizer": {
+            "enabled": true,
+            "runs": 200
+          },
+          "metadata": {
+            "bytecodeHash": "ipfs",
+            "appendCBOR": true
+          },
+          "outputSelection": {
+            "*": {
+              "": [
+                "ast"
+              ],
+              "*": [
+                "abi",
+                "evm.bytecode",
+                "evm.deployedBytecode",
+                "evm.methodIdentifiers",
+                "metadata"
+              ]
+            }
+          },
+          "evmVersion": "london",
+          "libraries": {}
+        }
+      },
+      "imports": [
+        "lib/forge-std/src/StdStorage.sol",
+        "lib/forge-std/src/Vm.sol"
         "lib/forge-std/src/StdStorage.sol",
         "lib/forge-std/src/Vm.sol"
       ],
@@ -8625,13 +8617,10 @@
       }
     },
     "lib/forge-std/src/StdError.sol": {
-<<<<<<< HEAD
       "lastModificationDate": 1672604382838,
-=======
-      "lastModificationDate": 1671713778841,
->>>>>>> 20caec59
       "contentHash": "64c896e1276a291776e5ea5aecb3870a",
       "sourceName": "lib/forge-std/src/StdError.sol",
+      "sourceName": "lib/forge-std/src/StdError.sol",
       "solcConfig": {
         "settings": {
           "optimizer": {
@@ -8669,11 +8658,7 @@
       }
     },
     "lib/forge-std/src/StdJson.sol": {
-<<<<<<< HEAD
       "lastModificationDate": 1672604382838,
-=======
-      "lastModificationDate": 1671713778841,
->>>>>>> 20caec59
       "contentHash": "016de2d7ee55960094cc97ec792025bb",
       "sourceName": "lib/forge-std/src/StdJson.sol",
       "solcConfig": {
@@ -8715,13 +8700,10 @@
       }
     },
     "lib/forge-std/src/StdMath.sol": {
-<<<<<<< HEAD
       "lastModificationDate": 1672604382838,
-=======
-      "lastModificationDate": 1671713778842,
->>>>>>> 20caec59
       "contentHash": "9da8f453eba6bb98f3d75bc6822bfb29",
       "sourceName": "lib/forge-std/src/StdMath.sol",
+      "sourceName": "lib/forge-std/src/StdMath.sol",
       "solcConfig": {
         "settings": {
           "optimizer": {
@@ -8759,11 +8741,7 @@
       }
     },
     "lib/forge-std/src/StdStorage.sol": {
-<<<<<<< HEAD
       "lastModificationDate": 1672604382838,
-=======
-      "lastModificationDate": 1671713778842,
->>>>>>> 20caec59
       "contentHash": "1b6b8a6cbaaaf5a72860a56f0cde4e33",
       "sourceName": "lib/forge-std/src/StdStorage.sol",
       "solcConfig": {
@@ -8795,6 +8773,7 @@
         }
       },
       "imports": [
+        "lib/forge-std/src/Vm.sol"
         "lib/forge-std/src/Vm.sol"
       ],
       "versionRequirement": ">=0.6.2, <0.9.0",
@@ -8808,11 +8787,7 @@
       }
     },
     "lib/forge-std/src/StdUtils.sol": {
-<<<<<<< HEAD
       "lastModificationDate": 1672604382838,
-=======
-      "lastModificationDate": 1671713778842,
->>>>>>> 20caec59
       "contentHash": "ec75addbeee075c61fa5aff2faee0465",
       "sourceName": "lib/forge-std/src/StdUtils.sol",
       "solcConfig": {
@@ -8845,6 +8820,7 @@
       },
       "imports": [
         "lib/forge-std/src/Vm.sol"
+        "lib/forge-std/src/Vm.sol"
       ],
       "versionRequirement": ">=0.6.2, <0.9.0",
       "artifacts": {
@@ -8853,48 +8829,40 @@
         }
       }
     },
-    "lib/forge-std/src/Test.sol": {
-<<<<<<< HEAD
-      "lastModificationDate": 1672604382838,
-=======
-      "lastModificationDate": 1671713778842,
->>>>>>> 20caec59
-      "contentHash": "9ca73393dbc2f8cde2aa628f8d05c5d5",
-      "sourceName": "lib/forge-std/src/Test.sol",
-      "solcConfig": {
-        "settings": {
-          "optimizer": {
-            "enabled": true,
-            "runs": 200
-          },
-          "metadata": {
-            "bytecodeHash": "ipfs",
-            "appendCBOR": true
-          },
-          "outputSelection": {
-            "*": {
-              "": [
-                "ast"
-              ],
-              "*": [
-                "abi",
-                "evm.bytecode",
-                "evm.deployedBytecode",
-                "evm.methodIdentifiers",
-                "metadata"
-              ]
-            }
-          },
-          "evmVersion": "london",
-          "libraries": {}
-        }
-      },
-      "imports": [
-<<<<<<< HEAD
+    "lib/forge-std/source/Test.sol": {
+      "lastModificationDate": 1671625578083,
+      "contentHash": "23c73ad6c59f5d629042303f8ffc1359",
+      "sourceName": "lib/forge-std/source/Test.sol",
+      "solcConfig": {
+        "settings": {
+          "optimizer": {
+            "enabled": true,
+            "runs": 200
+          },
+          "metadata": {
+            "bytecodeHash": "ipfs",
+            "appendCBOR": true
+          },
+          "outputSelection": {
+            "*": {
+              "": [
+                "ast"
+              ],
+              "*": [
+                "abi",
+                "evm.bytecode",
+                "evm.deployedBytecode",
+                "evm.methodIdentifiers",
+                "metadata"
+              ]
+            }
+          },
+          "evmVersion": "london",
+          "libraries": {}
+        }
+      },
+      "imports": [
         "lib/forge-std/lib/ds-test/src/test.sol",
-=======
-        "lib/forge-std/ds-test/src/test.sol",
->>>>>>> 20caec59
         "lib/forge-std/src/Base.sol",
         "lib/forge-std/src/StdAssertions.sol",
         "lib/forge-std/src/StdChains.sol",
@@ -8916,13 +8884,8 @@
       }
     },
     "lib/forge-std/src/Vm.sol": {
-<<<<<<< HEAD
       "lastModificationDate": 1672604382838,
       "contentHash": "9e6cb90f4c6f4f00605959af21cbc67b",
-=======
-      "lastModificationDate": 1671713778842,
-      "contentHash": "7d92321fbeea01d10f89778af1d0e074",
->>>>>>> 20caec59
       "sourceName": "lib/forge-std/src/Vm.sol",
       "solcConfig": {
         "settings": {
@@ -8964,13 +8927,10 @@
       }
     },
     "lib/forge-std/src/console.sol": {
-<<<<<<< HEAD
       "lastModificationDate": 1672604382839,
-=======
-      "lastModificationDate": 1671713778842,
->>>>>>> 20caec59
       "contentHash": "100b8a33b917da1147740d7ab8b0ded3",
       "sourceName": "lib/forge-std/src/console.sol",
+      "sourceName": "lib/forge-std/src/console.sol",
       "solcConfig": {
         "settings": {
           "optimizer": {
@@ -9008,11 +8968,7 @@
       }
     },
     "lib/forge-std/src/console2.sol": {
-<<<<<<< HEAD
       "lastModificationDate": 1672604382839,
-=======
-      "lastModificationDate": 1671713778842,
->>>>>>> 20caec59
       "contentHash": "2096b4e5f252c5df9909cccbe3d2da2e",
       "sourceName": "lib/forge-std/src/console2.sol",
       "solcConfig": {
@@ -10355,11 +10311,7 @@
       },
       "imports": [
         "contracts/LSP2ERC725YJSONSchema/LSP2Utils.sol",
-<<<<<<< HEAD
         "lib/forge-std/lib/ds-test/src/test.sol",
-=======
-        "lib/forge-std/ds-test/src/test.sol",
->>>>>>> 20caec59
         "lib/forge-std/src/Base.sol",
         "lib/forge-std/src/StdAssertions.sol",
         "lib/forge-std/src/StdChains.sol",
