// SPDX-License-Identifier: MIT
pragma solidity ^0.8.4;

import {
    IERC725Y
} from "@erc725/smart-contracts/contracts/interfaces/IERC725Y.sol";
import {
    IERC725X
} from "@erc725/smart-contracts/contracts/interfaces/IERC725X.sol";
import {Address} from "@openzeppelin/contracts/utils/Address.sol";
import "../../LSP6KeyManager/ILSP6KeyManager.sol";

<<<<<<< HEAD
=======
import {
    SETDATA_SELECTOR,
    EXECUTE_SELECTOR
} from "@erc725/smart-contracts/contracts/constants.sol";

// The purpose of these contracts is to perform tests on chained reentrancy scenarios
// that involve interacting with the UniversalProfile through its owner (LSP6KeyManager)
// or by directly using the LSP20 method.

>>>>>>> d171a7ba
/**
 * @dev contract used for testing.
 *
 * The purpose of these contracts is to perform tests on chained reentrancy scenarios
 * that involve interacting with the UniversalProfile through its owner (LSP6KeyManager)
 * or by directly using the LSP20 method.
 */
contract FirstToCallLSP20 {
    address public universalProfile;
    SecondToCallLSP20 private _secondToCall;

    constructor(address _universalProfile, address secondToCall_) {
        universalProfile = _universalProfile;
        _secondToCall = SecondToCallLSP20(secondToCall_);
    }

    function firstTarget() public {
        // Calling execute function
        IERC725X(universalProfile).execute(0, address(0), 0, hex"aabbccdd");

        // Calling secondTarget function
        _secondToCall.secondTarget();
    }
}

/**
 * @dev contract used for testing
 */
contract SecondToCallLSP20 {
    address public universalProfile;

    constructor(address _universalProfile) {
        universalProfile = _universalProfile;
    }

    function secondTarget() public {
        // Calling setData function
        IERC725Y(universalProfile).setData(bytes32(0), hex"aabbccdd");
    }
}

/**
 * @dev contract used for testing
 */
contract FirstToCallLSP6 {
    address public keyManager;
    SecondToCallLSP20 private _secondToCall;

    constructor(address _keyManager, address secondToCall_) {
        keyManager = _keyManager;
        _secondToCall = SecondToCallLSP20(secondToCall_);
    }

    function firstTarget() public {
        bytes memory payload = abi.encodeWithSelector(
            IERC725X.execute.selector,
            0,
            address(0),
            0,
            hex"aabbccdd"
        );

        // Calling execute function through the KeyManager
        ILSP6KeyManager(keyManager).execute(payload);

        // Calling secondTarget function
        _secondToCall.secondTarget();
    }
}

/**
 * @dev contract used for testing
 */
contract SecondToCallLSP6 {
    address public keyManager;

    constructor(address _keyManager) {
        keyManager = _keyManager;
    }

    function secondTarget() public {
        bytes memory payload = abi.encodeWithSelector(
<<<<<<< HEAD
            IERC725Y.setData.selector,
=======
            SETDATA_SELECTOR,
>>>>>>> d171a7ba
            bytes32(0),
            hex"aabbccdd"
        );

        // Calling setData function through the KeyManager
        ILSP6KeyManager(keyManager).execute(payload);
    }
}<|MERGE_RESOLUTION|>--- conflicted
+++ resolved
@@ -10,18 +10,6 @@
 import {Address} from "@openzeppelin/contracts/utils/Address.sol";
 import "../../LSP6KeyManager/ILSP6KeyManager.sol";
 
-<<<<<<< HEAD
-=======
-import {
-    SETDATA_SELECTOR,
-    EXECUTE_SELECTOR
-} from "@erc725/smart-contracts/contracts/constants.sol";
-
-// The purpose of these contracts is to perform tests on chained reentrancy scenarios
-// that involve interacting with the UniversalProfile through its owner (LSP6KeyManager)
-// or by directly using the LSP20 method.
-
->>>>>>> d171a7ba
 /**
  * @dev contract used for testing.
  *
@@ -104,11 +92,7 @@
 
     function secondTarget() public {
         bytes memory payload = abi.encodeWithSelector(
-<<<<<<< HEAD
             IERC725Y.setData.selector,
-=======
-            SETDATA_SELECTOR,
->>>>>>> d171a7ba
             bytes32(0),
             hex"aabbccdd"
         );
