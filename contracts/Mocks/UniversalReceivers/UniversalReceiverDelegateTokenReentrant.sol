--- conflicted
+++ resolved
@@ -2,7 +2,9 @@
 pragma solidity ^0.8.4;
 
 // interfaces
-import {IERC725X} from "@erc725/smart-contracts/contracts/interfaces/IERC725X.sol";
+import {
+    IERC725X
+} from "@erc725/smart-contracts/contracts/interfaces/IERC725X.sol";
 import {ILSP6KeyManager} from "../../LSP6KeyManager/ILSP6KeyManager.sol";
 
 // modules
@@ -13,12 +15,6 @@
 } from "@openzeppelin/contracts/utils/introspection/ERC165Storage.sol";
 
 // constants
-<<<<<<< HEAD
-=======
-import {
-    EXECUTE_SELECTOR
-} from "@erc725/smart-contracts/contracts/constants.sol";
->>>>>>> d171a7ba
 import {
     _TYPEID_LSP7_TOKENSSENDER,
     _TYPEID_LSP7_TOKENSRECIPIENT
