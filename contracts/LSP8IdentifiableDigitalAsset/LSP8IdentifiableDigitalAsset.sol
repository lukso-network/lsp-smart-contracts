// SPDX-License-Identifier: Apache-2.0
pragma solidity ^0.8.4;

// interfaces
import {IERC165} from "@openzeppelin/contracts/utils/introspection/IERC165.sol";

// modules
import {ERC725YCore} from "@erc725/smart-contracts/contracts/ERC725YCore.sol";
import {
    LSP8IdentifiableDigitalAssetCore
} from "./LSP8IdentifiableDigitalAssetCore.sol";
import {
    LSP4DigitalAssetMetadata
} from "../LSP4DigitalAssetMetadata/LSP4DigitalAssetMetadata.sol";

import {LSP17Extendable} from "../LSP17ContractExtension/LSP17Extendable.sol";

// libraries
import {LSP2Utils} from "../LSP2ERC725YJSONSchema/LSP2Utils.sol";

// constants
<<<<<<< HEAD
import {_INTERFACEID_LSP8, _LSP8_TOKENID_TYPE_KEY} from "./LSP8Constants.sol";

// errors
import {LSP8TokenIdTypeNotEditable} from "./LSP8Errors.sol";
=======
import {_INTERFACEID_LSP8} from "./LSP8Constants.sol";
import {LSP8TokenContractCannotHoldValue} from "./LSP8Errors.sol";
>>>>>>> e6fb55d9

import {
    _LSP17_EXTENSION_PREFIX
} from "../LSP17ContractExtension/LSP17Constants.sol";

// errors

import {
    NoExtensionFoundForFunctionSelector,
    InvalidFunctionSelector,
    InvalidExtensionAddress
} from "../LSP17ContractExtension/LSP17Errors.sol";

/**
 * @title Implementation of a LSP8 Identifiable Digital Asset, a contract that represents a non-fungible token.
 * @author Matthew Stevens
 *
 * @dev Standard implementation contract of the LSP8 standard.
 *
 * Minting and transferring are done by providing a unique `tokenId`.
 * This implementation is agnostic to the way tokens are created.
 * A supply mechanism has to be added in a derived contract using {_mint}
 * For a generic mechanism, see {LSP7Mintable}.
 */
abstract contract LSP8IdentifiableDigitalAsset is
    LSP4DigitalAssetMetadata,
    LSP8IdentifiableDigitalAssetCore,
    LSP17Extendable
{
    /**
     * @notice Sets the token-Metadata
     *
     * @dev Deploy a `LSP8IdentifiableDigitalAsset` contract and set the tokenId type inside the ERC725Y storage of the contract.
     *
     * @param name_ The name of the token
     * @param symbol_ The symbol of the token
     * @param newOwner_ The owner of the the token-Metadata
     *
     * @custom:warning Make sure the tokenId type provided on deployment is correct, as it can only be set once
     * and cannot be changed in the ERC725Y storage after the contract has been deployed.
     */
    constructor(
        string memory name_,
        string memory symbol_,
        address newOwner_,
        uint256 tokenIdType
    ) LSP4DigitalAssetMetadata(name_, symbol_, newOwner_) {
        LSP4DigitalAssetMetadata._setData(
            _LSP8_TOKENID_TYPE_KEY,
            abi.encode(tokenIdType)
        );
    }

    // fallback function

    /**
     * @notice The `fallback` function was called with the following amount of native tokens: `msg.value`; and the following calldata: `callData`.
     *
     * @dev Achieves the goal of [LSP-17-ContractExtension] standard by extending the contract to handle calls of functions that do not exist natively,
     * forwarding the function call to the extension address mapped to the function being called.
     *
     * This function is executed when:
     *    - Sending data of length less than 4 bytes to the contract.
     *    - The first 4 bytes of the calldata do not match any publicly callable functions from the contract ABI.
     *    - Receiving native tokens
     *
     * 1. If the data is equal or longer than 4 bytes, the [ERC-725Y] storage is queried with the following data key: [_LSP17_EXTENSION_PREFIX] + `bytes4(msg.sig)` (Check [LSP-2-ERC725YJSONSchema] for encoding the data key)
     *
     *   - If there is no address stored under the following data key, revert with {NoExtensionFoundForFunctionSelector(bytes4)}. The data key relative to `bytes4(0)` is an exception, where no reverts occurs if there is no extension address stored under. This exception is made to allow users to send random data (graffiti) to the account and to be able to react on it.
     *
     *   - If there is an address, forward the `msg.data` to the extension using the CALL opcode, appending 52 bytes (20 bytes of `msg.sender` and 32 bytes of `msg.value`). Return what the calls returns, or revert if the call failed.
     *
     * 2. If the data sent to this function is of length less than 4 bytes (not a function selector), revert.
     */
    // solhint-disable-next-line no-complex-fallback
    fallback(
        bytes calldata callData
    ) external payable virtual returns (bytes memory) {
        if (msg.data.length < 4) {
            revert InvalidFunctionSelector(callData);
        }
        return _fallbackLSP17Extendable(callData);
    }

    /**
     * @dev Reverts whenever someone tries to send native tokens to a LSP8 contract.
     * @notice LSP8 contract cannot receive native tokens.
     */
    receive() external payable virtual {
        // revert on empty calls with no value
        if (msg.value == 0) {
            revert InvalidFunctionSelector(hex"00000000");
        }

        revert LSP8TokenContractCannotHoldValue();
    }

    /**
     * @dev Forwards the call with the received value to an extension mapped to a function selector.
     *
     * Calls {_getExtension} to get the address of the extension mapped to the function selector being
     * called on the account. If there is no extension, the address(0) will be returned.
     *
     * Reverts if there is no extension for the function being called.
     *
     * If there is an extension for the function selector being called, it calls the extension with the
     * CALL opcode, passing the {msg.data} appended with the 20 bytes of the {msg.sender} and
     * 32 bytes of the {msg.value}
     *
     * @custom:info The LSP8 Token contract should not hold any native tokens. Any native tokens received by the contract
     * will be forwarded to the extension address mapped to the selector from `msg.sig`.
     */
    function _fallbackLSP17Extendable(
        bytes calldata callData
    ) internal virtual override returns (bytes memory) {
        // If there is a function selector
        address extension = _getExtension(msg.sig);

        // if no extension was found, revert
        if (extension == address(0))
            revert NoExtensionFoundForFunctionSelector(msg.sig);

        (bool success, bytes memory result) = extension.call{value: msg.value}(
            abi.encodePacked(callData, msg.sender, msg.value)
        );

        if (success) {
            return result;
        } else {
            // `mload(result)` -> offset in memory where `result.length` is located
            // `add(result, 32)` -> offset in memory where `result` data starts
            // solhint-disable no-inline-assembly
            /// @solidity memory-safe-assembly
            assembly {
                let resultdata_size := mload(result)
                revert(add(result, 32), resultdata_size)
            }
        }
    }

    /**
     * @dev Returns the extension address stored under the following data key:
     * - {_LSP17_EXTENSION_PREFIX} + `<bytes4>` (Check [LSP2-ERC725YJSONSchema] for encoding the data key).
     * - If no extension is stored, returns the address(0).
     */
    function _getExtension(
        bytes4 functionSelector
    ) internal view virtual override returns (address) {
        // Generate the data key relevant for the functionSelector being called
        bytes32 mappedExtensionDataKey = LSP2Utils.generateMappingKey(
            _LSP17_EXTENSION_PREFIX,
            functionSelector
        );

        // Check if there is an extension stored under the generated data key
        bytes memory extensionAddress = ERC725YCore._getData(
            mappedExtensionDataKey
        );
        if (extensionAddress.length != 20 && extensionAddress.length != 0)
            revert InvalidExtensionAddress(extensionAddress);

        return address(bytes20(extensionAddress));
    }

    /**
     * @inheritdoc IERC165
     */
    function supportsInterface(
        bytes4 interfaceId
    )
        public
        view
        virtual
        override(IERC165, ERC725YCore, LSP17Extendable)
        returns (bool)
    {
        return
            interfaceId == _INTERFACEID_LSP8 ||
            super.supportsInterface(interfaceId) ||
            LSP17Extendable._supportsInterfaceInERC165Extension(interfaceId);
    }

    /**
     * @inheritdoc LSP4DigitalAssetMetadata
     * @dev The ERC725Y data key `_LSP8_TOKENID_TYPE_KEY` cannot be changed
     * once the identifiable digital asset contract has been deployed.
     */
    function _setData(
        bytes32 dataKey,
        bytes memory dataValue
    ) internal virtual override {
        if (dataKey == _LSP8_TOKENID_TYPE_KEY) {
            revert LSP8TokenIdTypeNotEditable();
        }
        LSP4DigitalAssetMetadata._setData(dataKey, dataValue);
    }
}<|MERGE_RESOLUTION|>--- conflicted
+++ resolved
@@ -19,15 +19,13 @@
 import {LSP2Utils} from "../LSP2ERC725YJSONSchema/LSP2Utils.sol";
 
 // constants
-<<<<<<< HEAD
 import {_INTERFACEID_LSP8, _LSP8_TOKENID_TYPE_KEY} from "./LSP8Constants.sol";
 
 // errors
-import {LSP8TokenIdTypeNotEditable} from "./LSP8Errors.sol";
-=======
-import {_INTERFACEID_LSP8} from "./LSP8Constants.sol";
-import {LSP8TokenContractCannotHoldValue} from "./LSP8Errors.sol";
->>>>>>> e6fb55d9
+import {
+    LSP8TokenContractCannotHoldValue,
+    LSP8TokenIdTypeNotEditable
+} from "./LSP8Errors.sol";
 
 import {
     _LSP17_EXTENSION_PREFIX
