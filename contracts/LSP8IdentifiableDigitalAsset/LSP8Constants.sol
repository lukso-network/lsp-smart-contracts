// SPDX-License-Identifier: Apache-2.0
pragma solidity ^0.8.4;

// --- ERC165 interface ids
<<<<<<< HEAD
bytes4 constant _INTERFACEID_LSP8 = 0x85ce4b4d;
=======
bytes4 constant _INTERFACEID_LSP8 = 0x59bf8640;
>>>>>>> 9f1624ee

// --- ERC725Y Data Keys

// keccak256('LSP8TokenIdType')
bytes32 constant _LSP8_TOKENID_TYPE_KEY = 0x715f248956de7ce65e94d9d836bfead479f7e70d69b718d47bfe7b00e05b4fe4;

// bytes10(keccak256('LSP8MetadataTokenURI')) + bytes2(0)
bytes12 constant _LSP8_METADATA_TOKEN_URI_PREFIX = 0x1339e76a390b7b9ec9010000;

// keccak256('LSP8TokenMetadataBaseURI')
bytes32 constant _LSP8_TOKEN_METADATA_BASE_URI = 0x1a7628600c3bac7101f53697f48df381ddc36b9015e7d7c9c5633d1252aa2843;

// keccak256('LSP8ReferenceContract')
bytes32 constant _LSP8_REFERENCE_CONTRACT = 0x708e7b881795f2e6b6c2752108c177ec89248458de3bf69d0d43480b3e5034e6;

// --- Token Hooks

// keccak256('LSP8Tokens_SenderNotification')
bytes32 constant _TYPEID_LSP8_TOKENSSENDER = 0xb23eae7e6d1564b295b4c3e3be402d9a2f0776c57bdf365903496f6fa481ab00;

// keccak256('LSP8Tokens_RecipientNotification')
bytes32 constant _TYPEID_LSP8_TOKENSRECIPIENT = 0x0b084a55ebf70fd3c06fd755269dac2212c4d3f0f4d09079780bfa50c1b2984d;

// keccak256('LSP8Tokens_OperatorNotification')
bytes32 constant _TYPEID_LSP8_TOKENOPERATOR = 0x8a1c15a8799f71b547e08e2bcb2e85257e81b0a07eee2ce6712549eef1f00970;

// --- Types of token IDs

uint256 constant _LSP8_TOKENID_TYPE_NUMBER = 0;
uint256 constant _LSP8_TOKENID_TYPE_STRING = 1;
uint256 constant _LSP8_TOKENID_TYPE_UNIQUE_ID = 2;
uint256 constant _LSP8_TOKENID_TYPE_HASH = 3;
uint256 constant _LSP8_TOKENID_TYPE_ADDRESS = 4;<|MERGE_RESOLUTION|>--- conflicted
+++ resolved
@@ -2,11 +2,7 @@
 pragma solidity ^0.8.4;
 
 // --- ERC165 interface ids
-<<<<<<< HEAD
-bytes4 constant _INTERFACEID_LSP8 = 0x85ce4b4d;
-=======
-bytes4 constant _INTERFACEID_LSP8 = 0x59bf8640;
->>>>>>> 9f1624ee
+bytes4 constant _INTERFACEID_LSP8 = 0xecad9f75;
 
 // --- ERC725Y Data Keys
 
