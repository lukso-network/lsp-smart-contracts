// SPDX-License-Identifier: Apache-2.0
pragma solidity ^0.8.5;

// modules
import {LSP6KeyManagerCore} from "./LSP6KeyManagerCore.sol";
import {InvalidLSP6Target} from "./LSP6Errors.sol";

/**
 * @title Implementation of a contract acting as a controller of an ERC725 Account, using permissions stored in the ERC725Y storage.
 * @author Fabian Vogelsteller <frozeman>, Jean Cavallera (CJ42), Yamen Merhi (YamenMerhi)
 * @dev All the permissions can be set on the ERC725 Account using `setData(bytes32,bytes)` or `setData(bytes32[],bytes[])`.
 */
contract LSP6KeyManager is LSP6KeyManagerCore {
    /**
<<<<<<< HEAD
     * @notice Deploying a LSP6KeyManager linked to contract at address `target_`.
=======
     * @notice Deploying a LSP6KeyManager linked to the contract at address `target_`.
>>>>>>> 2a6cfbba
     * @dev Deploy a Key Manager and set the `target_` address in the contract storage,
     * making this Key Manager linked to this `target_` contract.
     *
     * @param target_ The address of the contract to control and forward calldata payloads to.
     */
    constructor(address target_) {
        if (target_ == address(0)) revert InvalidLSP6Target();
        _target = target_;
        _setupLSP6ReentrancyGuard();
    }
}<|MERGE_RESOLUTION|>--- conflicted
+++ resolved
@@ -12,11 +12,7 @@
  */
 contract LSP6KeyManager is LSP6KeyManagerCore {
     /**
-<<<<<<< HEAD
-     * @notice Deploying a LSP6KeyManager linked to contract at address `target_`.
-=======
      * @notice Deploying a LSP6KeyManager linked to the contract at address `target_`.
->>>>>>> 2a6cfbba
      * @dev Deploy a Key Manager and set the `target_` address in the contract storage,
      * making this Key Manager linked to this `target_` contract.
      *
