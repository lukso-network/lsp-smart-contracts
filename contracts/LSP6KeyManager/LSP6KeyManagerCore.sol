// SPDX-License-Identifier: Apache-2.0
pragma solidity ^0.8.6;

// modules
import "@erc725/smart-contracts/contracts/ERC725Y.sol";
import "@erc725/smart-contracts/contracts/ERC725.sol";
import "@openzeppelin/contracts/utils/introspection/ERC165.sol";

// interfaces
import "./ILSP6KeyManager.sol";

// libraries
import "./LSP6Utils.sol";

import "../Utils/ERC725Utils.sol";
import "@openzeppelin/contracts/utils/Address.sol";
import "@openzeppelin/contracts/utils/cryptography/ECDSA.sol";
import "@openzeppelin/contracts/utils/introspection/ERC165Checker.sol";
import "solidity-bytes-utils/contracts/BytesLib.sol";

// constants
import "./LSP6Constants.sol";
import "../LSP0ERC725Account/LSP0Constants.sol";
import "@erc725/smart-contracts/contracts/constants.sol";

/**
 * @dev revert when address `from` does not have any permissions set
 * on the account linked to this Key Manager
 * @param from the address that does not have permissions
 */
error NoPermissionsSet(address from);

/**
 * @dev address `from` is not authorised to `permission`
 * @param permission permission required
 * @param from address not-authorised
 */
error NotAuthorised(address from, string permission);

/**
 * @dev address `from` is not authorised to interact with `disallowedAddress` via account
 * @param from address making the request
 * @param disallowedAddress address that `from` is not authorised to call
 */
error NotAllowedAddress(address from, address disallowedAddress);

/**
 * @dev address `from` is not authorised to run `disallowedFunction` via account
 * @param from address making the request
 * @param disallowedFunction bytes4 function selector that `from` is not authorised to run
 */
error NotAllowedFunction(address from, bytes4 disallowedFunction);

/**
 * @dev address `from` is not authorised to set the key `disallowedKey` on the account
 * @param from address making the request
 * @param disallowedKey a bytes32 key that `from` is not authorised to set on the ERC725Y storage
 */
error NotAllowedERC725YKey(address from, bytes32 disallowedKey);

/**
 * @title Core implementation of a contract acting as a controller of an ERC725 Account, using permissions stored in the ERC725Y storage
 * @author Fabian Vogelsteller, Jean Cavallera
 * @dev all the permissions can be set on the ERC725 Account using `setData(...)` with the keys constants below
 */
abstract contract LSP6KeyManagerCore is ILSP6KeyManager, ERC165 {
    using ERC725Utils for ERC725Y;
    using LSP2Utils for ERC725Y;
    using LSP6Utils for *;
    using Address for address;
    using ECDSA for bytes32;
    using ERC165Checker for address;

    ERC725 public account;
    mapping(address => mapping(uint256 => uint256)) internal _nonceStore;

    /**
     * @dev See {IERC165-supportsInterface}.
     */
    function supportsInterface(bytes4 interfaceId)
        public
        view
        virtual
        override
        returns (bool)
    {
        return
            interfaceId == _INTERFACEID_LSP6 ||
            interfaceId == _INTERFACEID_ERC1271 ||
            super.supportsInterface(interfaceId);
    }

    /**
     * @inheritdoc ILSP6KeyManager
     */
    function getNonce(address _from, uint256 _channel)
        public
        view
        override
        returns (uint256)
    {
        uint128 nonceId = uint128(_nonceStore[_from][_channel]);
        return (uint256(_channel) << 128) | nonceId;
    }

    /**
     * @inheritdoc IERC1271
     */
    function isValidSignature(bytes32 _hash, bytes memory _signature)
        public
        view
        override
        returns (bytes4 magicValue)
    {
        address recoveredAddress = ECDSA.recover(_hash, _signature);
        return
            (_PERMISSION_SIGN & account.getPermissionsFor(recoveredAddress)) ==
                _PERMISSION_SIGN
                ? _INTERFACEID_ERC1271
                : _ERC1271_FAILVALUE;
    }

    /**
     * @inheritdoc ILSP6KeyManager
     */
    function execute(bytes calldata _data)
        external
        payable
        override
        returns (bytes memory)
    {
        _verifyPermissions(msg.sender, _data);

        // solhint-disable avoid-low-level-calls
        (bool success, bytes memory result_) = address(account).call{
            value: msg.value,
            gas: gasleft()
        }(_data);

        if (!success) {
            // solhint-disable reason-string
            if (result_.length < 68) revert();

            // solhint-disable no-inline-assembly
            assembly {
                result_ := add(result_, 0x04)
            }
            revert(abi.decode(result_, (string)));
        }

        emit Executed(msg.value, _data);
        return result_.length > 0 ? abi.decode(result_, (bytes)) : result_;
    }

    /**
     * @inheritdoc ILSP6KeyManager
     */
    function executeRelayCall(
        address _signedFor,
        uint256 _nonce,
        bytes calldata _data,
        bytes memory _signature
    ) external payable override returns (bytes memory) {
        require(
            _signedFor == address(this),
            "executeRelayCall: Message not signed for this keyManager"
        );

        bytes memory blob = abi.encodePacked(
            address(this), // needs to be signed for this keyManager
            _nonce,
            _data
        );

        address signer = keccak256(blob).toEthSignedMessageHash().recover(
            _signature
        );

        require(
            _isValidNonce(signer, _nonce),
            "executeRelayCall: Invalid nonce"
        );

        // increase nonce after successful verification
        _nonceStore[signer][_nonce >> 128]++;

        _verifyPermissions(signer, _data);

        // solhint-disable avoid-low-level-calls
        (bool success, bytes memory result_) = address(account).call{
            value: 0,
            gas: gasleft()
        }(_data);

        if (!success) {
            // solhint-disable reason-string
            if (result_.length < 68) revert();

            // solhint-disable no-inline-assembly
            assembly {
                result_ := add(result_, 0x04)
            }
            revert(abi.decode(result_, (string)));
        }

        emit Executed(msg.value, _data);
        return result_.length > 0 ? abi.decode(result_, (bytes)) : result_;
    }

    /**
     * @notice verify the nonce `_idx` for `_from` (obtained via `getNonce(...)`)
     * @dev "idx" is a 256bits (unsigned) integer, where:
     *          - the 128 leftmost bits = channelId
     *      and - the 128 rightmost bits = nonce within the channel
     * @param _from caller address
     * @param _idx (channel id + nonce within the channel)
     */
    function _isValidNonce(address _from, uint256 _idx)
        internal
        view
        returns (bool)
    {
        // idx % (1 << 128) = nonce
        // (idx >> 128) = channel
        // equivalent to: return (nonce == _nonceStore[_from][channel]
        return (_idx % (1 << 128)) == (_nonceStore[_from][_idx >> 128]);
    }

    /**
     * @dev verify the permissions of the _from address that want to interact with the `account`
     * @param _from the address making the request
     * @param _data the payload that will be run on `account`
     */
    function _verifyPermissions(address _from, bytes calldata _data)
        internal
        view
    {
<<<<<<< HEAD
        bytes4 erc725Function = _extractERC725Selector(_data);

        // get the permissions of the caller
        bytes32 permissions = account.getPermissionsFor(_from);
        if (permissions == bytes32(0)) revert NoPermissionsSet(_from);

        // skip permissions check if caller has all permissions (except SIGN as not required)
        bool isAdmin = permissions.includesPermissions(
            _ALL_EXECUTION_PERMISSIONS
        );
        if (isAdmin) return;

        if (erc725Function == account.setData.selector) {
            _verifyCanSetData(_from, permissions, _data);
        }

        if (erc725Function == account.execute.selector) {
=======
        // get the permissions of the caller
        bytes32 permissions = account.getPermissionsFor(_from);

        // skip permissions check if caller has all permissions (except SIGN as not required)
        if (permissions.includesPermissions(_ALL_EXECUTION_PERMISSIONS)) {
            return;
        }

        if (permissions == bytes32(0)) revert NoPermissionsSet(_from);

        bytes4 erc725Function = bytes4(_data[:4]);

        if (erc725Function == account.setData.selector) {
            _verifyCanSetData(_from, permissions, _data);
        } else if (erc725Function == account.execute.selector) {
>>>>>>> cb0817ce
            _verifyCanExecute(_from, permissions, _data);

            address to = address(bytes20(_data[48:68]));
            _verifyAllowedAddress(_from, to);

            if (to.code.length > 0) {
                _verifyAllowedStandard(_from, to);

                if (_data.length >= 168) {
                    // extract bytes4 function selector from payload passed to ERC725X.execute(...)
                    _verifyAllowedFunction(_from, bytes4(_data[164:168]));
                }
            }
<<<<<<< HEAD
        }

        if (erc725Function == account.transferOwnership.selector) {
=======
        } else if (erc725Function == account.transferOwnership.selector) {
>>>>>>> cb0817ce
            if (!permissions.includesPermissions(_PERMISSION_CHANGEOWNER))
                revert NotAuthorised(_from, "TRANSFEROWNERSHIP");
        }
    }

    /**
     * @dev verify if `_from` has the required permissions to set some keys
     * on the linked ERC725Account
     * @param _from the address who want to set the keys
     * @param _data the ABI encoded payload `account.setData(keys, values)`
     * containing a list of keys-value pairs
     */
    function _verifyCanSetData(
        address _from,
        bytes32 _permissions,
        bytes calldata _data
    ) internal view {
<<<<<<< HEAD
        (bytes32[] memory inputKeys, bytes[] memory inputValues) = abi.decode(
=======
        (bytes32[] memory inputKeys, ) = abi.decode(
>>>>>>> cb0817ce
            _data[4:],
            (bytes32[], bytes[])
        );

        bool isSettingERC725YKeys = false;

        // loop through the keys we are trying to set
        for (uint256 ii = 0; ii < inputKeys.length; ii++) {
            bytes32 key = inputKeys[ii];

            // prettier-ignore
            // if the key is a permission key
            if (bytes8(key) == _SET_PERMISSIONS_PREFIX) {
                _verifyCanSetPermissions(key, _from, _permissions);

                // "nullify permission keys, 
                // so that they do not get check against allowed ERC725Y keys
                inputKeys[ii] = bytes32(0);

            } else if (key == _LSP6_ADDRESS_PERMISSIONS_ARRAY_KEY) {
                uint256 arrayLength = uint256(bytes32(ERC725Y(account).getDataSingle(key)));
                uint256 newLength = uint256(bytes32(inputValues[ii]));

                if (newLength > arrayLength) {
                    if (!_permissions.includesPermissions(_PERMISSION_ADDPERMISSIONS))
                        revert NotAuthorised(_from, "ADDPERMISSIONS");
                } else {
                    if (!_permissions.includesPermissions(_PERMISSION_CHANGEPERMISSIONS))
                        revert NotAuthorised(_from, "CHANGEPERMISSIONS");
                }

            } else if (bytes16(key) == _LSP6_ADDRESS_PERMISSIONS_ARRAY_KEY_PREFIX) {

                if (!_permissions.includesPermissions(_PERMISSION_CHANGEPERMISSIONS))
                    revert NotAuthorised(_from, "CHANGEPERMISSIONS");
                    
            // if the key is any other bytes32 key
            } else {
                isSettingERC725YKeys = true;
            }
        }

        if (isSettingERC725YKeys) {
            if (!_permissions.includesPermissions(_PERMISSION_SETDATA))
                revert NotAuthorised(_from, "SETDATA");

            _verifyAllowedERC725YKeys(_from, inputKeys);
        }
    }

    function _verifyCanSetPermissions(
        bytes32 _key,
        address _from,
        bytes32 _callerPermissions
    ) internal view {
        // prettier-ignore
        // check if some permissions are already stored under this key
        if (bytes32(ERC725Y(account).getDataSingle(_key)) == bytes32(0)) {
            // if nothing is stored under this key,
            // we are trying to ADD permissions for a NEW address
            if (!_callerPermissions.includesPermissions(_PERMISSION_ADDPERMISSIONS))
                revert NotAuthorised(_from, "ADDPERMISSIONS");
        } else {
            // if there are already a value stored under this key,
            // we are trying to CHANGE the permissions of an address
            // (that has already some EXISTING permissions set)
            if (!_callerPermissions.includesPermissions(_PERMISSION_CHANGEPERMISSIONS)) 
                revert NotAuthorised(_from, "CHANGEPERMISSIONS");
        }
    }

    function _verifyAllowedERC725YKeys(
        address _from,
        bytes32[] memory _inputKeys
    ) internal view {
        bytes memory allowedERC725YKeysEncoded = ERC725Y(account).getDataSingle(
            LSP2Utils.generateBytes20MappingWithGroupingKey(
                _LSP6_ADDRESS_ALLOWEDERC725YKEYS_MAP_KEY_PREFIX,
                bytes20(_from)
            )
        );

        // whitelist any ERC725Y key if nothing in the list
        if (allowedERC725YKeysEncoded.length == 0) return;

        bytes32[] memory allowedERC725YKeys = abi.decode(
            allowedERC725YKeysEncoded,
            (bytes32[])
        );

        bytes memory allowedKeySlice;
        bytes memory inputKeySlice;
        uint256 sliceLength;

        bool isAllowedKey;

        // save the not allowed key for cusom revert error
        bytes32 notAllowedKey;

        // loop through each allowed ERC725Y key retrieved from storage
        for (uint256 ii = 0; ii < allowedERC725YKeys.length; ii++) {
            // save the length of the slice
            // so to know which part to compare for each key we are trying to set
            (allowedKeySlice, sliceLength) = _extractKeySlice(
                allowedERC725YKeys[ii]
            );

            // loop through each keys given as input
            for (uint256 jj = 0; jj < _inputKeys.length; jj++) {
                // skip permissions keys that have been "nulled" previously
                if (_inputKeys[jj] == bytes32(0)) continue;

                // extract the slice to compare with the allowed key
                inputKeySlice = BytesLib.slice(
                    bytes.concat(_inputKeys[jj]),
                    0,
                    sliceLength
                );

                isAllowedKey =
                    keccak256(allowedKeySlice) == keccak256(inputKeySlice);

                // if the keys match, the key is allowed so stop iteration
                if (isAllowedKey) break;

                // if the keys do not match, save this key as a not allowed key
                notAllowedKey = _inputKeys[jj];
            }

            // if after checking all the keys given as input we did not find any not allowed key
            // stop checking the other allowed ERC725Y keys
            if (isAllowedKey == true) break;
        }

        // we always revert with the last not-allowed key that we found in the keys given as inputs
        if (isAllowedKey == false)
            revert NotAllowedERC725YKey(_from, notAllowedKey);
    }

    /**
     * @dev verify if `_from` has the required permissions to make an external call
     * via the linked ERC725Account
     * @param _from the address who want to run the execute function on the ERC725Account
     * @param _data the ABI encoded payload `account.execute(...)`
     */
    function _verifyCanExecute(
        address _from,
        bytes32 _permissions,
        bytes calldata _data
    ) internal pure {
        uint256 operationType = uint256(bytes32(_data[4:36]));
        uint256 value = uint256(bytes32(_data[68:100]));

        // TODO: to be removed, as delegatecall should be allowed in the future
        require(
            operationType != 4,
            "_verifyCanExecute: operation 4 `DELEGATECALL` not supported"
        );

        (
            bytes32 permissionRequired,
            string memory operationName
        ) = _extractPermissionFromOperation(operationType);

        if (!_permissions.includesPermissions(permissionRequired))
            revert NotAuthorised(_from, operationName);

        if (
            (value > 0) &&
            !_permissions.includesPermissions(_PERMISSION_TRANSFERVALUE)
        ) {
            revert NotAuthorised(_from, "TRANSFERVALUE");
        }
    }

    /**
     * @dev verify if `_from` is authorised to interact with address `_to` via the linked ERC725Account
     * @param _from the caller address
     * @param _to the address to interact with
     */
    function _verifyAllowedAddress(address _from, address _to) internal view {
        bytes memory allowedAddresses = account.getAllowedAddressesFor(_from);

        // whitelist any address if nothing in the list
        if (allowedAddresses.length == 0) return;

        address[] memory allowedAddressesList = abi.decode(
            allowedAddresses,
            (address[])
        );

        for (uint256 ii = 0; ii < allowedAddressesList.length; ii++) {
            if (_to == allowedAddressesList[ii]) return;
        }
        revert NotAllowedAddress(_from, _to);
    }

    /**
     * @dev if `_from` is restricted to interact with contracts that implement a specific interface,
     * verify that `_to` implements one of these interface.
     * @param _from the caller address
     * @param _to the address of the contract to interact with
     */
    function _verifyAllowedStandard(address _from, address _to) internal view {
        bytes memory allowedStandards = ERC725Y(account).getDataSingle(
            LSP2Utils.generateBytes20MappingWithGroupingKey(
                _LSP6_ADDRESS_ALLOWEDSTANDARDS_MAP_KEY_PREFIX,
                bytes20(_from)
            )
        );

        // whitelist any standard interface (ERC165) if nothing in the list
        if (allowedStandards.length == 0) return;

        bytes4[] memory allowedStandardsList = abi.decode(
            allowedStandards,
            (bytes4[])
        );

        for (uint256 ii = 0; ii < allowedStandardsList.length; ii++) {
            if (_to.supportsInterface(allowedStandardsList[ii])) return;
        }
        revert("Not Allowed Standards");
    }

    /**
     * @dev verify if `_from` is authorised to use the linked ERC725Account
     * to run a specific function `_functionSelector` at a target contract
     * @param _from the caller address
     * @param _functionSelector the bytes4 function selector of the function to run
     * at the target contract
     */
    function _verifyAllowedFunction(address _from, bytes4 _functionSelector)
        internal
        view
    {
        bytes memory allowedFunctions = account.getAllowedFunctionsFor(_from);

        // whitelist any function if nothing in the list
        if (allowedFunctions.length == 0) return;

        bytes4[] memory allowedFunctionsList = abi.decode(
            allowedFunctions,
            (bytes4[])
        );

        for (uint256 ii = 0; ii < allowedFunctionsList.length; ii++) {
            if (_functionSelector == allowedFunctionsList[ii]) return;
        }
        revert NotAllowedFunction(_from, _functionSelector);
    }

<<<<<<< HEAD
    function _extractERC725Selector(bytes calldata _data)
        internal
        view
        returns (bytes4 selector_)
    {
        selector_ = bytes4(_data[:4]);

        // prettier-ignore
        require(
            selector_ == IERC725Y.setData.selector ||
            selector_ == IERC725X.execute.selector ||
            selector_ == account.transferOwnership.selector,
            "unknown ERC725 selector"
        );
    }

=======
>>>>>>> cb0817ce
    function _extractKeySlice(bytes32 _key)
        internal
        pure
        returns (bytes memory keySlice_, uint256 sliceLength_)
    {
        // check each individual bytes of the allowed key, starting from the end (right to left)
        for (uint256 index = 31; index >= 0; index--) {
            // find where the first non-empty bytes starts (skip empty bytes 0x00)
            if (_key[index] != 0x00) {
                // stop as soon as we find a non-empty byte
                sliceLength_ = index + 1;
                keySlice_ = BytesLib.slice(bytes.concat(_key), 0, sliceLength_);
                break;
            }
        }
    }

    /**
     * @dev extract the required permission + a descriptive string, based on the `_operationType`
     * being run via ERC725Account.execute(...)
     * @param _operationType 0 = CALL, 1 = CREATE, 2 = CREATE2, etc... See ERC725X docs for more infos.
     * @return permissionsRequired_ (bytes32) the permission associated with the `_operationType`
     * @return operationName_ (string) the name of the opcode associated with `_operationType`
     */
    function _extractPermissionFromOperation(uint256 _operationType)
        internal
        pure
        returns (bytes32 permissionsRequired_, string memory operationName_)
    {
        require(_operationType < 5, "LSP6KeyManager: invalid operation type");

        if (_operationType == 0) return (_PERMISSION_CALL, "CALL");
        if (_operationType == 1) return (_PERMISSION_DEPLOY, "CREATE");
        if (_operationType == 2) return (_PERMISSION_DEPLOY, "CREATE2");
        if (_operationType == 3) return (_PERMISSION_STATICCALL, "STATICCALL");
    }
}<|MERGE_RESOLUTION|>--- conflicted
+++ resolved
@@ -235,25 +235,6 @@
         internal
         view
     {
-<<<<<<< HEAD
-        bytes4 erc725Function = _extractERC725Selector(_data);
-
-        // get the permissions of the caller
-        bytes32 permissions = account.getPermissionsFor(_from);
-        if (permissions == bytes32(0)) revert NoPermissionsSet(_from);
-
-        // skip permissions check if caller has all permissions (except SIGN as not required)
-        bool isAdmin = permissions.includesPermissions(
-            _ALL_EXECUTION_PERMISSIONS
-        );
-        if (isAdmin) return;
-
-        if (erc725Function == account.setData.selector) {
-            _verifyCanSetData(_from, permissions, _data);
-        }
-
-        if (erc725Function == account.execute.selector) {
-=======
         // get the permissions of the caller
         bytes32 permissions = account.getPermissionsFor(_from);
 
@@ -269,7 +250,6 @@
         if (erc725Function == account.setData.selector) {
             _verifyCanSetData(_from, permissions, _data);
         } else if (erc725Function == account.execute.selector) {
->>>>>>> cb0817ce
             _verifyCanExecute(_from, permissions, _data);
 
             address to = address(bytes20(_data[48:68]));
@@ -283,15 +263,11 @@
                     _verifyAllowedFunction(_from, bytes4(_data[164:168]));
                 }
             }
-<<<<<<< HEAD
-        }
-
-        if (erc725Function == account.transferOwnership.selector) {
-=======
         } else if (erc725Function == account.transferOwnership.selector) {
->>>>>>> cb0817ce
             if (!permissions.includesPermissions(_PERMISSION_CHANGEOWNER))
                 revert NotAuthorised(_from, "TRANSFEROWNERSHIP");
+        } else {
+            revert("_verifyPermissions: unknown ERC725 selector");
         }
     }
 
@@ -307,11 +283,7 @@
         bytes32 _permissions,
         bytes calldata _data
     ) internal view {
-<<<<<<< HEAD
         (bytes32[] memory inputKeys, bytes[] memory inputValues) = abi.decode(
-=======
-        (bytes32[] memory inputKeys, ) = abi.decode(
->>>>>>> cb0817ce
             _data[4:],
             (bytes32[], bytes[])
         );
@@ -564,25 +536,6 @@
         revert NotAllowedFunction(_from, _functionSelector);
     }
 
-<<<<<<< HEAD
-    function _extractERC725Selector(bytes calldata _data)
-        internal
-        view
-        returns (bytes4 selector_)
-    {
-        selector_ = bytes4(_data[:4]);
-
-        // prettier-ignore
-        require(
-            selector_ == IERC725Y.setData.selector ||
-            selector_ == IERC725X.execute.selector ||
-            selector_ == account.transferOwnership.selector,
-            "unknown ERC725 selector"
-        );
-    }
-
-=======
->>>>>>> cb0817ce
     function _extractKeySlice(bytes32 _key)
         internal
         pure
