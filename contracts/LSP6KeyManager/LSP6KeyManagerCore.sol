// SPDX-License-Identifier: Apache-2.0
pragma solidity ^0.8.5;

// interfaces
import {IERC1271} from "@openzeppelin/contracts/interfaces/IERC1271.sol";
import {IERC725X} from "@erc725/smart-contracts/contracts/interfaces/IERC725X.sol";
import {ILSP6KeyManager} from "./ILSP6KeyManager.sol";

// modules
import {ILSP14Ownable2Step} from "../LSP14Ownable2Step/ILSP14Ownable2Step.sol";
import {ERC725Y} from "@erc725/smart-contracts/contracts/ERC725Y.sol";
import {ERC165} from "@openzeppelin/contracts/utils/introspection/ERC165.sol";

// libraries
import {GasLib} from "../Utils/GasLib.sol";
import {BytesLib} from "solidity-bytes-utils/contracts/BytesLib.sol";
import {ECDSA} from "@openzeppelin/contracts/utils/cryptography/ECDSA.sol";
import {Address} from "@openzeppelin/contracts/utils/Address.sol";
import {ERC165Checker} from "@openzeppelin/contracts/utils/introspection/ERC165Checker.sol";
import {LSP6Utils} from "./LSP6Utils.sol";
import {EIP191Signer} from "../Custom/EIP191Signer.sol";

// errors
import "./LSP6Errors.sol";

// constants
import {
    OPERATION_0_CALL,
    OPERATION_1_CREATE,
    OPERATION_2_CREATE2,
    OPERATION_3_STATICCALL,
    OPERATION_4_DELEGATECALL,
    SETDATA_SELECTOR,
    SETDATA_ARRAY_SELECTOR,
    EXECUTE_SELECTOR
} from "@erc725/smart-contracts/contracts/constants.sol";
import {
    _INTERFACEID_ERC1271,
    _ERC1271_MAGICVALUE,
    _ERC1271_FAILVALUE
} from "../LSP0ERC725Account/LSP0Constants.sol";

import {
    _LSP1_UNIVERSAL_RECEIVER_DELEGATE_PREFIX,
    _LSP1_UNIVERSAL_RECEIVER_DELEGATE_KEY
} from "../LSP1UniversalReceiver/LSP1Constants.sol";

import "./LSP6Constants.sol";

import {_LSP17_EXTENSION_PREFIX} from "../LSP17ContractExtension/LSP17Constants.sol";

/**
 * @title Core implementation of the LSP6 Key Manager standard.
 * @author Fabian Vogelsteller <frozeman>, Jean Cavallera (CJ42), Yamen Merhi (YamenMerhi)
 * @dev This contract acts as a controller for an ERC725 Account.
 *      Permissions for controllers are stored in the ERC725Y storage of the ERC725 Account and can be updated using `setData(...)`.
 */
abstract contract LSP6KeyManagerCore is ERC165, ILSP6KeyManager {
    using LSP6Utils for *;
    using Address for address;
    using ECDSA for bytes32;
    using ERC165Checker for address;
    using EIP191Signer for address;
    using BytesLib for bytes;

    address internal _target;

    // Variables, methods and modifier used for ReentrancyGuard are taken from the link below and modified accordingly.
    // https://github.com/OpenZeppelin/openzeppelin-contracts/blob/release-v4.8/contracts/security/ReentrancyGuard.sol
    bool private _reentrancyStatus;

    mapping(address => mapping(uint256 => uint256)) internal _nonceStore;

    function target() public view returns (address) {
        return _target;
    }

    /**
     * @dev See {IERC165-supportsInterface}.
     */
    function supportsInterface(bytes4 interfaceId) public view virtual override returns (bool) {
        return
            interfaceId == _INTERFACEID_LSP6 ||
            interfaceId == _INTERFACEID_ERC1271 ||
            super.supportsInterface(interfaceId);
    }

    /**
     * @inheritdoc ILSP6KeyManager
     */
    function getNonce(address from, uint128 channelId) public view returns (uint256) {
        uint256 nonceInChannel = _nonceStore[from][channelId];
        return (uint256(channelId) << 128) | nonceInChannel;
    }

    /**
     * @inheritdoc IERC1271
     */
    function isValidSignature(bytes32 dataHash, bytes memory signature)
        public
        view
        returns (bytes4 magicValue)
    {
        address recoveredAddress = dataHash.recover(signature);

        return (
            ERC725Y(_target).getPermissionsFor(recoveredAddress).hasPermission(_PERMISSION_SIGN)
                ? _ERC1271_MAGICVALUE
                : _ERC1271_FAILVALUE
        );
    }

    /**
     * @inheritdoc ILSP6KeyManager
     */
    function execute(bytes calldata payload) public payable returns (bytes memory) {
        return _execute(msg.value, payload);
    }

    /**
     * @inheritdoc ILSP6KeyManager
     */
    function execute(uint256[] calldata values, bytes[] calldata payloads)
        public
        payable
        returns (bytes[] memory)
    {
        if (values.length != payloads.length) {
            revert BatchExecuteParamsLengthMismatch();
        }

        bytes[] memory results = new bytes[](payloads.length);
        uint256 totalValues;

        for (uint256 ii; ii < payloads.length; ii = GasLib.uncheckedIncrement(ii)) {
            if ((totalValues += values[ii]) > msg.value) {
                revert LSP6BatchInsufficientValueSent(totalValues, msg.value);
            }

            results[ii] = _execute(values[ii], payloads[ii]);
        }

        if (totalValues < msg.value) {
            revert LSP6BatchExcessiveValueSent(totalValues, msg.value);
        }

        return results;
    }

    /**
     * @inheritdoc ILSP6KeyManager
     */
    function executeRelayCall(
        bytes memory signature,
        uint256 nonce,
        bytes calldata payload
    ) public payable returns (bytes memory) {
        return _executeRelayCall(signature, nonce, msg.value, payload);
    }

    /**
     * @inheritdoc ILSP6KeyManager
     */
    function executeRelayCall(
        bytes[] memory signatures,
        uint256[] calldata nonces,
        uint256[] calldata values,
        bytes[] calldata payloads
    ) public payable returns (bytes[] memory) {
        if (
            signatures.length != nonces.length ||
            nonces.length != values.length ||
            values.length != payloads.length
        ) {
            revert BatchExecuteRelayCallParamsLengthMismatch();
        }

        bytes[] memory results = new bytes[](payloads.length);
        uint256 totalValues;

        for (uint256 ii; ii < payloads.length; ii = GasLib.uncheckedIncrement(ii)) {
            if ((totalValues += values[ii]) > msg.value) {
                revert LSP6BatchInsufficientValueSent(totalValues, msg.value);
            }

            results[ii] = _executeRelayCall(signatures[ii], nonces[ii], values[ii], payloads[ii]);
        }

        if (totalValues < msg.value) {
            revert LSP6BatchExcessiveValueSent(totalValues, msg.value);
        }

        return results;
    }

    function _execute(uint256 msgValue, bytes calldata payload) internal returns (bytes memory) {
        _nonReentrantBefore(msg.sender);
        _verifyPermissions(msg.sender, payload);
        bytes memory result = _executePayload(msgValue, payload);
        _nonReentrantAfter();
        return result;
    }

    function _executeRelayCall(
        bytes memory signature,
        uint256 nonce,
        uint256 msgValue,
        bytes calldata payload
    ) internal returns (bytes memory) {
        bytes memory encodedMessage = abi.encodePacked(
            LSP6_VERSION,
            block.chainid,
            nonce,
            msgValue,
            payload
        );

        address signer = address(this).toDataWithIntendedValidator(encodedMessage).recover(
            signature
        );

        _nonReentrantBefore(signer);

        if (!_isValidNonce(signer, nonce)) {
            revert InvalidRelayNonce(signer, nonce, signature);
        }

        // increase nonce after successful verification
        _nonceStore[signer][nonce >> 128]++;

        _verifyPermissions(signer, payload);

        bytes memory result = _executePayload(msgValue, payload);

        _nonReentrantAfter();

        return result;
    }

    /**
     * @notice execute the `payload` passed to `execute(...)` or `executeRelayCall(...)`
     * @param payload the abi-encoded function call to execute on the target.
     * @return bytes the result from calling the target with `payload`
     */
    function _executePayload(uint256 msgValue, bytes calldata payload)
        internal
        returns (bytes memory)
    {
        emit Executed(bytes4(payload), msgValue);

        (bool success, bytes memory returnData) = _target.call{value: msgValue, gas: gasleft()}(
            payload
        );
        bytes memory result = Address.verifyCallResult(
            success,
            returnData,
            "LSP6: failed executing payload"
        );

        return result.length != 0 ? abi.decode(result, (bytes)) : result;
    }

    /**
     * @notice verify the nonce `_idx` for `_from` (obtained via `getNonce(...)`)
     * @dev "idx" is a 256bits (unsigned) integer, where:
     *          - the 128 leftmost bits = channelId
     *      and - the 128 rightmost bits = nonce within the channel
     * @param from caller address
     * @param idx (channel id + nonce within the channel)
     */
    function _isValidNonce(address from, uint256 idx) internal view returns (bool) {
        // idx % (1 << 128) = nonce
        // (idx >> 128) = channel
        // equivalent to: return (nonce == _nonceStore[_from][channel]
        return (idx % (1 << 128)) == (_nonceStore[from][idx >> 128]);
    }

    /**
     * @dev verify if the `from` address is allowed to execute the `payload` on the `target`.
     * @param from either the caller of `execute(...)` or the signer of `executeRelayCall(...)`.
     * @param payload the payload to execute on the `target`.
     */
    function _verifyPermissions(address from, bytes calldata payload) internal view {
        bytes32 permissions = ERC725Y(_target).getPermissionsFor(from);
        if (permissions == bytes32(0)) revert NoPermissionsSet(from);

        bytes4 erc725Function = bytes4(payload);

        // ERC725Y.setData(bytes32,bytes)
        if (erc725Function == SETDATA_SELECTOR) {
            (bytes32 inputKey, bytes memory inputValue) = abi.decode(payload[4:], (bytes32, bytes));

            _verifyCanSetData(from, permissions, inputKey, inputValue);

            // ERC725Y.setData(bytes32[],bytes[])
        } else if (erc725Function == SETDATA_ARRAY_SELECTOR) {
            (bytes32[] memory inputKeys, bytes[] memory inputValues) = abi.decode(
                payload[4:],
                (bytes32[], bytes[])
            );

            _verifyCanSetData(from, permissions, inputKeys, inputValues);

            // ERC725X.execute(uint256,address,uint256,bytes)
        } else if (erc725Function == EXECUTE_SELECTOR) {
            _verifyCanExecute(from, permissions, payload);
        } else if (
            erc725Function == ILSP14Ownable2Step.transferOwnership.selector ||
            erc725Function == ILSP14Ownable2Step.acceptOwnership.selector
        ) {
            _requirePermissions(from, permissions, _PERMISSION_CHANGEOWNER);
        } else {
            revert InvalidERC725Function(erc725Function);
        }
    }

    /**
     * @dev verify if the `controllerAddress` has the permissions required to set a data key on the ERC725Y storage of the `target`.
     * @param controllerAddress the address who want to set the data key.
     * @param controllerPermissions the permissions to be checked against.
     * @param inputDataKey the data key to set on the `target`.
     * @param inputDataValue the data value to set for the `inputDataKey`.
     */
    function _verifyCanSetData(
        address controllerAddress,
        bytes32 controllerPermissions,
        bytes32 inputDataKey,
        bytes memory inputDataValue
    ) internal view {
        bytes32 requiredPermission = _getPermissionRequiredToSetDataKey(
            inputDataKey,
            inputDataValue
        );

        // CHECK if allowed to set an ERC725Y Data Key
        if (requiredPermission == _PERMISSION_SETDATA) {
            // Skip if caller has SUPER permissions
            if (controllerPermissions.hasPermission(_PERMISSION_SUPER_SETDATA)) return;

            _requirePermissions(controllerAddress, controllerPermissions, _PERMISSION_SETDATA);

            _verifyAllowedERC725YSingleKey(
                controllerAddress,
                inputDataKey,
                ERC725Y(_target).getAllowedERC725YDataKeysFor(controllerAddress)
            );
        } else {
            // Otherwise CHECK the required permission if setting LSP6 permissions, LSP1 Delegate or LSP17 Extensions.
            _requirePermissions(controllerAddress, controllerPermissions, requiredPermission);
        }
    }

    /**
     * @dev verify if the `controllerAddress` has the permissions required to set an array of data keys on the ERC725Y storage of the `target`.
     * @param controllerAddress the address who want to set the data keys.
     * @param controllerPermissions the permissions to be checked against.
     * @param inputDataKeys an array of data keys to set on the `target`.
     * @param inputDataValues an array of data values to set for the `inputDataKeys`.
     */
    function _verifyCanSetData(
        address controllerAddress,
        bytes32 controllerPermissions,
        bytes32[] memory inputDataKeys,
        bytes[] memory inputDataValues
    ) internal view {
        bool isSettingERC725YKeys;
        bool[] memory validatedInputDataKeys = new bool[](inputDataKeys.length);

        bytes32 requiredPermission;

        uint256 ii;
        do {
            requiredPermission = _getPermissionRequiredToSetDataKey(
                inputDataKeys[ii],
                inputDataValues[ii]
            );

            if (requiredPermission == _PERMISSION_SETDATA) {
                isSettingERC725YKeys = true;
            } else {
                // CHECK the required permissions if setting LSP6 permissions, LSP1 Delegate or LSP17 Extensions.
                _requirePermissions(controllerAddress, controllerPermissions, requiredPermission);
                validatedInputDataKeys[ii] = true;
            }

            ii = GasLib.uncheckedIncrement(ii);
        } while (ii < inputDataKeys.length);

        // CHECK if allowed to set one (or multiple) ERC725Y Data Keys
        if (isSettingERC725YKeys) {
            // Skip if caller has SUPER permissions
            if (controllerPermissions.hasPermission(_PERMISSION_SUPER_SETDATA)) return;

            _requirePermissions(controllerAddress, controllerPermissions, _PERMISSION_SETDATA);

            _verifyAllowedERC725YDataKeys(
                controllerAddress,
                inputDataKeys,
                ERC725Y(_target).getAllowedERC725YDataKeysFor(controllerAddress),
                validatedInputDataKeys
            );
        }
    }

    /**
     * @dev retrieve the permission required based on the data key to be set on the `target`.
     * @param inputDataKey the data key to set on the `target`. Can be related to LSP6 Permissions, LSP1 Delegate or LSP17 Extensions.
     * @param inputDataValue the data value to set for the `inputDataKey`.
     * @return the permission required to set the `inputDataKey` on the `target`.
     */
    function _getPermissionRequiredToSetDataKey(bytes32 inputDataKey, bytes memory inputDataValue)
        internal
        view
        returns (bytes32)
    {
        // AddressPermissions[] or AddressPermissions[index]
        if (bytes16(inputDataKey) == _LSP6KEY_ADDRESSPERMISSIONS_ARRAY_PREFIX) {
            return _getPermissionToSetPermissionsArray(inputDataKey, inputDataValue);

            // AddressPermissions:...
        } else if (bytes6(inputDataKey) == _LSP6KEY_ADDRESSPERMISSIONS_PREFIX) {
            // AddressPermissions:Permissions:<address>
            if (bytes12(inputDataKey) == _LSP6KEY_ADDRESSPERMISSIONS_PERMISSIONS_PREFIX) {
                return _getPermissionToSetControllerPermissions(inputDataKey);

                // AddressPermissions:AllowedCalls:<address>
            } else if (bytes12(inputDataKey) == _LSP6KEY_ADDRESSPERMISSIONS_ALLOWEDCALLS_PREFIX) {
                return _getPermissionToSetAllowedCalls(inputDataKey, inputDataValue);

                // AddressPermissions:AllowedERC725YKeys:<address>
            } else if (
                bytes12(inputDataKey) == _LSP6KEY_ADDRESSPERMISSIONS_AllowedERC725YDataKeys_PREFIX
            ) {
                return _getPermissionToSetAllowedERC725YDataKeys(inputDataKey, inputDataValue);

                // if the first 6 bytes of the input data key are "AddressPermissions:..." but did not match
                // with anything above, this is not a standard LSP6 permission data key so we revert.
            } else {
                /**
                 * @dev more permissions types starting with `AddressPermissions:...` can be implemented by overriding this function.
                 *
                 *      // AddressPermissions:MyCustomPermissions:<address>
                 *      bytes12 CUSTOM_PERMISSION_PREFIX = 0x4b80742de2bf9e659ba40000
                 *
                 *      if (bytes12(dataKey) == CUSTOM_PERMISSION_PREFIX) {
                 *          // custom logic
                 *      }
                 *
                 *      super._getPermissionRequiredToSetDataKey(...)
                 */
                revert NotRecognisedPermissionKey(inputDataKey);
            }

            // LSP1UniversalReceiverDelegate or LSP1UniversalReceiverDelegate:<typeId>
        } else if (
            inputDataKey == _LSP1_UNIVERSAL_RECEIVER_DELEGATE_KEY ||
            bytes12(inputDataKey) == _LSP1_UNIVERSAL_RECEIVER_DELEGATE_PREFIX
        ) {
            return _getPermissionToSetLSP1Delegate(inputDataKey);

            // LSP17Extension:<bytes4>
        } else if (bytes12(inputDataKey) == _LSP17_EXTENSION_PREFIX) {
            return _getPermissionToSetLSP17Extension(inputDataKey);
        } else {
            return _PERMISSION_SETDATA;
        }
    }

    /**
     * @dev retrieve the permission required to update the `AddressPermissions[]` array data key defined in LSP6.
     * @param inputDataKey either `AddressPermissions[]` (array length) or `AddressPermissions[index]` (array index)
     * @param inputDataValue the updated value for the `inputDataKey`. MUST be:
     *  - a `uint256` for `AddressPermissions[]` (array length)
     *  - an `address` or `0x` for `AddressPermissions[index]` (array entry).
     *
     * @return either ADD or CHANGE PERMISSIONS.
     */
    function _getPermissionToSetPermissionsArray(bytes32 inputDataKey, bytes memory inputDataValue)
        internal
        view
        returns (bytes32)
    {
        bytes memory currentValue = ERC725Y(_target).getData(inputDataKey);

        // AddressPermissions[] -> array length
        if (inputDataKey == _LSP6KEY_ADDRESSPERMISSIONS_ARRAY) {
            uint256 newLength = uint256(bytes32(inputDataValue));

            return
                newLength > uint256(bytes32(currentValue))
                    ? _PERMISSION_ADDPERMISSIONS
                    : _PERMISSION_CHANGEPERMISSIONS;
        }

        // AddressPermissions[index] -> array index

        // CHECK that we either ADD an address (20 bytes long) or REMOVE an address (0x)
        if (inputDataValue.length != 0 && inputDataValue.length != 20) {
            revert AddressPermissionArrayIndexValueNotAnAddress(inputDataKey, inputDataValue);
        }

        return
            currentValue.length == 0 ? _PERMISSION_ADDPERMISSIONS : _PERMISSION_CHANGEPERMISSIONS;
    }

    /**
     * @dev retrieve the permission required to set permissions for a controller address.
     * @param inputPermissionDataKey `AddressPermissions:Permissions:<controller-address>`.
     * @return either ADD or CHANGE PERMISSIONS.
     */
    function _getPermissionToSetControllerPermissions(bytes32 inputPermissionDataKey)
        internal
        view
        returns (bytes32)
    {
        return
            // if there is nothing stored under the data key, we are trying to ADD a new controller.
            // if there are already some permissions set under the data key, we are trying to CHANGE the permissions of a controller.
            bytes32(ERC725Y(_target).getData(inputPermissionDataKey)) == bytes32(0)
                ? _PERMISSION_ADDPERMISSIONS
                : _PERMISSION_CHANGEPERMISSIONS;
    }

    /**
     * @dev retrieve the permission required to either set some AllowedCalls or AllowedERC725YDataKeys.
     * @param dataKey either `AddressPermissions:AllowedCalls:<controller-address>` or `AddressPermissions:AllowedERC725YDataKeys:<controller-address>`.
     * @param dataValue the updated value for the `dataKey`. MUST be a CompactBytesArray.
     * @return either ADD or CHANGE PERMISSIONS.
     */
    function _getPermissionToSetAllowedCalls(bytes32 dataKey, bytes memory dataValue)
        internal
        view
        returns (bytes32)
    {
<<<<<<< HEAD
        if (!LSP6Utils.isCompactBytesArrayOfAllowedCalls(dataValue)) {
            revert InvalidEncodedAllowedCalls(dataValue);
        }

        // if there is nothing stored under the Allowed Calls of the controller,
        // we are trying to ADD a list of restricted calls (standards + address + function selector)
        //
        // if there are already some data set under the Allowed Calls of the controller,
        // we are trying to CHANGE (= edit) these restrictions.
        return
            ERC725Y(_target).getData(dataKey).length == 0
                ? _PERMISSION_ADDPERMISSIONS
                : _PERMISSION_CHANGEPERMISSIONS;
    }

    function _getPermissionToSetAllowedERC725YDataKeys(bytes32 dataKey, bytes memory dataValue)
        internal
        view
        returns (bytes32)
    {
        if (!LSP6Utils.isCompactBytesArrayOfAllowedERC725YDataKeys(dataValue)) {
            revert InvalidEncodedAllowedERC725YDataKeys(dataValue);
        }

        // if there is nothing stored under the Allowed ERC725Y Data Keys of the controller,
        // we are trying to ADD a list of restricted ERC725Y Data Keys.
        //
        // if there are already some data set under the Allowed ERC725Y Data Keys of the controller,
        // we are trying to CHANGE (= edit) these restricted ERC725Y data keys.
=======
        if (!LSP2Utils.isCompactBytesArray(dataValue)) {
            if (bytes12(dataKey) == _LSP6KEY_ADDRESSPERMISSIONS_ALLOWEDCALLS_PREFIX) {
                revert InvalidEncodedAllowedCalls(dataValue);
            } else {
                revert InvalidEncodedAllowedERC725YDataKeys(dataValue);
            }
        }

        // if there is nothing stored under the data key, depending on the data key being set, we are trying to:
        //  - either ADD a list of restricted calls (standards + address + function selector)
        //  - or ADD a list of restricted ERC725Y Data Keys.
        //
        // if there are already some data set under one of these data keys, we are trying to CHANGE (= edit) these restrictions.
>>>>>>> e4357412
        return
            ERC725Y(_target).getData(dataKey).length == 0
                ? _PERMISSION_ADDPERMISSIONS
                : _PERMISSION_CHANGEPERMISSIONS;
    }

    /**
     * @dev retrieve the permission required to either add or change the address
     * of a LSP1 Universal Receiver Delegate stored under a specific LSP1 data key.
     * @param lsp1DelegateDataKey either the data key for the default `LSP1UniversalReceiverDelegate`,
     * or a data key for a specific `LSP1UniversalReceiverDelegate:<typeId>`, starting with `_LSP1_UNIVERSAL_RECEIVER_DELEGATE_PREFIX`.
     * @return either ADD or CHANGE UNIVERSALRECEIVERDELEGATE.
     */
    function _getPermissionToSetLSP1Delegate(bytes32 lsp1DelegateDataKey)
        internal
        view
        returns (bytes32)
    {
        return
            ERC725Y(_target).getData(lsp1DelegateDataKey).length == 0
                ? _PERMISSION_ADDUNIVERSALRECEIVERDELEGATE
                : _PERMISSION_CHANGEUNIVERSALRECEIVERDELEGATE;
    }

    /**
     * @dev Verify if `from` has the required permissions to either add or change the address
     * of an LSP0 Extension stored under a specific LSP17Extension data key
     * @param lsp17ExtensionDataKey the dataKey to set with `_LSP17_EXTENSION_PREFIX` as prefix.
     */
    function _getPermissionToSetLSP17Extension(bytes32 lsp17ExtensionDataKey)
        internal
        view
        returns (bytes32)
    {
        return
            ERC725Y(_target).getData(lsp17ExtensionDataKey).length == 0
                ? _PERMISSION_ADDEXTENSIONS
                : _PERMISSION_CHANGEEXTENSIONS;
    }

    /**
     * @dev Verify if the `inputKey` is present in the list of `allowedERC725KeysCompacted` for the `controllerAddress`.
     * @param controllerAddress the address of the controller.
     * @param inputDataKey the data key to verify against the allowed ERC725Y Data Keys for the `controllerAddress`.
     * @param allowedERC725YDataKeysCompacted a CompactBytesArray of allowed ERC725Y Data Keys for the `controllerAddress`.
     */
    function _verifyAllowedERC725YSingleKey(
        address controllerAddress,
        bytes32 inputDataKey,
        bytes memory allowedERC725YDataKeysCompacted
    ) internal pure {
        if (allowedERC725YDataKeysCompacted.length == 0)
            revert NoERC725YDataKeysAllowed(controllerAddress);

        if (!LSP6Utils.isCompactBytesArrayOfAllowedERC725YDataKeys(allowedERC725YDataKeysCompacted))
            revert InvalidEncodedAllowedERC725YDataKeys(allowedERC725YDataKeysCompacted);

        /**
         * The pointer will always land on the length of each bytes value:
         *
         * ↓↓
         * 03 a00000
         * 05 fff83a0011
         * 20 aa0000000000000000000000000000000000000000000000000000000000cafe
         * 12 bb000000000000000000000000000000beef
         * 19 cc00000000000000000000000000000000000000000000deed
         * ↑↑
         *
         */
        uint256 pointer;

        // information extracted from each Allowed ERC725Y Data Key.
        uint256 length;
        bytes32 allowedKey;
        bytes32 mask;

        /**
         * iterate over each data key and update the `pointer` variable with the index where to find the length of each data key.
         *
         * 0x 03 a00000 03 fff83a 20 aa00...00cafe
         *    ↑↑        ↑↑        ↑↑
         *  first  |  second  |  third
         *  length |  length  |  length
         */
        while (pointer < allowedERC725YDataKeysCompacted.length) {
            // save the length of the allowed data key to calculate the `mask`.
<<<<<<< HEAD
            length = uint256(uint8(bytes1(allowedERC725YDataKeysCompacted[pointer])));
=======
            length = uint16(
                bytes2(
                    abi.encodePacked(
                        allowedERC725YDataKeysCompacted[pointer],
                        allowedERC725YDataKeysCompacted[pointer + 1]
                    )
                )
            );
            // the length of the allowed data key must be under 33 bytes
            if (length > 32) revert InvalidCompactByteArrayLengthElement(length);
>>>>>>> e4357412

            /**
             * The bitmask discard the last `32 - length` bytes of the input data key via ANDing &
             * It is used to compare only the relevant parts of each input data key against dynamic allowed data keys.
             *
             * E.g.:
             *
             * allowed data key = 0xa00000
             *
             *                compare this part
             *                    vvvvvv
             * input data key = 0xa00000cafecafecafecafecafecafecafe000000000000000000000011223344
             *
             *             &                              discard this part
             *                       vvvvvvvvvvvvvvvvvvvvvvvvvvvvvvvvvvvvvvvvvvvvvvvvvvvvvvvvvv
             *           mask = 0xffffff0000000000000000000000000000000000000000000000000000000000
             */
            mask =
                bytes32(0xffffffffffffffffffffffffffffffffffffffffffffffffffffffffffffffff) <<
                (8 * (32 - length));

            /*
             * transform the allowed data key situated from `pointer + 1` until `pointer + 1 + length` to a bytes32 value.
             * E.g. 0xfff83a -> 0xfff83a0000000000000000000000000000000000000000000000000000000000
             */
            // solhint-disable-next-line no-inline-assembly
            assembly {
                // the first 32 bytes word in memory (where allowedERC725YDataKeysCompacted is stored)
                // correspond to the total number of bytes in `allowedERC725YDataKeysCompacted`
                let offset := add(add(pointer, 2), 32)
                let memoryAt := mload(add(allowedERC725YDataKeysCompacted, offset))
                // MLOAD loads 32 bytes word, so we need to keep only the `length` number of bytes that makes up the allowed data key.
                allowedKey := and(memoryAt, mask)
            }

            // voila you found the key ;)
            if (allowedKey == (inputDataKey & mask)) return;

            // move the pointer to the index of the next allowed data key
            unchecked {
                pointer = pointer + (length + 2);
            }
        }

        revert NotAllowedERC725YDataKey(controllerAddress, inputDataKey);
    }

    /**
     * @dev Verify if all the `inputDataKeys` are present in the list of `allowedERC725KeysCompacted` of the `controllerAddress`.
     * @param controllerAddress the address of the controller.
     * @param inputDataKeys the data keys to verify against the allowed ERC725Y Data Keys of the `controllerAddress`.
     * @param allowedERC725YDataKeysCompacted a CompactBytesArray of allowed ERC725Y Data Keys of the `controllerAddress`.
     * @param validatedInputKeys an array of booleans to store the result of the verification of each data keys checked.
     */
    function _verifyAllowedERC725YDataKeys(
        address controllerAddress,
        bytes32[] memory inputDataKeys,
        bytes memory allowedERC725YDataKeysCompacted,
        bool[] memory validatedInputKeys
    ) internal pure {
        if (allowedERC725YDataKeysCompacted.length == 0)
            revert NoERC725YDataKeysAllowed(controllerAddress);

        if (!LSP6Utils.isCompactBytesArrayOfAllowedERC725YDataKeys(allowedERC725YDataKeysCompacted))
            revert InvalidEncodedAllowedERC725YDataKeys(allowedERC725YDataKeysCompacted);

        uint256 allowedKeysFound;

        // cache the input data keys from the start
        uint256 inputKeysLength = inputDataKeys.length;

        /**
         * The pointer will always land on the length of each bytes value:
         *
         * ↓↓
         * 03 a00000
         * 05 fff83a0011
         * 20 aa0000000000000000000000000000000000000000000000000000000000cafe
         * 12 bb000000000000000000000000000000beef
         * 19 cc00000000000000000000000000000000000000000000deed
         * ↑↑
         *
         */
        uint256 pointer;

        // information extracted from each Allowed ERC725Y Data Key.
        uint256 length;
        bytes32 allowedKey;
        bytes32 mask;

        /**
         * iterate over each data key and update the `pointer` variable with the index where to find the length of each data key.
         *
         * 0x 03 a00000 03 fff83a 20 aa00...00cafe
         *    ↑↑        ↑↑        ↑↑
         *  first  |  second  |  third
         *  length |  length  |  length
         */
        while (pointer < allowedERC725YDataKeysCompacted.length) {
            // save the length of the allowed data key to calculate the `mask`.
            length = uint16(
                bytes2(
                    abi.encodePacked(
                        allowedERC725YDataKeysCompacted[pointer],
                        allowedERC725YDataKeysCompacted[pointer + 1]
                    )
                )
            );

            /**
             * The bitmask discard the last `32 - length` bytes of the input data key via ANDing &
             * It is used to compare only the relevant parts of each input data key against dynamic allowed data keys.
             *
             * E.g.:
             *
             * allowed data key = 0xa00000
             *
             *                compare this part
             *                    vvvvvv
             * input data key = 0xa00000cafecafecafecafecafecafecafe000000000000000000000011223344
             *
             *             &                              discard this part
             *                       vvvvvvvvvvvvvvvvvvvvvvvvvvvvvvvvvvvvvvvvvvvvvvvvvvvvvvvvvv
             *           mask = 0xffffff0000000000000000000000000000000000000000000000000000000000
             */
            mask =
                bytes32(0xffffffffffffffffffffffffffffffffffffffffffffffffffffffffffffffff) <<
                (8 * (32 - length));

            /*
             * transform the allowed data key situated from `pointer + 1` until `pointer + 1 + length` to a bytes32 value.
             * E.g. 0xfff83a -> 0xfff83a0000000000000000000000000000000000000000000000000000000000
             */
            // solhint-disable-next-line no-inline-assembly
            assembly {
                // the first 32 bytes word in memory (where allowedERC725YDataKeysCompacted is stored)
                // correspond to the length of allowedERC725YDataKeysCompacted (= total number of bytes)
                let offset := add(add(pointer, 2), 32)
                let memoryAt := mload(add(allowedERC725YDataKeysCompacted, offset))
                allowedKey := and(memoryAt, mask)
            }

            /**
             * Iterate over the `inputDataKeys` to check them against the allowed data keys.
             * This until we have validated them all.
             */
            for (uint256 ii; ii < inputKeysLength; ii = GasLib.uncheckedIncrement(ii)) {
                // if the input data key has been marked as allowed previously,
                // SKIP it and move to the next input data key.
                if (validatedInputKeys[ii]) continue;

                // CHECK if the input data key is allowed.
                if ((inputDataKeys[ii] & mask) == allowedKey) {
                    // if the input data key is allowed, mark it as allowed
                    // and increment the number of allowed keys found.
                    validatedInputKeys[ii] = true;
                    allowedKeysFound = GasLib.uncheckedIncrement(allowedKeysFound);

                    // Continue checking until all the inputKeys` have been found.
                    if (allowedKeysFound == inputKeysLength) return;
                }
            }

            // Move the pointer to the next AllowedERC725YKey
            unchecked {
                pointer = pointer + (length + 2);
            }
        }

        // if we did not find all the input data keys, search for the first not allowed data key to revert.
        for (uint256 jj; jj < inputKeysLength; jj = GasLib.uncheckedIncrement(jj)) {
            if (!validatedInputKeys[jj]) {
                revert NotAllowedERC725YDataKey(controllerAddress, inputDataKeys[jj]);
            }
        }
    }

    /**
     * @dev verify if `from` has the required permissions to interact with other addresses using the target.
     * @param from the address who want to run the execute function on the ERC725Account
     * @param permissions the permissions of the caller
     * @param payload the ABI encoded payload `target.execute(...)`
     */
    function _verifyCanExecute(
        address from,
        bytes32 permissions,
        bytes calldata payload
    ) internal view {
        // MUST be one of the ERC725X operation types.
        uint256 operationType = uint256(bytes32(payload[4:36]));

        // DELEGATECALL is disallowed by default on the LSP6 Key Manager.
        if (operationType == OPERATION_4_DELEGATECALL) {
            revert DelegateCallDisallowedViaKeyManager();
        }

        uint256 value = uint256(bytes32(payload[68:100]));

        // prettier-ignore
        bool isContractCreation = operationType == OPERATION_1_CREATE || operationType == OPERATION_2_CREATE2;
        bool isCallDataPresent = payload.length > 164;

        // SUPER operation only applies to contract call, not contract creation
        bool hasSuperOperation = isContractCreation
            ? false
            : permissions.hasPermission(_extractSuperPermissionFromOperation(operationType));

        if (isCallDataPresent && !hasSuperOperation) {
            _requirePermissions(from, permissions, _extractPermissionFromOperation(operationType));
        }

        bool hasSuperTransferValue = permissions.hasPermission(_PERMISSION_SUPER_TRANSFERVALUE);

        if (value != 0 && !hasSuperTransferValue) {
            _requirePermissions(from, permissions, _PERMISSION_TRANSFERVALUE);
        }

        // Skip on contract creation (CREATE or CREATE2)
        if (isContractCreation) return;

        // Skip if caller has SUPER permissions for operations
        if (hasSuperOperation && isCallDataPresent && value == 0) return;

        // Skip if caller has SUPER permission for value transfers
        if (hasSuperTransferValue && !isCallDataPresent && value != 0) return;

        // Skip if both SUPER permissions are present
        if (hasSuperOperation && hasSuperTransferValue) return;

        _verifyAllowedCall(from, payload);
    }

    function _verifyAllowedCall(address from, bytes calldata payload) internal view {
        // CHECK for ALLOWED CALLS
        address to = address(bytes20(payload[48:68]));

        bool containsFunctionCall = payload.length >= 168;
        bytes4 selector;
        if (containsFunctionCall) selector = bytes4(payload[164:168]);

        bytes memory allowedCalls = ERC725Y(_target).getAllowedCallsFor(from);
        uint256 allowedCallsLength = allowedCalls.length;

        if (allowedCallsLength == 0 || !LSP6Utils.isCompactBytesArrayOfAllowedCalls(allowedCalls)) {
            revert NoCallsAllowed(from);
        }

        bool isAllowedStandard;
        bool isAllowedAddress;
        bool isAllowedFunction;

        for (uint256 ii; ii < allowedCallsLength; ii += 30) {
            bytes memory chunk = BytesLib.slice(allowedCalls, ii + 2, 28);

            if (bytes28(chunk) == 0xffffffffffffffffffffffffffffffffffffffffffffffffffffffff) {
                revert InvalidWhitelistedCall(from);
            }

            bytes4 allowedStandard = bytes4(chunk);
            address allowedAddress = address(bytes20(bytes28(chunk) << 32));
            bytes4 allowedFunction = bytes4(bytes28(chunk) << 192);

            isAllowedStandard =
                allowedStandard == 0xffffffff ||
                to.supportsERC165InterfaceUnchecked(allowedStandard);
            isAllowedAddress =
                allowedAddress == 0xFFfFfFffFFfffFFfFFfFFFFFffFFFffffFfFFFfF ||
                to == allowedAddress;
            isAllowedFunction =
                allowedFunction == 0xffffffff ||
                (containsFunctionCall && (selector == allowedFunction));

            if (isAllowedStandard && isAllowedAddress && isAllowedFunction) return;
        }

        revert NotAllowedCall(from, to, selector);
    }

    /**
     * @dev extract the required permission + a descriptive string, based on the `_operationType`
     * being run via ERC725Account.execute(...)
     * @param operationType 0 = CALL, 1 = CREATE, 2 = CREATE2, etc... See ERC725X docs for more infos.
     * @return permissionsRequired (bytes32) the permission associated with the `_operationType`
     */
    function _extractPermissionFromOperation(uint256 operationType)
        internal
        pure
        returns (bytes32 permissionsRequired)
    {
        if (operationType == OPERATION_0_CALL) return _PERMISSION_CALL;
        else if (operationType == OPERATION_1_CREATE) return _PERMISSION_DEPLOY;
        else if (operationType == OPERATION_2_CREATE2) return _PERMISSION_DEPLOY;
        else if (operationType == OPERATION_3_STATICCALL) return _PERMISSION_STATICCALL;
        else if (operationType == OPERATION_4_DELEGATECALL) return _PERMISSION_DELEGATECALL;
    }

    /**
     * @dev returns the `superPermission` needed for a specific `operationType` of the `execute(..)`
     */
    function _extractSuperPermissionFromOperation(uint256 operationType)
        internal
        pure
        returns (bytes32 superPermission)
    {
        if (operationType == OPERATION_0_CALL) return _PERMISSION_SUPER_CALL;
        else if (operationType == OPERATION_3_STATICCALL) return _PERMISSION_SUPER_STATICCALL;
        else if (operationType == OPERATION_4_DELEGATECALL) return _PERMISSION_SUPER_DELEGATECALL;
    }

    /**
     * @dev revert if `from`'s `addressPermissions` doesn't contain `permissionsRequired`
     * @param from the caller address
     * @param addressPermissions the caller's permissions BitArray
     * @param permissionRequired the required permission
     */
    function _requirePermissions(
        address from,
        bytes32 addressPermissions,
        bytes32 permissionRequired
    ) internal pure {
        if (!addressPermissions.hasPermission(permissionRequired)) {
            string memory permissionErrorString = _getPermissionName(permissionRequired);
            revert NotAuthorised(from, permissionErrorString);
        }
    }

    /**
     * @dev returns the name of the permission as a string
     */
    function _getPermissionName(bytes32 permission)
        internal
        pure
        returns (string memory errorMessage)
    {
        if (permission == _PERMISSION_CHANGEOWNER) return "TRANSFEROWNERSHIP";
        if (permission == _PERMISSION_CHANGEPERMISSIONS) return "CHANGEPERMISSIONS";
        if (permission == _PERMISSION_ADDPERMISSIONS) return "ADDPERMISSIONS";
        if (permission == _PERMISSION_ADDEXTENSIONS) return "ADDEXTENSIONS";
        if (permission == _PERMISSION_CHANGEEXTENSIONS) return "CHANGEEXTENSIONS";
        if (permission == _PERMISSION_ADDUNIVERSALRECEIVERDELEGATE)
            return "ADDUNIVERSALRECEIVERDELEGATE";
        if (permission == _PERMISSION_CHANGEUNIVERSALRECEIVERDELEGATE)
            return "CHANGEUNIVERSALRECEIVERDELEGATE";
        if (permission == _PERMISSION_REENTRANCY) return "REENTRANCY";
        if (permission == _PERMISSION_SETDATA) return "SETDATA";
        if (permission == _PERMISSION_CALL) return "CALL";
        if (permission == _PERMISSION_STATICCALL) return "STATICCALL";
        if (permission == _PERMISSION_DELEGATECALL) return "DELEGATECALL";
        if (permission == _PERMISSION_DEPLOY) return "DEPLOY";
        if (permission == _PERMISSION_TRANSFERVALUE) return "TRANSFERVALUE";
        if (permission == _PERMISSION_SIGN) return "SIGN";
    }

    /**
     * @dev Initialise _reentrancyStatus to _NOT_ENTERED.
     */
    function _setupLSP6ReentrancyGuard() internal {
        _reentrancyStatus = false;
    }

    /**
     * @dev Update the status from `_NON_ENTERED` to `_ENTERED` and checks if
     * the status is `_ENTERED` in order to revert the call unless the caller has the REENTRANCY permission
     * Used in the beginning of the `nonReentrant` modifier, before the method execution starts.
     */
    function _nonReentrantBefore(address from) private {
        if (_reentrancyStatus) {
            // CHECK the caller has REENTRANCY permission
            _requirePermissions(
                from,
                ERC725Y(_target).getPermissionsFor(from),
                _PERMISSION_REENTRANCY
            );
        } else {
            _reentrancyStatus = true;
        }
    }

    /**
     * @dev Resets the status to `_NOT_ENTERED`
     * Used in the end of the `nonReentrant` modifier after the method execution is terminated
     */
    function _nonReentrantAfter() private {
        // By storing the original value once again, a refund is triggered (see
        // https://eips.ethereum.org/EIPS/eip-2200)
        _reentrancyStatus = false;
    }
}<|MERGE_RESOLUTION|>--- conflicted
+++ resolved
@@ -532,7 +532,6 @@
         view
         returns (bytes32)
     {
-<<<<<<< HEAD
         if (!LSP6Utils.isCompactBytesArrayOfAllowedCalls(dataValue)) {
             revert InvalidEncodedAllowedCalls(dataValue);
         }
@@ -562,21 +561,6 @@
         //
         // if there are already some data set under the Allowed ERC725Y Data Keys of the controller,
         // we are trying to CHANGE (= edit) these restricted ERC725Y data keys.
-=======
-        if (!LSP2Utils.isCompactBytesArray(dataValue)) {
-            if (bytes12(dataKey) == _LSP6KEY_ADDRESSPERMISSIONS_ALLOWEDCALLS_PREFIX) {
-                revert InvalidEncodedAllowedCalls(dataValue);
-            } else {
-                revert InvalidEncodedAllowedERC725YDataKeys(dataValue);
-            }
-        }
-
-        // if there is nothing stored under the data key, depending on the data key being set, we are trying to:
-        //  - either ADD a list of restricted calls (standards + address + function selector)
-        //  - or ADD a list of restricted ERC725Y Data Keys.
-        //
-        // if there are already some data set under one of these data keys, we are trying to CHANGE (= edit) these restrictions.
->>>>>>> e4357412
         return
             ERC725Y(_target).getData(dataKey).length == 0
                 ? _PERMISSION_ADDPERMISSIONS
@@ -663,9 +647,6 @@
          */
         while (pointer < allowedERC725YDataKeysCompacted.length) {
             // save the length of the allowed data key to calculate the `mask`.
-<<<<<<< HEAD
-            length = uint256(uint8(bytes1(allowedERC725YDataKeysCompacted[pointer])));
-=======
             length = uint16(
                 bytes2(
                     abi.encodePacked(
@@ -676,7 +657,6 @@
             );
             // the length of the allowed data key must be under 33 bytes
             if (length > 32) revert InvalidCompactByteArrayLengthElement(length);
->>>>>>> e4357412
 
             /**
              * The bitmask discard the last `32 - length` bytes of the input data key via ANDing &
