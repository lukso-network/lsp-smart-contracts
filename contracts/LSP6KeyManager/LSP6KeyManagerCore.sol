// SPDX-License-Identifier: Apache-2.0
pragma solidity ^0.8.5;

// interfaces
import {IERC1271} from "@openzeppelin/contracts/interfaces/IERC1271.sol";
import {
    IERC725X
} from "@erc725/smart-contracts/contracts/interfaces/IERC725X.sol";
import {
    IERC725Y
} from "@erc725/smart-contracts/contracts/interfaces/IERC725Y.sol";
import {ILSP6KeyManager as ILSP6} from "./ILSP6KeyManager.sol";
import {
    ILSP20CallVerifier as ILSP20
} from "../LSP20CallVerification/ILSP20CallVerifier.sol";
import {
    ILSP25ExecuteRelayCall as ILSP25
} from "../LSP25ExecuteRelayCall/ILSP25ExecuteRelayCall.sol";

// modules
import {ILSP14Ownable2Step} from "../LSP14Ownable2Step/ILSP14Ownable2Step.sol";
import {ERC725Y} from "@erc725/smart-contracts/contracts/ERC725Y.sol";
import {ERC165} from "@openzeppelin/contracts/utils/introspection/ERC165.sol";
import {LSP6SetDataModule} from "./LSP6Modules/LSP6SetDataModule.sol";
import {LSP6ExecuteModule} from "./LSP6Modules/LSP6ExecuteModule.sol";
import {
    LSP6ExecuteRelayCallModule
} from "./LSP6Modules/LSP6ExecuteRelayCallModule.sol";
import {LSP6OwnershipModule} from "./LSP6Modules/LSP6OwnershipModule.sol";
import {
    LSP25MultiChannelNonce
} from "../LSP25ExecuteRelayCall/LSP25MultiChannelNonce.sol";

// libraries
import {BytesLib} from "solidity-bytes-utils/contracts/BytesLib.sol";
import {ECDSA} from "@openzeppelin/contracts/utils/cryptography/ECDSA.sol";
import {Address} from "@openzeppelin/contracts/utils/Address.sol";
import {LSP6Utils} from "./LSP6Utils.sol";

// errors
import {
    BatchExecuteParamsLengthMismatch,
    BatchExecuteRelayCallParamsLengthMismatch,
    LSP6BatchExcessiveValueSent,
    LSP6BatchInsufficientValueSent,
    InvalidPayload,
    InvalidRelayNonce,
    NoPermissionsSet,
    InvalidERC725Function,
    CannotSendValueToSetData
} from "./LSP6Errors.sol";

import {
    _INTERFACEID_ERC1271,
    _ERC1271_MAGICVALUE,
    _ERC1271_FAILVALUE
} from "../LSP0ERC725Account/LSP0Constants.sol";
import {
    _INTERFACEID_LSP6,
    _PERMISSION_SIGN,
    _PERMISSION_REENTRANCY
} from "./LSP6Constants.sol";
import {
    _INTERFACEID_LSP20_CALL_VERIFIER,
    _LSP20_VERIFY_CALL_MAGIC_VALUE_WITHOUT_POST_VERIFICATION,
    _LSP20_VERIFY_CALL_MAGIC_VALUE_WITH_POST_VERIFICATION,
    _LSP20_VERIFY_CALL_RESULT_MAGIC_VALUE
} from "../LSP20CallVerification/LSP20Constants.sol";
import {_INTERFACEID_LSP25} from "../LSP25ExecuteRelayCall/LSP25Constants.sol";

/**
 * @title Core implementation of the LSP6 Key Manager standard.
 * @author Fabian Vogelsteller <frozeman>, Jean Cavallera (CJ42), Yamen Merhi (YamenMerhi)
 * @dev This contract acts as a controller for an ERC725 Account.
 *      Permissions for controllers are stored in the ERC725Y storage of the ERC725 Account and can be updated using `setData(...)`.
 *
 * @custom:danger Because of its potential malicious impact on the linked contract, the current implementation of the Key Manager
 * disallows the operation type **[DELEGATECALL](../universal-profile/lsp6-key-manager.md#permissions-value)** operation via the
 * `execute(...)` function of the linked contract.
 */
abstract contract LSP6KeyManagerCore is
    ERC165,
    IERC1271,
    ILSP6,
    ILSP20,
    ILSP25,
    LSP6SetDataModule,
    LSP6ExecuteModule,
    LSP6ExecuteRelayCallModule,
    LSP6OwnershipModule,
    LSP25MultiChannelNonce
{
    using LSP6Utils for *;
    using ECDSA for *;
    using BytesLib for bytes;

    address internal _target;

    // Variables, methods and modifier used for ReentrancyGuard are taken from the link below and modified accordingly.
    // https://github.com/OpenZeppelin/openzeppelin-contracts/blob/release-v4.8/contracts/security/ReentrancyGuard.sol
    uint8 internal _reentrancyStatus;
    uint8 internal constant _NOT_ENTERED = 1;
    uint8 internal constant _ENTERED = 2;

    /**
     * @inheritdoc ILSP6
     */
    function target() public view returns (address) {
        return _target;
    }

    /**
     * @inheritdoc ERC165
     */
    function supportsInterface(
        bytes4 interfaceId
    ) public view virtual override returns (bool) {
        return
            interfaceId == _INTERFACEID_LSP6 ||
            interfaceId == _INTERFACEID_ERC1271 ||
            interfaceId == _INTERFACEID_LSP20_CALL_VERIFIER ||
            interfaceId == _INTERFACEID_LSP25 ||
            super.supportsInterface(interfaceId);
    }

    /**
     * @inheritdoc ILSP25
     *
     * @custom:hint A signer can choose its channel number arbitrarily. The recommended practice is to:
     * - use `channelId == 0` for transactions for which the ordering of execution matters.abi
     *
     * _Example: you have two transactions A and B, and transaction A must be executed first and complete successfully before
     * transaction B should be executed)._
     *
     * - use any other `channelId` number for transactions that you want to be order independant (out-of-order execution, execution _"in parallel"_).
     *
     * _Example: you have two transactions A and B. You want transaction B to be executed a) without having to wait for transaction A to complete,
     * or b) regardless if transaction A completed successfully or not.
     */
    function getNonce(
        address from,
        uint128 channelId
    ) public view virtual returns (uint256) {
        return LSP25MultiChannelNonce._getNonce(from, channelId);
    }

    /**
     * @inheritdoc IERC1271
     *
     * @dev Checks if a signature was signed by a controller that has the permission `SIGN`.
     * If the signer is a controller with the permission `SIGN`, it will return the ERC1271 magic value.
     *
     * @return magicValue `0x1626ba7e` on success, or `0xffffffff` on failure.
     */
    function isValidSignature(
        bytes32 dataHash,
        bytes memory signature
    ) public view virtual returns (bytes4 magicValue) {
        // if isValidSignature fail, the error is catched in returnedError
        (address recoveredAddress, ECDSA.RecoverError returnedError) = ECDSA
            .tryRecover(dataHash, signature);

        // if recovering throws an error, return the fail value
        if (returnedError != ECDSA.RecoverError.NoError)
            return _ERC1271_FAILVALUE;

        // if the address recovered has SIGN permission return the ERC1271 magic value, otherwise the fail value
        return (
            ERC725Y(_target).getPermissionsFor(recoveredAddress).hasPermission(
                _PERMISSION_SIGN
            )
                ? _ERC1271_MAGICVALUE
                : _ERC1271_FAILVALUE
        );
    }

    /**
     * @inheritdoc ILSP6
     *
     * @custom:events {PermissionsVerified} event when the permissions related to `payload` have been verified successfully.
     */
    function execute(
        bytes calldata payload
    ) public payable virtual returns (bytes memory) {
        return _execute(msg.value, payload);
    }

    /**
     * @inheritdoc ILSP6
     *
     * @custom:events {PermissionsVerified} event for each permissions related to each `payload` that have been verified successfully.
     */
    function executeBatch(
        uint256[] calldata values,
        bytes[] calldata payloads
    ) public payable virtual returns (bytes[] memory) {
        if (values.length != payloads.length) {
            revert BatchExecuteParamsLengthMismatch();
        }

        bytes[] memory results = new bytes[](payloads.length);
        uint256 totalValues;

        for (uint256 ii; ii < payloads.length; ) {
            if ((totalValues += values[ii]) > msg.value) {
                revert LSP6BatchInsufficientValueSent(totalValues, msg.value);
            }

            results[ii] = _execute(values[ii], payloads[ii]);

            unchecked {
                ++ii;
            }
        }

        if (totalValues < msg.value) {
            revert LSP6BatchExcessiveValueSent(totalValues, msg.value);
        }

        return results;
    }

    /**
     * @inheritdoc ILSP25
     *
     * @dev Allows any address (executor) to execute a payload (= abi-encoded function call), given they have a valid signature from a signer address and a valid `nonce` for this signer.
     * The signature MUST be generated according to the signature format defined by the LSP25 standard.
     *
     * The signer that generated the `signature` MUST be a controller with some permissions on the linked {target}.
     * The `payload` will be executed on the {target} contract once the LSP25 signature and the permissions of the signer have been verified.
     *
     * @custom:events {PermissionsVerified} event when the permissions related to `payload` have been verified successfully.
     *
     * @custom:hint If you are looking to learn how to sign and execute relay transactions via the Key Manager,
     * see our Javascript step by step guide [_"Execute Relay Transactions"_](../../../guides/key-manager/execute-relay-transactions.md).
     * See the LSP6 Standard page for more details on how to
     * [generate a valid signature for Execute Relay Call](../../../standards/universal-profile/lsp6-key-manager.md#how-to-sign-relay-transactions).
     */
    function executeRelayCall(
        bytes memory signature,
        uint256 nonce,
        uint256 validityTimestamps,
        bytes calldata payload
    ) public payable virtual returns (bytes memory) {
        return
            _executeRelayCall(
                signature,
                nonce,
                validityTimestamps,
                msg.value,
                payload
            );
    }

    /**
     * @inheritdoc ILSP25
     *
     * @dev Same as {executeRelayCall} but execute a batch of signed calldata payloads (abi-encoded function calls) in a single transaction.
     *
     * The `signatures` can be from multiple controllers, not necessarely the same controller, as long as each of these controllers
     * that signed have the right permissions related to the calldata `payload` they signed.
     *
     * @custom:requirements
     * - the length of `signatures`, `nonces`, `validityTimestamps`, `values` and `payloads` MUST be the same.
     * - the value sent to this function (`msg.value`) MUST be equal to the sum of all `values` in the batch.
     * There should not be any excess value sent to this function.
     */
    function executeRelayCallBatch(
        bytes[] memory signatures,
        uint256[] calldata nonces,
        uint256[] calldata validityTimestamps,
        uint256[] calldata values,
        bytes[] calldata payloads
    ) public payable virtual returns (bytes[] memory) {
        if (
            signatures.length != nonces.length ||
            nonces.length != validityTimestamps.length ||
            validityTimestamps.length != values.length ||
            values.length != payloads.length
        ) {
            revert BatchExecuteRelayCallParamsLengthMismatch();
        }

        bytes[] memory results = new bytes[](payloads.length);
        uint256 totalValues;

        for (uint256 ii; ii < payloads.length; ) {
            if ((totalValues += values[ii]) > msg.value) {
                revert LSP6BatchInsufficientValueSent(totalValues, msg.value);
            }

            results[ii] = _executeRelayCall(
                signatures[ii],
                nonces[ii],
                validityTimestamps[ii],
                values[ii],
                payloads[ii]
            );

            unchecked {
                ++ii;
            }
        }

        if (totalValues < msg.value) {
            revert LSP6BatchExcessiveValueSent(totalValues, msg.value);
        }

        return results;
    }

    /**
     * @inheritdoc ILSP20
     *
     * @custom:hint This function can call by any other address than the {`target`}.
     * This allows to verify permissions in a _"read-only"_ manner.
     *
     * Anyone can call this function to verify if the `caller` has the right permissions to perform the abi-encoded function call `data`
     * on the {`target`} contract (while sending `msgValue` alongside the call).
     *
     * If the permissions have been verified successfully and `caller` is authorized, one of the following two LSP20 magic value will be returned:
     *  - `0x1a238000`: LSP20 magic value **without** post verification (last byte is `0x00`).
     *  - `0x1a238001`: LSP20 magic value **with** post-verification (last byte is `0x01`).
     */
    function lsp20VerifyCall(
        address callee,
        address caller,
        uint256 msgValue,
        bytes calldata data
    ) external virtual returns (bytes4) {
        bool isSetData = bytes4(data) == IERC725Y.setData.selector ||
            bytes4(data) == IERC725Y.setDataBatch.selector;

        address targetContract = _target;

        // If target is invoking the verification, emit the event and change the reentrancy guard
<<<<<<< HEAD
        if (msg.sender == callee) {
            bool isReentrantCall = _nonReentrantBefore(isSetData, caller);

            _verifyPermissions(callee, caller, msgValue, false, data);
=======
        if (msg.sender == targetContract) {
            uint8 reentrancyStatus = _nonReentrantBefore(
                targetContract,
                isSetData,
                caller
            );

            _verifyPermissions(targetContract, caller, msgValue, data);
>>>>>>> d62239e7
            emit PermissionsVerified(caller, msgValue, bytes4(data));

            // if it's a setData call, do not invoke the `lsp20VerifyCallResult(..)` function
            return
                isSetData || (reentrancyStatus == _ENTERED)
                    ? _LSP20_VERIFY_CALL_MAGIC_VALUE_WITHOUT_POST_VERIFICATION
                    : _LSP20_VERIFY_CALL_MAGIC_VALUE_WITH_POST_VERIFICATION;
        }
        /// @dev If a different address is invoking the verification,
        /// do not change the state or emit the event to allow read-only verification
        else {
            uint8 reentrancyStatus = _reentrancyStatus;

            if (reentrancyStatus == _ENTERED) {
                _requirePermissions(
                    caller,
<<<<<<< HEAD
                    ERC725Y(callee).getPermissionsFor(caller),
=======
                    ERC725Y(targetContract).getPermissionsFor(caller),
>>>>>>> d62239e7
                    _PERMISSION_REENTRANCY
                );
            }

<<<<<<< HEAD
            _verifyPermissions(callee, caller, msgValue, false, data);
=======
            _verifyPermissions(targetContract, caller, msgValue, data);
>>>>>>> d62239e7

            // if it's a setData call, do not invoke the `lsp20VerifyCallResult(..)` function
            return
                isSetData || (reentrancyStatus == _ENTERED)
                    ? _LSP20_VERIFY_CALL_MAGIC_VALUE_WITHOUT_POST_VERIFICATION
                    : _LSP20_VERIFY_CALL_MAGIC_VALUE_WITH_POST_VERIFICATION;
        }
    }

    /**
     * @inheritdoc ILSP20
     */
    function lsp20VerifyCallResult(
        bytes32 /*callHash*/,
        bytes memory /*result*/
    ) external virtual returns (bytes4) {
        // If it's the target calling, set back the reentrancy guard
        // to false, if not return the magic value
        if (msg.sender == _target) {
            _nonReentrantAfter();
        }
        return _LSP20_VERIFY_CALL_RESULT_MAGIC_VALUE;
    }

    function _execute(
        uint256 msgValue,
        bytes calldata payload
    ) internal virtual returns (bytes memory) {
        if (payload.length < 4) {
            revert InvalidPayload(payload);
        }

        bool isSetData = bytes4(payload) == IERC725Y.setData.selector ||
            bytes4(payload) == IERC725Y.setDataBatch.selector;

        address targetContract = _target;

<<<<<<< HEAD
        _verifyPermissions(_target, msg.sender, msgValue, false, payload);
=======
        uint8 reentrancyStatus = _nonReentrantBefore(
            targetContract,
            isSetData,
            msg.sender
        );

        _verifyPermissions(targetContract, msg.sender, msgValue, payload);
>>>>>>> d62239e7
        emit PermissionsVerified(msg.sender, msgValue, bytes4(payload));

        bytes memory result = _executePayload(
            targetContract,
            msgValue,
            payload
        );

        if (reentrancyStatus == _NOT_ENTERED && !isSetData) {
            _nonReentrantAfter();
        }

        return result;
    }

    /**
     * @dev Validate that the `nonce` given for the `signature` signed and the `payload` to execute is valid
     * and conform to the signature format according to the LSP25 standard.
     *
     * @param signature A valid signature for a signer, generated according to the signature format specified in the LSP25 standard.
     * @param nonce The nonce that the signer used to generate the `signature`.
     * @param validityTimestamps Two `uint128` concatenated together, where the left-most `uint128` represent the timestamp from which the transaction can be executed,
     * and the right-most `uint128` represents the timestamp after which the transaction expire.
     * @param payload The abi-encoded function call to execute.
     *
     * @custom:warning Be aware that this function can also throw an error if the `callData` was signed incorrectly (not conforming to the signature format defined in the LSP25 standard).
     * This is because the contract cannot distinguish if the data is signed correctly or not. Instead, it will recover an incorrect signer address from the signature
     * and throw an {InvalidRelayNonce} error with the incorrect signer address as the first parameter.
     */
    function _executeRelayCall(
        bytes memory signature,
        uint256 nonce,
        uint256 validityTimestamps,
        uint256 msgValue,
        bytes calldata payload
    ) internal virtual returns (bytes memory) {
        if (payload.length < 4) {
            revert InvalidPayload(payload);
        }

        address targetContract = _target;

        address signer = LSP25MultiChannelNonce
            ._recoverSignerFromLSP25Signature(
                signature,
                nonce,
                validityTimestamps,
                msgValue,
                payload
            );

        if (!_isValidNonce(signer, nonce)) {
            revert InvalidRelayNonce(signer, nonce, signature);
        }

        // increase nonce after successful verification
        _nonceStore[signer][nonce >> 128]++;

        LSP25MultiChannelNonce._verifyValidityTimestamps(validityTimestamps);

        bool isSetData = bytes4(payload) == IERC725Y.setData.selector ||
            bytes4(payload) == IERC725Y.setDataBatch.selector;

        uint8 reentrancyStatus = _nonReentrantBefore(
            targetContract,
            isSetData,
            signer
        );

<<<<<<< HEAD
        _verifyPermissions(_target, signer, msgValue, true, payload);
=======
        _verifyPermissions(targetContract, signer, msgValue, payload);
>>>>>>> d62239e7
        emit PermissionsVerified(signer, msgValue, bytes4(payload));

        bytes memory result = _executePayload(
            targetContract,
            msgValue,
            payload
        );

        if (reentrancyStatus == _NOT_ENTERED && !isSetData) {
            _nonReentrantAfter();
        }

        return result;
    }

    /**
     * @notice Execute the `payload` passed to `execute(...)` or `executeRelayCall(...)`
     * @param payload The abi-encoded function call to execute on the {target} contract.
     * @return bytes The data returned by the call made to the linked {target} contract.
     */
    function _executePayload(
        address targetContract,
        uint256 msgValue,
        bytes calldata payload
    ) internal virtual returns (bytes memory) {
        (bool success, bytes memory returnData) = targetContract.call{
            value: msgValue,
            gas: gasleft()
        }(payload);
        bytes memory result = Address.verifyCallResult(
            success,
            returnData,
            "LSP6: failed executing payload"
        );

        return result.length != 0 ? abi.decode(result, (bytes)) : result;
    }

    /**
     * @dev Verify if the `from` address is allowed to execute the `payload` on the {target} contract linked to this Key Manager.
     * @param from Either the caller of {execute} or the signer of {executeRelayCall}.
     * @param payload The abi-encoded function call to execute on the {target} contract.
     */
    function _verifyPermissions(
<<<<<<< HEAD
        address callee,
=======
        address targetContract,
>>>>>>> d62239e7
        address from,
        uint256 msgValue,
        bool isRelayedCall,
        bytes calldata payload
    ) internal view virtual {
<<<<<<< HEAD
        bytes32 permissions = ERC725Y(callee).getPermissionsFor(from);
=======
        bytes32 permissions = ERC725Y(targetContract).getPermissionsFor(from);
>>>>>>> d62239e7
        if (permissions == bytes32(0)) revert NoPermissionsSet(from);

        bytes4 erc725Function = bytes4(payload);

        // ERC725Y.setData(bytes32,bytes)
        if (erc725Function == IERC725Y.setData.selector) {
            if (msgValue != 0) revert CannotSendValueToSetData();
            (bytes32 inputKey, bytes memory inputValue) = abi.decode(
                payload[4:],
                (bytes32, bytes)
            );

            LSP6SetDataModule._verifyCanSetData(
<<<<<<< HEAD
                callee,
=======
                targetContract,
>>>>>>> d62239e7
                from,
                permissions,
                inputKey,
                inputValue
            );

            // ERC725Y.setDataBatch(bytes32[],bytes[])
        } else if (erc725Function == IERC725Y.setDataBatch.selector) {
            if (msgValue != 0) revert CannotSendValueToSetData();
            (bytes32[] memory inputKeys, bytes[] memory inputValues) = abi
                .decode(payload[4:], (bytes32[], bytes[]));

            LSP6SetDataModule._verifyCanSetData(
<<<<<<< HEAD
                callee,
=======
                targetContract,
>>>>>>> d62239e7
                from,
                permissions,
                inputKeys,
                inputValues
            );

            // ERC725X.execute(uint256,address,uint256,bytes)
        } else if (erc725Function == IERC725X.execute.selector) {
            (
                uint256 operationType,
                address to,
                uint256 value,
                bytes memory data
            ) = abi.decode(payload[4:], (uint256, address, uint256, bytes));

            LSP6ExecuteModule._verifyCanExecute(
<<<<<<< HEAD
                callee,
=======
                targetContract,
>>>>>>> d62239e7
                from,
                permissions,
                operationType,
                to,
                value,
                data
            );
        } else if (
            erc725Function == ILSP14Ownable2Step.transferOwnership.selector ||
            erc725Function == ILSP14Ownable2Step.acceptOwnership.selector ||
            erc725Function == ILSP14Ownable2Step.renounceOwnership.selector
        ) {
            LSP6OwnershipModule._verifyOwnershipPermissions(from, permissions);
        } else {
            revert InvalidERC725Function(erc725Function);
        }

        if (isRelayedCall) {
            LSP6ExecuteRelayCallModule._verifyExecuteRelayCallPermission(
                from,
                permissions
            );
        }
    }

    /**
     * @dev Initialise _reentrancyStatus to _NOT_ENTERED.
     */
    function _setupLSP6ReentrancyGuard() internal virtual {
        _reentrancyStatus = 1;
    }

    /**
     * @dev Update the status from `_NON_ENTERED` to `_ENTERED` and checks if
     * the status is `_ENTERED` in order to revert the call unless the caller has the REENTRANCY permission
     * Used in the beginning of the `nonReentrant` modifier, before the method execution starts.
     */
    function _nonReentrantBefore(
        address targetContract,
        bool isSetData,
        address from
    ) internal virtual returns (uint8 reentrancyStatus) {
        reentrancyStatus = _reentrancyStatus;
        if (reentrancyStatus == _ENTERED) {
            // CHECK the caller has REENTRANCY permission
            _requirePermissions(
                from,
                ERC725Y(targetContract).getPermissionsFor(from),
                _PERMISSION_REENTRANCY
            );
        } else {
            if (!isSetData) {
                _reentrancyStatus = _ENTERED;
            }
        }
    }

    /**
     * @dev Resets the status to `_NOT_ENTERED`
     * Used in the end of the `nonReentrant` modifier after the method execution is terminated
     */
    function _nonReentrantAfter() internal virtual {
        // By storing the original value once again, a refund is triggered (see
        // https://eips.ethereum.org/EIPS/eip-2200)
        _reentrancyStatus = _NOT_ENTERED;
    }

    /**
     * @dev Check if the `controller` has the `permissionRequired` among its permission listed in `controllerPermissions`
     * If not, this function will revert with the error `NotAuthorised` and the name of the permission missing by the controller.
     * @param controller the caller address
     * @param addressPermissions the caller's permissions BitArray
     * @param permissionRequired the required permission
     */
    function _requirePermissions(
        address controller,
        bytes32 addressPermissions,
        bytes32 permissionRequired
    ) internal pure override(LSP6ExecuteModule, LSP6SetDataModule) {
        LSP6ExecuteModule._requirePermissions(
            controller,
            addressPermissions,
            permissionRequired
        );
    }
}<|MERGE_RESOLUTION|>--- conflicted
+++ resolved
@@ -334,21 +334,10 @@
         address targetContract = _target;
 
         // If target is invoking the verification, emit the event and change the reentrancy guard
-<<<<<<< HEAD
         if (msg.sender == callee) {
             bool isReentrantCall = _nonReentrantBefore(isSetData, caller);
 
             _verifyPermissions(callee, caller, msgValue, false, data);
-=======
-        if (msg.sender == targetContract) {
-            uint8 reentrancyStatus = _nonReentrantBefore(
-                targetContract,
-                isSetData,
-                caller
-            );
-
-            _verifyPermissions(targetContract, caller, msgValue, data);
->>>>>>> d62239e7
             emit PermissionsVerified(caller, msgValue, bytes4(data));
 
             // if it's a setData call, do not invoke the `lsp20VerifyCallResult(..)` function
@@ -365,20 +354,12 @@
             if (reentrancyStatus == _ENTERED) {
                 _requirePermissions(
                     caller,
-<<<<<<< HEAD
                     ERC725Y(callee).getPermissionsFor(caller),
-=======
-                    ERC725Y(targetContract).getPermissionsFor(caller),
->>>>>>> d62239e7
                     _PERMISSION_REENTRANCY
                 );
             }
 
-<<<<<<< HEAD
             _verifyPermissions(callee, caller, msgValue, false, data);
-=======
-            _verifyPermissions(targetContract, caller, msgValue, data);
->>>>>>> d62239e7
 
             // if it's a setData call, do not invoke the `lsp20VerifyCallResult(..)` function
             return
@@ -416,17 +397,13 @@
 
         address targetContract = _target;
 
-<<<<<<< HEAD
         _verifyPermissions(_target, msg.sender, msgValue, false, payload);
-=======
         uint8 reentrancyStatus = _nonReentrantBefore(
             targetContract,
             isSetData,
             msg.sender
         );
 
-        _verifyPermissions(targetContract, msg.sender, msgValue, payload);
->>>>>>> d62239e7
         emit PermissionsVerified(msg.sender, msgValue, bytes4(payload));
 
         bytes memory result = _executePayload(
@@ -496,11 +473,7 @@
             signer
         );
 
-<<<<<<< HEAD
         _verifyPermissions(_target, signer, msgValue, true, payload);
-=======
-        _verifyPermissions(targetContract, signer, msgValue, payload);
->>>>>>> d62239e7
         emit PermissionsVerified(signer, msgValue, bytes4(payload));
 
         bytes memory result = _executePayload(
@@ -545,21 +518,13 @@
      * @param payload The abi-encoded function call to execute on the {target} contract.
      */
     function _verifyPermissions(
-<<<<<<< HEAD
         address callee,
-=======
-        address targetContract,
->>>>>>> d62239e7
         address from,
         uint256 msgValue,
         bool isRelayedCall,
         bytes calldata payload
     ) internal view virtual {
-<<<<<<< HEAD
         bytes32 permissions = ERC725Y(callee).getPermissionsFor(from);
-=======
-        bytes32 permissions = ERC725Y(targetContract).getPermissionsFor(from);
->>>>>>> d62239e7
         if (permissions == bytes32(0)) revert NoPermissionsSet(from);
 
         bytes4 erc725Function = bytes4(payload);
@@ -573,11 +538,7 @@
             );
 
             LSP6SetDataModule._verifyCanSetData(
-<<<<<<< HEAD
                 callee,
-=======
-                targetContract,
->>>>>>> d62239e7
                 from,
                 permissions,
                 inputKey,
@@ -591,11 +552,7 @@
                 .decode(payload[4:], (bytes32[], bytes[]));
 
             LSP6SetDataModule._verifyCanSetData(
-<<<<<<< HEAD
                 callee,
-=======
-                targetContract,
->>>>>>> d62239e7
                 from,
                 permissions,
                 inputKeys,
@@ -612,11 +569,7 @@
             ) = abi.decode(payload[4:], (uint256, address, uint256, bytes));
 
             LSP6ExecuteModule._verifyCanExecute(
-<<<<<<< HEAD
                 callee,
-=======
-                targetContract,
->>>>>>> d62239e7
                 from,
                 permissions,
                 operationType,
