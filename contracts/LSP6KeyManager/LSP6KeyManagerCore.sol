--- conflicted
+++ resolved
@@ -324,7 +324,6 @@
         uint256 msgValue,
         bytes calldata callData
     ) external virtual override returns (bytes4) {
-<<<<<<< HEAD
         bytes32 permissions = ERC725Y(targetContract).getPermissionsFor(caller);
         if (permissions == bytes32(0)) revert NoPermissionsSet(caller);
 
@@ -333,27 +332,23 @@
             _requirePermissions(caller, permissions, _PERMISSION_REENTRANCY);
         }
 
-        bytes4 erc725Function = bytes4(data);
+        bytes4 erc725Function = bytes4(callData);
 
         bytes4 lsp20MagicValue = _lsp20VerifyPermissions(
             targetContract,
             caller,
             permissions,
             erc725Function,
-            data,
+            callData,
             reentrancyStatus
         );
-=======
-        bool isSetData = bytes4(callData) == IERC725Y.setData.selector ||
-            bytes4(callData) == IERC725Y.setDataBatch.selector;
->>>>>>> e2ec65ae
 
         // If target is invoking the verification, emit the event and change the reentrancy guard
         if (msg.sender == targetContract) {
             if (!reentrancyStatus) {
                 if (
-                    bytes4(data) != IERC725Y.setData.selector &&
-                    bytes4(data) != IERC725Y.setDataBatch.selector
+                    bytes4(callData) != IERC725Y.setData.selector &&
+                    bytes4(callData) != IERC725Y.setDataBatch.selector
                 ) {
                     _reentrancyStatus[targetContract] = true;
                 }
@@ -387,7 +382,7 @@
                 inputValue
             );
 
-            return _LSP20_VERIFY_CALL_MAGIC_VALUE_WITHOUT_POST_VERIFICATION;
+            return _LSP20_VERIFY_CALL_SUCCESS_VALUE_WITHOUT_POST_VERIFICATION;
         } else if (erc725Function == IERC725Y.setDataBatch.selector) {
             (bytes32[] memory inputKeys, bytes[] memory inputValues) = abi
                 .decode(data[4:], (bytes32[], bytes[]));
@@ -400,8 +395,7 @@
                 inputValues
             );
 
-<<<<<<< HEAD
-            return _LSP20_VERIFY_CALL_MAGIC_VALUE_WITHOUT_POST_VERIFICATION;
+            return _LSP20_VERIFY_CALL_SUCCESS_VALUE_WITHOUT_POST_VERIFICATION;
         } else if (erc725Function == IERC725X.execute.selector) {
             (
                 uint256 operationType,
@@ -419,17 +413,11 @@
                 value,
                 payload
             );
-=======
-            _verifyPermissions(targetContract, caller, false, callData);
-
-            emit PermissionsVerified(caller, msgValue, bytes4(callData));
->>>>>>> e2ec65ae
 
             return
-<<<<<<< HEAD
                 reentrancyStatus
-                    ? _LSP20_VERIFY_CALL_MAGIC_VALUE_WITHOUT_POST_VERIFICATION
-                    : _LSP20_VERIFY_CALL_MAGIC_VALUE_WITH_POST_VERIFICATION;
+                    ? _LSP20_VERIFY_CALL_SUCCESS_VALUE_WITHOUT_POST_VERIFICATION
+                    : _LSP20_VERIFY_CALL_SUCCESS_VALUE_WITH_POST_VERIFICATION;
         } else if (
             erc725Function == ILSP14.transferOwnership.selector ||
             erc725Function == ILSP14.acceptOwnership.selector ||
@@ -439,37 +427,11 @@
                 caller,
                 permissions
             );
-=======
-                isSetData || reentrancyStatus
+
+            return
+                reentrancyStatus
                     ? _LSP20_VERIFY_CALL_SUCCESS_VALUE_WITHOUT_POST_VERIFICATION
                     : _LSP20_VERIFY_CALL_SUCCESS_VALUE_WITH_POST_VERIFICATION;
-        }
-        /// @dev If a different address is invoking the verification,
-        /// do not change the state or emit the event to allow read-only verification
-        else {
-            bool reentrancyStatus = _reentrancyStatus[targetContract];
-
-            if (reentrancyStatus) {
-                _requirePermissions(
-                    caller,
-                    ERC725Y(targetContract).getPermissionsFor(caller),
-                    _PERMISSION_REENTRANCY
-                );
-            }
-
-            _verifyPermissions(targetContract, caller, false, callData);
->>>>>>> e2ec65ae
-
-            return
-<<<<<<< HEAD
-                reentrancyStatus
-                    ? _LSP20_VERIFY_CALL_MAGIC_VALUE_WITHOUT_POST_VERIFICATION
-                    : _LSP20_VERIFY_CALL_MAGIC_VALUE_WITH_POST_VERIFICATION;
-=======
-                isSetData || reentrancyStatus
-                    ? _LSP20_VERIFY_CALL_SUCCESS_VALUE_WITHOUT_POST_VERIFICATION
-                    : _LSP20_VERIFY_CALL_SUCCESS_VALUE_WITH_POST_VERIFICATION;
->>>>>>> e2ec65ae
         }
 
         revert InvalidERC725Function(erc725Function);
@@ -483,18 +445,10 @@
         bytes memory /* callResult */
     ) external virtual override returns (bytes4) {
         // If it's the target calling, set back the reentrancy guard
-<<<<<<< HEAD
         // to false, if not return the magic value
         _nonReentrantAfter(msg.sender);
 
-        return _LSP20_VERIFY_CALL_RESULT_MAGIC_VALUE;
-=======
-        // to false, if not return the success value
-        if (msg.sender == _target) {
-            _nonReentrantAfter(msg.sender);
-        }
         return _LSP20_VERIFY_CALL_RESULT_SUCCESS_VALUE;
->>>>>>> e2ec65ae
     }
 
     function _execute(
