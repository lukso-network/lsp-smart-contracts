--- conflicted
+++ resolved
@@ -4,13 +4,9 @@
 // interfaces
 import {IERC1271} from "@openzeppelin/contracts/interfaces/IERC1271.sol";
 import {ILSP6KeyManager} from "./ILSP6KeyManager.sol";
-<<<<<<< HEAD
-import {ILSP20CallVerification} from "../LSP20CallVerification/ILSP20CallVerification.sol";
-=======
 import {
     ILSP20CallVerification as ILSP20
 } from "../LSP20CallVerification/ILSP20CallVerification.sol";
->>>>>>> 4839b12d
 
 // modules
 import {ILSP14Ownable2Step} from "../LSP14Ownable2Step/ILSP14Ownable2Step.sol";
@@ -39,12 +35,8 @@
     NoPermissionsSet,
     InvalidERC725Function,
     NotAuthorised,
-<<<<<<< HEAD
-    CallerIsNotTheTarget
-=======
     CallerIsNotTheTarget,
     CannotSendValueToSetData
->>>>>>> 4839b12d
 } from "./LSP6Errors.sol";
 
 // constants
@@ -74,11 +66,7 @@
 abstract contract LSP6KeyManagerCore is
     ERC165,
     ILSP6KeyManager,
-<<<<<<< HEAD
-    ILSP20CallVerification,
-=======
     ILSP20,
->>>>>>> 4839b12d
     LSP6SetDataModule,
     LSP6ExecuteModule,
     LSP6OwnershipModule
@@ -101,25 +89,16 @@
     }
 
     /**
-<<<<<<< HEAD
-     * @inheritdoc ILSP20CallVerification
-     */
-    function lsp20VerifyCall(
-        address caller,
-        uint256 value,
-=======
      * @inheritdoc ILSP20
      */
     function lsp20VerifyCall(
         address caller,
         uint256 msgValue,
->>>>>>> 4839b12d
         bytes calldata data
     ) external returns (bytes4) {
         if (msg.sender != _target) revert CallerIsNotTheTarget(msg.sender);
         _nonReentrantBefore(caller);
-<<<<<<< HEAD
-        _verifyPermissions(caller, data);
+        _verifyPermissions(caller, msgValue, data);
         emit VerifiedCall(msg.sender, value, bytes4(data));
 
         return
@@ -127,29 +106,15 @@
     }
 
     /**
-     * @inheritdoc ILSP20CallVerification
-=======
-        _verifyPermissions(caller, msgValue, data);
-        emit VerifiedCall(msg.sender, msgValue, bytes4(data));
-
-        return bytes4(bytes.concat(bytes3(ILSP20.lsp20VerifyCall.selector), hex"01"));
-    }
-
-    /**
      * @inheritdoc ILSP20
->>>>>>> 4839b12d
      */
     function lsp20VerifyCallResult(
-        bytes32, /*callHash*/
+        bytes32 /*callHash*/,
         bytes memory /*result*/
     ) external returns (bytes4) {
         if (msg.sender != _target) revert CallerIsNotTheTarget(msg.sender);
         _nonReentrantAfter();
-<<<<<<< HEAD
-        return ILSP20CallVerification.lsp20VerifyCallResult.selector;
-=======
         return ILSP20.lsp20VerifyCallResult.selector;
->>>>>>> 4839b12d
     }
 
     /**
@@ -173,11 +138,10 @@
     /**
      * @inheritdoc IERC1271
      */
-    function isValidSignature(bytes32 dataHash, bytes memory signature)
-        public
-        view
-        returns (bytes4 magicValue)
-    {
+    function isValidSignature(
+        bytes32 dataHash,
+        bytes memory signature
+    ) public view returns (bytes4 magicValue) {
         address recoveredAddress = dataHash.recover(signature);
 
         return (
@@ -197,12 +161,10 @@
     /**
      * @inheritdoc ILSP6KeyManager
      */
-    function execute(uint256[] calldata values, bytes[] calldata payloads)
-        public
-        payable
-        virtual
-        returns (bytes[] memory)
-    {
+    function execute(
+        uint256[] calldata values,
+        bytes[] calldata payloads
+    ) public payable virtual returns (bytes[] memory) {
         if (values.length != payloads.length) {
             revert BatchExecuteParamsLengthMismatch();
         }
@@ -271,22 +233,17 @@
         return results;
     }
 
-    function _execute(uint256 msgValue, bytes calldata payload)
-        internal
-        virtual
-        returns (bytes memory)
-    {
+    function _execute(
+        uint256 msgValue,
+        bytes calldata payload
+    ) internal virtual returns (bytes memory) {
         if (payload.length < 4) {
             revert InvalidPayload(payload);
         }
 
         _nonReentrantBefore(msg.sender);
 
-<<<<<<< HEAD
-        _verifyPermissions(msg.sender, payload);
-=======
         _verifyPermissions(msg.sender, msgValue, payload);
->>>>>>> 4839b12d
         emit VerifiedCall(msg.sender, msgValue, bytes4(payload));
 
         bytes memory result = _executePayload(msgValue, payload);
@@ -325,11 +282,7 @@
         // increase nonce after successful verification
         _nonceStore[signer][nonce >> 128]++;
 
-<<<<<<< HEAD
-        _verifyPermissions(signer, payload);
-=======
         _verifyPermissions(signer, msgValue, payload);
->>>>>>> 4839b12d
         emit VerifiedCall(signer, msgValue, bytes4(payload));
 
         bytes memory result = _executePayload(msgValue, payload);
@@ -344,11 +297,10 @@
      * @param payload the abi-encoded function call to execute on the target.
      * @return bytes the result from calling the target with `payload`
      */
-    function _executePayload(uint256 msgValue, bytes calldata payload)
-        internal
-        virtual
-        returns (bytes memory)
-    {
+    function _executePayload(
+        uint256 msgValue,
+        bytes calldata payload
+    ) internal virtual returns (bytes memory) {
         (bool success, bytes memory returnData) = _target.call{value: msgValue, gas: gasleft()}(
             payload
         );
