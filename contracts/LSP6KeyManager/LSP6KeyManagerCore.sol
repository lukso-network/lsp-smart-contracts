--- conflicted
+++ resolved
@@ -91,7 +91,7 @@
     bool internal _reentrancyStatus;
 
     /**
-     * @inheritdoc ILSP6KeyManager
+     * @inheritdoc ILSP6
      */
     function target() public view returns (address) {
         return _target;
@@ -163,7 +163,7 @@
     }
 
     /**
-     * @inheritdoc ILSP6KeyManager
+     * @inheritdoc ILSP6
      *
      * @custom:events {PermissionsVerified} event when the permissions related to `payload` have been verified successfully.
      */
@@ -174,7 +174,7 @@
     }
 
     /**
-     * @inheritdoc ILSP6KeyManager
+     * @inheritdoc ILSP6
      *
      * @custom:events {PermissionsVerified} event for each permissions related to each `payload` that have been verified successfully.
      */
@@ -211,17 +211,13 @@
     /**
      * @inheritdoc ILSP25
      *
-<<<<<<< HEAD
      * @dev Allows any address (executor) to execute a payload (= abi-encoded function call), given they have a valid signature from a signer address and a valid `nonce` for this signer.
      * The signature MUST be generated according to the signature format defined by the LSP25 standard.
-=======
-     * @custom:events {PermissionsVerified} event when the permissions related to `payload` have been verified successfully.
->>>>>>> 28f19b32
      *
      * The signer that generated the `signature` MUST be a controller with some permissions on the linked {target}.
      * The `payload` will be executed on the {target} contract once the LSP25 signature and the permissions of the signer have been verified.
      *
-     * @custom:events {VerifiedCall} event when the permissions related to `payload` have been verified successfully.
+     * @custom:events {PermissionsVerified} event when the permissions related to `payload` have been verified successfully.
      *
      * @custom:hint If you are looking to learn how to sign and execute relay transactions via the Key Manager,
      * see our Javascript step by step guide [_"Execute Relay Transactions"_](../../guides/key-manager/execute-relay-transactions.md).
