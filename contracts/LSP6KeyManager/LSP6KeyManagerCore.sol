--- conflicted
+++ resolved
@@ -250,12 +250,7 @@
     {
         emit Executed(bytes4(payload), msgValue);
 
-<<<<<<< HEAD
-        // solhint-disable avoid-low-level-calls
         (bool success, bytes memory returnData) = _target.call{value: msgValue, gas: gasleft()}(
-=======
-        (bool success, bytes memory returnData) = target.call{value: msgValue, gas: gasleft()}(
->>>>>>> 1b8b2e02
             payload
         );
         bytes memory result = Address.verifyCallResult(
