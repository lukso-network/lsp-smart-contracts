--- conflicted
+++ resolved
@@ -53,7 +53,6 @@
             );
     }
 
-<<<<<<< HEAD
     function setupPermissions(
         IERC725Y _account,
         address _address,
@@ -68,17 +67,15 @@
         );
 
         keys[0] = _LSP6_ADDRESS_PERMISSIONS_ARRAY_KEY;
-        keys[2] = _LSP6_ADDRESS_PERMISSIONS_MAP_KEY_PREFIX
-            .generateBytes20MappingWithGroupingKey(bytes20(_address));
+        keys[2] = _LSP6_ADDRESS_PERMISSIONS_MAP_KEY_PREFIX.generateBytes20MappingWithGroupingKey(
+            bytes20(_address)
+        );
 
         values[1] = UtilsLib.addressToBytes(_address);
         values[2] = permissions;
 
         if (bytes32(rawArrayLength) == bytes32(0)) {
-            keys[1] = LSP2Utils.generateArrayKeyAtIndex(
-                _LSP6_ADDRESS_PERMISSIONS_ARRAY_KEY,
-                0
-            );
+            keys[1] = LSP2Utils.generateArrayKeyAtIndex(_LSP6_ADDRESS_PERMISSIONS_ARRAY_KEY, 0);
 
             values[0] = abi.encodePacked(uint256(1));
         } else if (rawArrayLength.length == 32) {
@@ -92,7 +89,8 @@
 
             values[0] = UtilsLib.uint256ToBytes(newArrayLength);
         }
-=======
+    }
+
     function getAllowedStandardsFor(IERC725Y target, address caller)
         internal
         view
@@ -134,7 +132,6 @@
         returns (bool)
     {
         return (addressPermission & permissionToCheck) == permissionToCheck;
->>>>>>> 602b79bb
     }
 
     function setDataViaKeyManager(
@@ -142,15 +139,7 @@
         bytes32[] memory keys,
         bytes[] memory values
     ) internal returns (bytes memory result) {
-<<<<<<< HEAD
-        bytes memory payload = abi.encodeWithSignature(
-            "setData(bytes32[],bytes[])",
-            keys,
-            values
-        );
-=======
         bytes memory payload = abi.encodeWithSelector(hex"14a6e293", keys, values);
->>>>>>> 602b79bb
         result = ILSP6KeyManager(keyManagerAddress).execute(payload);
     }
 }