--- conflicted
+++ resolved
@@ -178,7 +178,9 @@
 
         // if the caller is an operator
         if (msg.sender != from) {
-            uint256 operatorAmount = _operatorAuthorizedAmount[from][msg.sender];
+            uint256 operatorAmount = _operatorAuthorizedAmount[from][
+                msg.sender
+            ];
             if (amount > operatorAmount) {
                 revert LSP7AmountExceedsAuthorizedAmount(
                     from,
@@ -188,11 +190,7 @@
                 );
             }
 
-<<<<<<< HEAD
-            _updateOperator(from, msg.sender, operatorAmount - amount);
-=======
-            _updateOperator(from, operator, operatorAmount - amount, "");
->>>>>>> 851832d6
+            _updateOperator(from, msg.sender, operatorAmount - amount, "");
         }
 
         _transfer(from, to, amount, force, data);
@@ -399,18 +397,7 @@
 
         _tokenOwnerBalances[to] += amount;
 
-<<<<<<< HEAD
-        emit Transfer(
-            msg.sender,
-            address(0),
-            to,
-            amount,
-            allowNonLSP1Recipient,
-            data
-        );
-=======
-        emit Transfer(operator, address(0), to, amount, force, data);
->>>>>>> 851832d6
+        emit Transfer(msg.sender, address(0), to, amount, force, data);
 
         bytes memory lsp1Data = abi.encode(address(0), to, amount, data);
         _notifyTokenReceiver(to, force, lsp1Data);
@@ -528,11 +515,7 @@
         _tokenOwnerBalances[from] -= amount;
         _tokenOwnerBalances[to] += amount;
 
-<<<<<<< HEAD
-        emit Transfer(msg.sender, from, to, amount, allowNonLSP1Recipient, data);
-=======
-        emit Transfer(operator, from, to, amount, force, data);
->>>>>>> 851832d6
+        emit Transfer(msg.sender, from, to, amount, force, data);
 
         bytes memory lsp1Data = abi.encode(from, to, amount, data);
 
@@ -634,13 +617,8 @@
                 _TYPEID_LSP7_TOKENSRECIPIENT,
                 lsp1Data
             );
-<<<<<<< HEAD
-        } else if (!allowNonLSP1Recipient) {
+        } else if (!force) {
             if (to.code.length != 0) {
-=======
-        } else if (!force) {
-            if (to.code.length > 0) {
->>>>>>> 851832d6
                 revert LSP7NotifyTokenReceiverContractMissingLSP1Interface(to);
             } else {
                 revert LSP7NotifyTokenReceiverIsEOA(to);
