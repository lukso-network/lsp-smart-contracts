--- conflicted
+++ resolved
@@ -325,17 +325,11 @@
         _operatorAuthorizedAmount[tokenOwner][operator] = amount;
 
         if (amount != 0) {
-<<<<<<< HEAD
+            _operators[tokenOwner].add(operator);
             emit AuthorizedOperator(operator, tokenOwner, amount, operatorData);
         } else {
+            _operators[tokenOwner].remove(operator);
             emit RevokedOperator(operator, tokenOwner, operatorData);
-=======
-            _operators[tokenOwner].add(operator);
-            emit AuthorizedOperator(operator, tokenOwner, amount);
-        } else {
-            _operators[tokenOwner].remove(operator);
-            emit RevokedOperator(operator, tokenOwner);
->>>>>>> 848842d7
         }
     }
 
