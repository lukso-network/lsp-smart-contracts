--- conflicted
+++ resolved
@@ -351,13 +351,8 @@
         address accountOwner = owner();
 
         // If the caller is the owner perform setData directly
-<<<<<<< HEAD
         if (msg.sender == accountOwner) {
-            for (uint256 i = 0; i < dataKeys.length; ) {
-=======
-        if (msg.sender == _owner) {
             for (uint256 i; i < dataKeys.length; ) {
->>>>>>> f1686d51
                 _setData(dataKeys[i], dataValues[i]);
 
                 unchecked {
