--- conflicted
+++ resolved
@@ -14,10 +14,7 @@
 // libraries
 import "@openzeppelin/contracts/utils/cryptography/ECDSA.sol";
 import "@openzeppelin/contracts/utils/introspection/ERC165Checker.sol";
-<<<<<<< HEAD
-=======
 import "../Utils/ERC725Utils.sol";
->>>>>>> f726e696
 
 // constants
 import "../LSP0ERC725Account/LSP0Constants.sol";
@@ -71,20 +68,17 @@
         returns (bytes4 magicValue)
     {
         // prettier-ignore
+        address _owner = owner();
         // if OWNER is a contract
-        if (owner().code.length != 0) {
-            return 
-<<<<<<< HEAD
-                ERC165Checker.supportsInterface(owner(),_INTERFACE_ID_ERC1271)
-=======
-                supportsInterface(_INTERFACEID_ERC1271)
->>>>>>> f726e696
-                    ? IERC1271(owner()).isValidSignature(_hash, _signature)
+        if (_owner.code.length != 0) {
+            return
+                ERC165Checker.supportsInterface(_owner, _INTERFACEID_ERC1271)
+                    ? IERC1271(_owner).isValidSignature(_hash, _signature)
                     : _ERC1271_FAILVALUE;
-        // if OWNER is a key
+            // if OWNER is a key
         } else {
-            return 
-                owner() == ECDSA.recover(_hash, _signature)
+            return
+                _owner == ECDSA.recover(_hash, _signature)
                     ? _INTERFACEID_ERC1271
                     : _ERC1271_FAILVALUE;
         }
