import { expect } from 'chai';
<<<<<<< HEAD
import { SignerWithAddress } from '@nomicfoundation/hardhat-ethers/signers';
=======
import { SignerWithAddress } from '@nomiclabs/hardhat-ethers/signers';
>>>>>>> 093a372c

import {
  LSP0ERC725Account,
  LSP9Vault,
  CheckerExtension__factory,
  ERC165Extension,
  ERC165Extension__factory,
  RevertStringExtension__factory,
  RevertCustomExtension,
  RevertCustomExtension__factory,
  EmitEventExtension,
  EmitEventExtension__factory,
  TransferExtension__factory,
  TransferExtension,
  ReenterAccountExtension__factory,
  ReenterAccountExtension,
  BuyExtension,
  BuyExtension__factory,
<<<<<<< HEAD
  NameExtension,
  AgeExtension,
  AgeExtension__factory,
  NameExtension__factory,
=======
  NameExtension__factory,
  NameExtension,
  AgeExtension__factory,
  AgeExtension,
>>>>>>> 093a372c
} from '../../types';

// helpers
import { abiCoder, provider } from '../utils/helpers';

// constants
import { ERC725YDataKeys } from '../../constants';

export type LSP17TestContext = {
  accounts: SignerWithAddress[];
  contract: LSP0ERC725Account | LSP9Vault | any;
  deployParams: any;
};

export const shouldBehaveLikeLSP17 = (buildContext: () => Promise<LSP17TestContext>) => {
  let context: LSP17TestContext;
  let notExistingFunctionSignature,
    checkMsgVariableFunctionSelector,
    nameFunctionSelector,
    ageFunctionSelector,
    transferFunctionSelector,
    reenterAccountFunctionSelector,
    revertStringFunctionSelector,
    revertCustomFunctionSelector,
    emitEventFunctionSelector,
    buyFunctionSelector,
    supportsInterfaceFunctionSelector;

  let checkMsgVariableFunctionExtensionHandlerKey,
    nameFunctionExtensionHandlerKey,
    ageFunctionExtensionHandlerKey,
    transferFunctionExtensionHandlerKey,
    reenterAccountFunctionExtensionHandlerKey,
    revertStringFunctionExtensionHandlerKey,
    revertCustomFunctionExtensionHandlerKey,
    emitEventFunctionExtensionHandlerKey,
    buyFunctionExtensionHandlerKey,
    supportsInterfaceFunctionExtensionHandlerKey;

  before(async () => {
    context = await buildContext();

    // withdraw()
    notExistingFunctionSignature = '0x3ccfd60b';

    // checkMsgVariable(address,uint256)
    checkMsgVariableFunctionSelector = '0xe825d37d';

    // name()
    nameFunctionSelector = '0x06fdde03';

    // age()
    ageFunctionSelector = '0x262a9dff';

    // transfer(uint256)
    transferFunctionSelector = '0x12514bba';

    // revertString(string)
    revertStringFunctionSelector = '0xb678618b';

    // revertCustom()
    revertCustomFunctionSelector = '0x1ed106b8';

    // emitEvent()
    emitEventFunctionSelector = '0x7b0cb839';

    // reenterAccount(bytes)
    reenterAccountFunctionSelector = '0x864e5589';

    // buy()
    buyFunctionSelector = '0xa6f2ae3a';

    // supportsInterface(bytes4)
    supportsInterfaceFunctionSelector = '0x01ffc9a7';

    checkMsgVariableFunctionExtensionHandlerKey =
      ERC725YDataKeys.LSP17.LSP17ExtensionPrefix +
      checkMsgVariableFunctionSelector.substring(2) +
      '00000000000000000000000000000000'; // zero padded

    nameFunctionExtensionHandlerKey =
      ERC725YDataKeys.LSP17.LSP17ExtensionPrefix +
      nameFunctionSelector.substring(2) +
      '00000000000000000000000000000000'; // zero padded

    ageFunctionExtensionHandlerKey =
      ERC725YDataKeys.LSP17.LSP17ExtensionPrefix +
      ageFunctionSelector.substring(2) +
      '00000000000000000000000000000000'; // zero padded

    transferFunctionExtensionHandlerKey =
      ERC725YDataKeys.LSP17.LSP17ExtensionPrefix +
      transferFunctionSelector.substring(2) +
      '00000000000000000000000000000000'; // zero padded

    reenterAccountFunctionExtensionHandlerKey =
      ERC725YDataKeys.LSP17.LSP17ExtensionPrefix +
      reenterAccountFunctionSelector.substring(2) +
      '00000000000000000000000000000000'; // zero padded

    revertStringFunctionExtensionHandlerKey =
      ERC725YDataKeys.LSP17.LSP17ExtensionPrefix +
      revertStringFunctionSelector.substring(2) +
      '00000000000000000000000000000000'; // zero padded

    revertCustomFunctionExtensionHandlerKey =
      ERC725YDataKeys.LSP17.LSP17ExtensionPrefix +
      revertCustomFunctionSelector.substring(2) +
      '00000000000000000000000000000000'; // zero padded

    emitEventFunctionExtensionHandlerKey =
      ERC725YDataKeys.LSP17.LSP17ExtensionPrefix +
      emitEventFunctionSelector.substring(2) +
      '00000000000000000000000000000000'; // zero padded

    buyFunctionExtensionHandlerKey =
      ERC725YDataKeys.LSP17.LSP17ExtensionPrefix +
      buyFunctionSelector.substring(2) +
      '00000000000000000000000000000000'; // zero padded

    supportsInterfaceFunctionExtensionHandlerKey =
      ERC725YDataKeys.LSP17.LSP17ExtensionPrefix +
      supportsInterfaceFunctionSelector.substring(2) +
      '00000000000000000000000000000000'; // zero padded
  });

  describe('when calling the contract with calldata', () => {
    describe("when calling method that doesn't exist", () => {
      describe('when there is no extension for the function called', () => {
        describe('when calling without sending any value', () => {
          it('should revert with NoExtensionForFunctionSignature error', async () => {
            await expect(
              context.accounts[0].sendTransaction({
                to: context.contract.address,
                data: notExistingFunctionSignature,
              }),
            )
              .to.be.revertedWithCustomError(
                context.contract,
                'NoExtensionFoundForFunctionSelector',
              )
              .withArgs(notExistingFunctionSignature);
          });
        });

        describe('when calling with sending value', () => {
          it('should revert with NoExtensionForFunctionSignature error', async () => {
            const amountSent = 200;
            await expect(
              context.accounts[0].sendTransaction({
                to: context.contract.address,
                data: notExistingFunctionSignature,
                value: amountSent,
              }),
            )
              .to.be.revertedWithCustomError(
                context.contract,
                'NoExtensionFoundForFunctionSelector',
              )
              .withArgs(notExistingFunctionSignature);
          });
        });
      });

      describe('when there is an extension for the function called', () => {
        describe('when double checking that the msg.sender & msg.value were sent with the calldata to the extension', () => {
          describe('when relying on the Checker Extension', () => {
            describe('when the extension is not set yet', () => {
              it('should revert with NoExtensionFoundForFunctionSelector', async () => {
                const supposedSender = context.accounts[0];
                const value = 200;
                const checkMsgVariableFunctionSignature =
                  checkMsgVariableFunctionSelector +
                  abiCoder
                    .encode(['address', 'uint256'], [supposedSender.address, value])
                    .substring(2);

                // different sender
                await expect(
                  context.accounts[1].sendTransaction({
                    to: context.contract.address,
                    data: checkMsgVariableFunctionSignature,
                    value: value,
                  }),
                )
                  .to.be.revertedWithCustomError(
                    context.contract,
                    'NoExtensionFoundForFunctionSelector',
                  )
                  .withArgs(checkMsgVariableFunctionSelector);
              });

              it('should revert with NoExtensionFoundForFunctionSelector, even if passed a different value from the msg.value', async () => {
                const sender = context.accounts[0];
                const supposedValue = 200;
                const checkMsgVariableFunctionSignature =
                  checkMsgVariableFunctionSelector +
                  abiCoder
                    .encode(['address', 'uint256'], [sender.address, supposedValue])
                    .substring(2);

                await expect(
                  sender.sendTransaction({
                    to: context.contract.address,
                    data: checkMsgVariableFunctionSignature,
                    value: 100, // different value
                  }),
                )
                  .to.be.revertedWithCustomError(
                    context.contract,
                    'NoExtensionFoundForFunctionSelector',
                  )
                  .withArgs(checkMsgVariableFunctionSelector);
              });
            });

            describe('when the extension is set', () => {
              before(async () => {
                const checkerExtension = await new CheckerExtension__factory(
                  context.accounts[0],
                ).deploy();

                await context.contract
                  .connect(context.deployParams.owner)
                  .setData(
                    checkMsgVariableFunctionExtensionHandlerKey,
                    await checkerExtension.getAddress(),
                  );
              });

              it('should fail if passed a different value from the msg.value', async () => {
                const sender = context.accounts[0];
                const supposedValue = 200;
                const checkMsgVariableFunctionSignature =
                  checkMsgVariableFunctionSelector +
                  abiCoder
                    .encode(['address', 'uint256'], [sender.address, supposedValue])
                    .substring(2);

                await expect(
                  sender.sendTransaction({
                    to: context.contract.address,
                    data: checkMsgVariableFunctionSignature,
                    value: 100, // different value
                  }),
                ).to.be.reverted;
              });

              it('should fail if passed a different address from the msg.sender', async () => {
                const supposedSender = context.accounts[0];
                const value = 200;
                const checkMsgVariableFunctionSignature =
                  checkMsgVariableFunctionSelector +
                  abiCoder
                    .encode(['address', 'uint256'], [supposedSender.address, value])
                    .substring(2);

                // different sender
                await expect(
                  context.accounts[1].sendTransaction({
                    to: context.contract.address,
                    data: checkMsgVariableFunctionSignature,
                    value: value,
                  }),
                ).to.be.reverted;
              });

              it('should pass if passed the same address and value as the msg.sender and msg.value', async () => {
                const sender = context.accounts[0];
                const value = 200;
                const checkMsgVariableFunctionSignature =
                  checkMsgVariableFunctionSelector +
                  abiCoder.encode(['address', 'uint256'], [sender.address, value]).substring(2);

                await sender.sendTransaction({
                  to: context.contract.address,
                  data: checkMsgVariableFunctionSignature,
                  value: value,
                });
              });
            });
          });
        });

        describe('when calling an extension that reverts with string error', () => {
          before(async () => {
            const revertStringExtension = await new RevertStringExtension__factory(
              context.accounts[0],
            ).deploy();

            await context.contract
              .connect(context.deployParams.owner)
              .setData(
                revertStringFunctionExtensionHandlerKey,
                await revertStringExtension.getAddress(),
              );
          });

          it('should revert with a string error provided as argument', async () => {
            const revertString = 'I failed';

            const revertStringFunctionSignature =
              revertStringFunctionSelector +
              abiCoder.encode(['string'], [revertString]).substring(2);

            await expect(
              context.accounts[0].sendTransaction({
                to: context.contract.address,
                data: revertStringFunctionSignature,
                value: 0,
              }),
            ).to.be.revertedWith(revertString);
          });
        });

        describe('when calling an extension that reverts with Custom error with tx.origin and msg.sender as parameters', () => {
          let revertCustomExtension: RevertCustomExtension;

          before(async () => {
            revertCustomExtension = await new RevertCustomExtension__factory(
              context.accounts[0],
            ).deploy();

            await context.contract
              .connect(context.deployParams.owner)
              .setData(
                revertCustomFunctionExtensionHandlerKey,
                await revertCustomExtension.getAddress(),
              );
          });

          it('should revert with a custom error with tx.origin and msg.sender as argument', async () => {
            const sender = context.accounts[0];

            await expect(
              sender.sendTransaction({
                to: context.contract.address,
                data: revertCustomFunctionSelector,
                value: 0,
              }),
            )
              .to.be.revertedWithCustomError(revertCustomExtension, 'RevertWithAddresses')
              .withArgs(sender.address, context.contract.address);
          });
        });

        describe('when calling an extension that emits an event', () => {
          let emitEventExtension: EmitEventExtension;

          before(async () => {
            emitEventExtension = await new EmitEventExtension__factory(
              context.accounts[0],
            ).deploy();

            await context.contract
              .connect(context.deployParams.owner)
              .setData(emitEventFunctionExtensionHandlerKey, await emitEventExtension.getAddress());
          });

          it('should pass and emit the event on the extension', async () => {
            await expect(
              context.accounts[0].sendTransaction({
                to: context.contract.address,
                data: emitEventFunctionSelector,
                value: 0,
              }),
            ).to.emit(emitEventExtension, 'EventEmittedInExtension');
          });
        });

        describe('when calling an extension that returns a string', () => {
          let nameExtension: NameExtension;

          before(async () => {
            nameExtension = await new NameExtension__factory(context.accounts[0]).deploy();

            await context.contract
              .connect(context.deployParams.owner)
              .setData(nameFunctionExtensionHandlerKey, nameExtension.target);
          });

          it('should pass and return the name correctly', async () => {
            const returnValue = await provider.call({
              from: context.accounts[0].address,
              to: context.contract.address,
              data: nameFunctionSelector,
            });

            expect(returnValue).to.equal(abiCoder.encode(['string'], ['LUKSO']));
          });
        });

        describe('when calling an extension that returns a number', () => {
          let ageExtension: AgeExtension;

          before(async () => {
            ageExtension = await new AgeExtension__factory(context.accounts[0]).deploy();

            await context.contract
              .connect(context.deployParams.owner)
              .setData(ageFunctionExtensionHandlerKey, ageExtension.target);
          });

          it('should pass and return the age correctly', async () => {
            const returnValue = await provider.call({
              from: context.accounts[0].address,
              to: context.contract.address,
              data: ageFunctionSelector,
            });

            expect(returnValue).to.equal(abiCoder.encode(['uint256'], [20]));
          });
        });

        describe('when calling an extension that modify the state of the extension', () => {
          let transferExtension: TransferExtension;

          before(async () => {
            transferExtension = await new TransferExtension__factory(context.accounts[0]).deploy();

            await context.contract
              .connect(context.deployParams.owner)
              .setData(transferFunctionExtensionHandlerKey, await transferExtension.getAddress());
          });

          it('should pass and change the state accordingly', async () => {
            const balanceBefore = await transferExtension.balances(context.accounts[0].address);

            expect(balanceBefore).to.equal(0);

            const amountTransferred = 20;

            const transferFunctionSignature =
              transferFunctionSelector +
              abiCoder.encode(['uint256'], [amountTransferred]).substring(2);

            await context.accounts[0].sendTransaction({
              to: context.contract.address,
              data: transferFunctionSignature,
            });

            const balanceAfter = await transferExtension.balances(context.accounts[0].address);

            expect(balanceAfter).to.equal(amountTransferred);
          });
        });

        describe('when calling a payable extension with value', () => {
          let buyExtension: BuyExtension;

          before(async () => {
            buyExtension = await new BuyExtension__factory(context.accounts[0]).deploy();

            await context.contract
              .connect(context.deployParams.owner)
              .setData(buyFunctionExtensionHandlerKey, await buyExtension.getAddress());
          });

          it('should pass and receive the value sent within the contract', async () => {
            const balanceBefore = await provider.getBalance(await buyExtension.getAddress());

            expect(balanceBefore).to.equal(0);

            await context.accounts[0].sendTransaction({
              to: context.contract.address,
              value: 100,
              data: buyFunctionSelector,
            });

            const balanceAfter = await provider.getBalance(await buyExtension.getAddress());

            expect(balanceAfter).to.equal(100);
          });
        });

        describe('when calling an extension that reenter the fallback function of the account', () => {
          let reenterAccountExtension: ReenterAccountExtension;

          before(async () => {
            reenterAccountExtension = await new ReenterAccountExtension__factory(
              context.accounts[0],
            ).deploy();

            await context.contract
              .connect(context.deployParams.owner)
              .setData(
                reenterAccountFunctionExtensionHandlerKey,
                await reenterAccountExtension.getAddress(),
              );
          });

          describe('when reentering with a call to an extension that emits an event', () => {
            describe('when reentering before setting the extension', () => {
              let emitEventExtension: EmitEventExtension;

              before(async () => {
                emitEventExtension = await new EmitEventExtension__factory(
                  context.accounts[0],
                ).deploy();
              });

              it('should not emit any event', async () => {
                const reenterAccountFunctionSignature =
                  reenterAccountFunctionSelector +
                  abiCoder.encode(['bytes'], [emitEventFunctionSelector]).substring(2);

                await expect(
                  context.accounts[0].sendTransaction({
                    to: context.contract.address,
                    data: reenterAccountFunctionSignature,
                  }),
                ).to.not.emit(emitEventExtension, 'EventEmittedInExtension');
              });
            });
            describe('when reentering after setting the extension', () => {
              let emitEventExtension: EmitEventExtension;

              before(async () => {
                emitEventExtension = await new EmitEventExtension__factory(
                  context.accounts[0],
                ).deploy();

                await context.contract
                  .connect(context.deployParams.owner)
                  .setData(
                    emitEventFunctionExtensionHandlerKey,
                    await emitEventExtension.getAddress(),
                  );
              });
              it('should emit the event on 3rd extension called', async () => {
                const reenterAccountFunctionSignature =
                  reenterAccountFunctionSelector +
                  abiCoder.encode(['bytes'], [emitEventFunctionSelector]).substring(2);

                await expect(
                  context.accounts[0].sendTransaction({
                    to: context.contract.address,
                    data: reenterAccountFunctionSignature,
                    value: 0,
                  }),
                ).to.emit(emitEventExtension, 'EventEmittedInExtension');
              });
            });
          });
        });

        describe('when calling the supportsInterface of the extendable contract with `0xaabbccdd` value', () => {
          describe('when the ERC165 extension was not set', () => {
            it('should return false', async () => {
              expect(await context.contract.supportsInterface('0xaabbccdd')).to.be.false;
            });
          });

          describe('when the ERC165 extension was set', () => {
            let erc165Extension: ERC165Extension;
            before(async () => {
              erc165Extension = await new ERC165Extension__factory(context.accounts[0]).deploy();

              await context.contract
                .connect(context.deployParams.owner)
                .setData(
                  supportsInterfaceFunctionExtensionHandlerKey,
                  await erc165Extension.getAddress(),
                );
            });

            it('should return true', async () => {
              expect(await context.contract.supportsInterface('0xaabbccdd')).to.be.true;
            });
          });
        });
      });
    });

    describe('when calling with calldata that is not checked for extension', () => {
      describe('when calling with a payload of length less than 4bytes', () => {
        it('should revert', async () => {
          await expect(
            context.accounts[0].sendTransaction({
              to: context.contract.address,
              data: '0x01',
            }),
          ).to.be.revertedWithCustomError(context.contract, 'InvalidFunctionSelector');
        });
      });
    });
  });
};<|MERGE_RESOLUTION|>--- conflicted
+++ resolved
@@ -1,9 +1,5 @@
 import { expect } from 'chai';
-<<<<<<< HEAD
 import { SignerWithAddress } from '@nomicfoundation/hardhat-ethers/signers';
-=======
-import { SignerWithAddress } from '@nomiclabs/hardhat-ethers/signers';
->>>>>>> 093a372c
 
 import {
   LSP0ERC725Account,
@@ -22,17 +18,10 @@
   ReenterAccountExtension,
   BuyExtension,
   BuyExtension__factory,
-<<<<<<< HEAD
-  NameExtension,
-  AgeExtension,
-  AgeExtension__factory,
-  NameExtension__factory,
-=======
   NameExtension__factory,
   NameExtension,
   AgeExtension__factory,
   AgeExtension,
->>>>>>> 093a372c
 } from '../../types';
 
 // helpers
