--- conflicted
+++ resolved
@@ -598,13 +598,8 @@
 
         const contractCreated = await context.universalFactory
           .connect(context.accounts.deployer1)
-<<<<<<< HEAD
           .callStatic.deployCreate2AndInitialize(
-            PayableContractBytecode,
-=======
-          .callStatic.deployCreate2Init(
             PayableContract__factory.bytecode,
->>>>>>> 10fb2c67
             salt,
             PayableTrueCalldata,
             valueSentToConstructor,
@@ -614,13 +609,8 @@
 
         await context.universalFactory
           .connect(context.accounts.deployer1)
-<<<<<<< HEAD
           .deployCreate2AndInitialize(
-            PayableContractBytecode,
-=======
-          .deployCreate2Init(
             PayableContract__factory.bytecode,
->>>>>>> 10fb2c67
             salt,
             PayableTrueCalldata,
             valueSentToConstructor,
