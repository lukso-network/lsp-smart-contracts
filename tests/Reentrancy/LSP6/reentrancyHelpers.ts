--- conflicted
+++ resolved
@@ -1,14 +1,8 @@
 import { ethers } from 'hardhat';
 
-<<<<<<< HEAD
-//types
+// types
 import { SignerWithAddress } from '@nomicfoundation/hardhat-ethers/signers';
 import { BytesLike, Wallet } from 'ethers';
-=======
-// types
-import { SignerWithAddress } from '@nomiclabs/hardhat-ethers/signers';
-import { BigNumber, BytesLike, Wallet } from 'ethers';
->>>>>>> 093a372c
 import {
   ReentrantContract__factory,
   ReentrantContract,
