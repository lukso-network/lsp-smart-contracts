--- conflicted
+++ resolved
@@ -1,13 +1,8 @@
 import { expect } from 'chai';
 import { ethers } from 'hardhat';
 
-<<<<<<< HEAD
-//types
+// types
 import { BytesLike } from 'ethers';
-=======
-// types
-import { BigNumber, BytesLike } from 'ethers';
->>>>>>> 093a372c
 import { SingleReentrancyRelayer__factory, UniversalProfile__factory } from '../../../types';
 
 // constants
