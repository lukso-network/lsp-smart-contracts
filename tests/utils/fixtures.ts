--- conflicted
+++ resolved
@@ -3,10 +3,6 @@
 
 import {
   LSP1UniversalReceiverDelegateUP__factory,
-  LSP11SocialRecovery,
-  LSP11SocialRecoveryInit,
-  LSP11SocialRecovery__factory,
-  LSP11SocialRecoveryInit__factory,
   LSP6KeyManager,
   LSP6KeyManager__factory,
   UniversalProfile,
@@ -93,7 +89,6 @@
     value: ethers.utils.parseEther("10"),
   });
   return [universalProfile, lsp6KeyManager, lsp1universalReceiverDelegateUP];
-<<<<<<< HEAD
 }
 
 export async function grantPermissionViaKeyManager(EOA,universalProfile, lsp6KeyManager,addressToGrant,permissions) {
@@ -124,9 +119,6 @@
     ],
   ]);
   await lsp6KeyManager.connect(EOA).execute(payload);
-
-=======
->>>>>>> f726e696
 }
 
 /**
