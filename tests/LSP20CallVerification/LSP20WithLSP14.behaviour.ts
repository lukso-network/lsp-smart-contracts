import { expect } from 'chai';
import { ethers, network, artifacts } from 'hardhat';

<<<<<<< HEAD
import { SignerWithAddress } from '@nomicfoundation/hardhat-ethers/signers';
import { UPWithInstantAcceptOwnership__factory, UPWithInstantAcceptOwnership } from '../../types';
import { LSP0ERC725Account } from '../../packages/lsp0-contracts/types';
=======
import { SignerWithAddress } from '@nomiclabs/hardhat-ethers/signers';
import {
  UPWithInstantAcceptOwnership__factory,
  UPWithInstantAcceptOwnership,
  LSP0ERC725Account,
} from '../../types';
>>>>>>> 093a372c

// constants
import { OPERATION_TYPES } from '@lukso/lsp0-contracts';

// helpers
import { provider } from '../utils/helpers';
import { ContractTransaction, ContractTransactionResponse } from 'ethers';

export type LSP14CombinedWithLSP20TestContext = {
  accounts: SignerWithAddress[];
  contract: LSP0ERC725Account;
  deployParams: { owner: SignerWithAddress };
  onlyOwnerCustomError: string;
};

export const shouldBehaveLikeLSP14WithLSP20 = (
  buildContext: (initialFunding?: number | bigint) => Promise<LSP14CombinedWithLSP20TestContext>,
) => {
  let context: LSP14CombinedWithLSP20TestContext;
  let newOwner: SignerWithAddress;

  before(async () => {
    context = await buildContext(ethers.parseEther('50'));
    newOwner = context.accounts[1];
  });

  describe('when owner call transferOwnership(...)', () => {
    before(async () => {
      await context.contract
        .connect(context.deployParams.owner)
        .transferOwnership(newOwner.address);
    });

    it('should have set the pendingOwner', async () => {
      const pendingOwner = await context.contract.pendingOwner();
      expect(pendingOwner).to.equal(newOwner.address);
    });

    it('owner should remain the current owner', async () => {
      const newOwner = ethers.Wallet.createRandom();

      const ownerBefore = await context.contract.owner();

      await context.contract
        .connect(context.deployParams.owner)
        .transferOwnership(newOwner.address);

      const ownerAfter = await context.contract.owner();

      expect(ownerBefore).to.equal(ownerAfter);
    });

    it('should override the pendingOwner when transferOwnership(...) is called twice', async () => {
      const overridenNewOwner = ethers.Wallet.createRandom();

      await context.contract
        .connect(context.deployParams.owner)
        .transferOwnership(overridenNewOwner.address);

      const pendingOwner = await context.contract.pendingOwner();
      expect(pendingOwner).to.equal(overridenNewOwner.address);
    });

    it('should revert when transferring Ownership to the contract itself', async () => {
      await expect(
        context.contract
          .connect(context.deployParams.owner)
          .transferOwnership(await context.contract.getAddress()),
      ).to.be.revertedWithCustomError(context.contract, 'LSP14CannotTransferOwnershipToSelf');
    });

    describe('it should still be allowed to call onlyOwner functions', () => {
      it('setData(...)', async () => {
        const key = '0xcafecafecafecafecafecafecafecafecafecafecafecafecafecafecafecafe';
        const value = '0xabcd';

        await context.contract.connect(context.deployParams.owner).setData(key, value);

        const result = await context.contract.getData(key);
        expect(result).to.equal(value);
      });

      it('execute(...) - LYX transfer', async () => {
        const recipient = context.accounts[3];
        const amount = ethers.parseEther('3');

        const recipientBalanceBefore = await provider.getBalance(recipient.address);
        const accountBalanceBefore = await provider.getBalance(await context.contract.getAddress());

        await context.contract
          .connect(context.deployParams.owner)
          .execute(OPERATION_TYPES.CALL, recipient.address, amount, '0x');

        const recipientBalanceAfter = await provider.getBalance(recipient.address);
        const accountBalanceAfter = await provider.getBalance(await context.contract.getAddress());

        // recipient balance should have gone up
        expect(recipientBalanceAfter).to.be.gt(recipientBalanceBefore);

        // account balance should have gone down
        expect(accountBalanceAfter).to.be.lt(accountBalanceBefore);
      });
    });

    describe('when `acceptOwnership(...)` is called in the same tx as `transferOwnership(...)`', () => {
      let upWithCustomURD: UPWithInstantAcceptOwnership;

      before(async () => {
        upWithCustomURD = await new UPWithInstantAcceptOwnership__factory(
          context.accounts[0],
        ).deploy(context.accounts[0].address);
      });

      it("should revert (e.g: if `universalReceiver(...)` function of `newOwner` calls directly `acceptOwnership(...)')", async () => {
        await expect(
          context.contract
            .connect(context.deployParams.owner)
            .transferOwnership(await upWithCustomURD.getAddress()),
        ).to.be.revertedWithCustomError(
          context.contract,
          'LSP14MustAcceptOwnershipInSeparateTransaction',
        );
      });
    });

    after(async () => {
      await context.contract
        .connect(context.deployParams.owner)
        .transferOwnership(newOwner.address);
    });
  });

  describe('when non-owner call transferOwnership(...)', () => {
    it('should revert', async () => {
      const randomAddress = context.accounts[2];

      await expect(context.contract.connect(randomAddress).transferOwnership(randomAddress.address))
        .to.be.revertedWithCustomError(context.contract, 'LSP20EOACannotVerifyCall')
        .withArgs(context.deployParams.owner.address);
    });
  });

  describe('when calling acceptOwnership(...)', () => {
    it('should revert when caller is not the pending owner', async () => {
      const pendingOwner = await context.contract.pendingOwner();
      await expect(context.contract.connect(context.accounts[2]).acceptOwnership())
        .to.be.revertedWithCustomError(context.contract, 'LSP20EOACannotVerifyCall')
        .withArgs(pendingOwner);
    });

    describe('when caller is the pending owner', () => {
      let pendingOwner: string;
      let acceptOwnershipTx: ContractTransaction;

      before(async () => {
        pendingOwner = await context.contract.pendingOwner();
        acceptOwnershipTx = await context.contract.connect(newOwner).acceptOwnership();
      });

      it('should change the contract owner to the pendingOwner', async () => {
        const updatedOwner = await context.contract.owner();
        expect(updatedOwner).to.equal(pendingOwner);
      });

      it('should have cleared the pendingOwner after transferring ownership', async () => {
        const newPendingOwner = await context.contract.pendingOwner();
        expect(newPendingOwner).to.equal(ethers.ZeroAddress);
      });

      it('should have emitted a OwnershipTransferred event', async () => {
        await expect(acceptOwnershipTx).to.emit(context.contract, 'OwnershipTransferred').withArgs(
          context.deployParams.owner.address, // previous owner
          newOwner.address, // new owner
        );
      });
    });

    describe('after pendingOwner has claimed ownership', () => {
      let previousOwner: SignerWithAddress;

      before(async () => {
        previousOwner = context.deployParams.owner;
      });

      describe('previous owner should not be allowed anymore to call onlyOwner functions', () => {
        it('should revert when calling `setData(...)`', async () => {
          const key = '0xcafecafecafecafecafecafecafecafecafecafecafecafecafecafecafecafe';
          const value = '0xabcd';

          await expect(context.contract.connect(previousOwner).setData(key, value))
            .to.be.to.be.revertedWithCustomError(context.contract, 'LSP20EOACannotVerifyCall')
            .withArgs(newOwner.address);
        });

        it('should revert when calling `execute(...)`', async () => {
          const recipient = context.accounts[3];
          const amount = ethers.parseEther('3');

          await expect(
            context.contract
              .connect(previousOwner)
              .execute(OPERATION_TYPES.CALL, recipient.address, amount, '0x'),
          )
            .to.be.revertedWithCustomError(context.contract, 'LSP20EOACannotVerifyCall')
            .withArgs(newOwner.address);
        });

        it('should revert when calling `renounceOwnership(...)`', async () => {
          await expect(context.contract.connect(previousOwner).renounceOwnership())
            .to.be.revertedWithCustomError(context.contract, 'LSP20EOACannotVerifyCall')
            .withArgs(newOwner.address);
        });
      });

      describe('new owner should be allowed to call onlyOwner functions', () => {
        it('setData(...)', async () => {
          const key = '0xcafecafecafecafecafecafecafecafecafecafecafecafecafecafecafecafe';
          const value = '0xabcd';

          await context.contract.connect(newOwner).setData(key, value);

          const result = await context.contract.getData(key);
          expect(result).to.equal(value);
        });

        it('execute(...) - LYX transfer', async () => {
          const recipient = context.accounts[3];
          const amount = ethers.parseEther('3');

          await expect(() =>
            context.contract
              .connect(newOwner)
              .execute(OPERATION_TYPES.CALL, recipient.address, amount, '0x'),
          ).to.changeEtherBalances(
            [await context.contract.getAddress(), recipient.address],
            [
              `-${amount}`, // account balance should have gone down
              amount, // recipient balance should have gone up
            ],
          );
        });
      });
    });
  });

  describe('renounceOwnership(...)', () => {
    describe('when calling renounceOwnership() with a non-owner account', () => {
      it('should revert with custom message', async () => {
        const tx = context.contract.connect(context.accounts[5]).renounceOwnership();

        await expect(tx)
          .to.be.revertedWithCustomError(context.contract, 'LSP20EOACannotVerifyCall')
          .withArgs(newOwner.address);
      });
    });

    describe('when calling renounceOwnership() the first time', () => {
      let currentOwner: SignerWithAddress;
      let renounceOwnershipTx: ContractTransactionResponse;

      let anotherOwner: string;

      before(async () => {
        context = await buildContext(ethers.parseEther('20'));

        currentOwner = context.accounts[0];

        anotherOwner = context.accounts[3].address;

        // used to check that `renounceOwnership` clears the pendingOwner
        await context.contract.connect(currentOwner).transferOwnership(anotherOwner);

        // mine 1,000 blocks
        await network.provider.send('hardhat_mine', [ethers.toQuantity(1000)]);

        renounceOwnershipTx = await context.contract.connect(currentOwner).renounceOwnership();

        await renounceOwnershipTx.wait();
      });

      it('should instantiate the renounceOwnership process correctly', async () => {
        const _renounceOwnershipStartedAtAfterSlotNumber = Number.parseInt(
          (
            await artifacts.getBuildInfo(
              '@lukso/lsp0-contracts/contracts/LSP0ERC725Account.sol:LSP0ERC725Account',
            )
          )?.output.contracts[
            '@lukso/lsp0-contracts/contracts/LSP0ERC725Account.sol'
            // eslint-disable-next-line @typescript-eslint/ban-ts-comment
            // @ts-ignore
          ].LSP0ERC725Account.storageLayout.storage.filter((elem) => {
            if (elem.label === '_renounceOwnershipStartedAt') return elem;
          })[0].slot,
        );

        const _renounceOwnershipStartedAtAfter = await provider.getStorage(
          await context.contract.getAddress(),
          _renounceOwnershipStartedAtAfterSlotNumber,
        );

        expect(ethers.toBigInt(_renounceOwnershipStartedAtAfter)).to.equal(
          renounceOwnershipTx.blockNumber,
        );
      });

      it('should have emitted a RenounceOwnershipStarted event', async () => {
        await expect(renounceOwnershipTx).to.emit(context.contract, 'RenounceOwnershipStarted');
      });

      it('should not change the current owner', async () => {
        expect(await context.contract.owner()).to.equal(currentOwner.address);
      });

      it('should reset the pendingOwner', async () => {
        expect(await context.contract.pendingOwner()).to.equal(ethers.ZeroAddress);
      });

      describe('currentOwner should still be able to interact with contract before confirming', () => {
        it('`setData(...)`', async () => {
          const key = ethers.keccak256(ethers.toUtf8Bytes('Random Key'));
          const value = ethers.hexlify(ethers.toUtf8Bytes('Random Value'));

          await context.contract.connect(currentOwner).setData(key, value);

          const result = await context.contract.getData(key);

          expect(result).to.equal(value);
        });

        it('transfer LYX via `execute(...)`', async () => {
          const recipient = context.accounts[3].address;
          const amount = ethers.parseEther('3');

          // verify that balances have been updated
          await expect(() =>
            context.contract
              .connect(currentOwner)
              .execute(OPERATION_TYPES.CALL, recipient, amount, '0x'),
          ).to.changeEtherBalances(
            [await context.contract.getAddress(), recipient],
            [`-${amount}`, amount],
          );
        });
      });
    });

    describe('when calling renounceOwnership() the second time', () => {
      before(async () => {
        context = await buildContext(ethers.parseEther('20'));
      });

      it('should revert if called in the delay period', async () => {
        const renounceOwnershipOnce = await context.contract
          .connect(context.deployParams.owner)
          .renounceOwnership();

        const renounceOwnershipOnceReceipt = await renounceOwnershipOnce.wait();

        // skip 98 blocks, but not enough to reach the delay period
        await network.provider.send('hardhat_mine', [ethers.toQuantity(98)]);

        await expect(context.contract.connect(context.deployParams.owner).renounceOwnership())
          .to.be.revertedWithCustomError(context.contract, 'LSP14NotInRenounceOwnershipInterval')
          .withArgs(
            renounceOwnershipOnceReceipt.blockNumber + 200,
            renounceOwnershipOnceReceipt.blockNumber + 400,
          );

        expect(await context.contract.owner()).to.equal(context.deployParams.owner.address);

        // skip 500 blocks for the next test
        await network.provider.send('hardhat_mine', [ethers.toQuantity(500)]);
      });

      it('should initialize again if the confirmation period passed', async () => {
        const _renounceOwnershipStartedAtAfterSlotNumber = Number.parseInt(
          (
            await artifacts.getBuildInfo(
              '@lukso/lsp0-contracts/contracts/LSP0ERC725Account.sol:LSP0ERC725Account',
            )
          )?.output.contracts[
            '@lukso/lsp0-contracts/contracts/LSP0ERC725Account.sol'
            // eslint-disable-next-line @typescript-eslint/ban-ts-comment
            // @ts-ignore
          ].LSP0ERC725Account.storageLayout.storage.filter((elem) => {
            if (elem.label === '_renounceOwnershipStartedAt') return elem;
          })[0].slot,
        );

        await context.contract.connect(context.deployParams.owner).renounceOwnership();

        await network.provider.send('hardhat_mine', [ethers.toQuantity(400)]); // skip 400 blocks

        const tx = await context.contract.connect(context.deployParams.owner).renounceOwnership();

        await tx.wait();

        const _renounceOwnershipStartedAtAfter = await provider.getStorage(
          await context.contract.getAddress(),
          _renounceOwnershipStartedAtAfterSlotNumber,
        );

        expect(ethers.toBigInt(_renounceOwnershipStartedAtAfter)).to.equal(tx.blockNumber);
      });

      describe('when called after the delay and before the confirmation period end', () => {
        let renounceOwnershipSecondTx: ContractTransaction;

        before(async () => {
          context = await buildContext(ethers.parseEther('20'));

          // Call renounceOwnership for the first time
          await context.contract.connect(context.deployParams.owner).renounceOwnership();

          // Skip 199 block to reach the time where renouncing ownership can happen
          await network.provider.send('hardhat_mine', [ethers.toQuantity(199)]);

          renounceOwnershipSecondTx = await context.contract
            .connect(context.deployParams.owner)
            .renounceOwnership();
        });

        it('should have emitted a OwnershipTransferred event', async () => {
          await expect(renounceOwnershipSecondTx)
            .to.emit(context.contract, 'OwnershipTransferred')
            .withArgs(context.deployParams.owner.address, ethers.ZeroAddress);

          expect(await context.contract.owner()).to.equal(ethers.ZeroAddress);
        });

        it('should have emitted a OwnershipRenounced event', async () => {
          await expect(renounceOwnershipSecondTx).to.emit(context.contract, 'OwnershipRenounced');

          expect(await context.contract.owner()).to.equal(ethers.ZeroAddress);
        });

        it('owner should now be address(0)', async () => {
          expect(await context.contract.owner()).to.equal(ethers.ZeroAddress);
        });

        it('should have reset the `_renounceOwnershipStartedAt` state variable to zero', async () => {
          const _renounceOwnershipStartedAtAfterSlotNumber = Number.parseInt(
            (
              await artifacts.getBuildInfo(
                '@lukso/lsp0-contracts/contracts/LSP0ERC725Account.sol:LSP0ERC725Account',
              )
            )?.output.contracts[
              '@lukso/lsp0-contracts/contracts/LSP0ERC725Account.sol'
              // eslint-disable-next-line @typescript-eslint/ban-ts-comment
              // @ts-ignore
            ].LSP0ERC725Account.storageLayout.storage.filter((elem) => {
              if (elem.label === '_renounceOwnershipStartedAt') return elem;
            })[0].slot,
          );

          const _renounceOwnershipStartedAtAfter = await provider.getStorage(
            await context.contract.getAddress(),
            _renounceOwnershipStartedAtAfterSlotNumber,
          );

          expect(ethers.toBigInt(_renounceOwnershipStartedAtAfter)).to.equal(0);
        });

        describe('currentOwner should not be able to interact with contract anymore after confirming', () => {
          it('`setData(...)`', async () => {
            const key = ethers.keccak256(ethers.toUtf8Bytes('Random Key'));
            const value = ethers.hexlify(ethers.toUtf8Bytes('Random Value'));

            await expect(context.contract.connect(context.deployParams.owner).setData(key, value))
              .to.be.revertedWithCustomError(context.contract, 'LSP20EOACannotVerifyCall')
              .withArgs(ethers.ZeroAddress);
          });

          it('transfer LYX via `execute(...)`', async () => {
            const recipient = context.accounts[3].address;
            const amount = ethers.parseEther('3');

            await expect(
              context.contract
                .connect(context.deployParams.owner)
                .execute(OPERATION_TYPES.CALL, recipient, amount, '0x'),
            )
              .to.be.revertedWithCustomError(context.contract, 'LSP20EOACannotVerifyCall')
              .withArgs(ethers.ZeroAddress);
          });
        });
      });

      describe('if there was a pendingOwner set before confirming `renounceOwnership(...)', () => {
        let newOwner: SignerWithAddress;

        before(async () => {
          context = await buildContext(ethers.parseEther('20'));

          // transferOwnership to a new owner
          newOwner = context.accounts[3];

          await context.contract
            .connect(context.deployParams.owner)
            .transferOwnership(newOwner.address);

          // Call renounceOwnership for the first time
          await context.contract.connect(context.deployParams.owner).renounceOwnership();

          // Skip 199 block to reach the time where renouncing ownership can happen
          await network.provider.send('hardhat_mine', [ethers.toQuantity(199)]);

          // Call renounceOwnership for the second time
          await context.contract.connect(context.deployParams.owner).renounceOwnership();
        });

        it('should reset the pendingOwner whenever renounceOwnership(..) is confirmed', async () => {
          expect(await context.contract.pendingOwner()).to.equal(ethers.ZeroAddress);
        });

        it('previous pendingOwner should not be able to call acceptOwnership(...) anymore', async () => {
          const pendingOwner = await context.contract.pendingOwner();
          await expect(context.contract.connect(newOwner).acceptOwnership())
            .to.be.revertedWithCustomError(context.contract, 'LSP20EOACannotVerifyCall')
            .withArgs(pendingOwner);
        });
      });
    });
  });

  describe('when calling `renounceOwnership()` when `block.number` is less than 400 blocks (RENOUNCE_OWNERSHIP_CONFIRMATION_DELAY + RENOUNCE_OWNERSHIP_CONFIRMATION_PERIOD)`', () => {
    before(async () => {
      context = await buildContext();

      // Simulate a scenario where we are at just few hundred blocks after the blockchain started
      // (few hundred blocks after genesis)
      await network.provider.send('hardhat_mine', [ethers.toQuantity(138)]);
    });

    it('should instantiate the renounceOwnership process in 2 steps correctly', async () => {
      const _renounceOwnershipStartedAtAfterSlotNumber = Number.parseInt(
        (
          await artifacts.getBuildInfo(
            '@lukso/lsp0-contracts/contracts/LSP0ERC725Account.sol:LSP0ERC725Account',
          )
        )?.output.contracts[
          '@lukso/lsp0-contracts/contracts/LSP0ERC725Account.sol'
          // eslint-disable-next-line @typescript-eslint/ban-ts-comment
          // @ts-ignore
        ].LSP0ERC725Account.storageLayout.storage.filter((elem) => {
          if (elem.label === '_renounceOwnershipStartedAt') return elem;
        })[0].slot,
      );

      const renounceOwnershipTx = await context.contract
        .connect(context.deployParams.owner)
        .renounceOwnership();

      await renounceOwnershipTx.wait();

      const _renounceOwnershipStartedAtAfter = await provider.getStorage(
        await context.contract.getAddress(),
        _renounceOwnershipStartedAtAfterSlotNumber,
      );

      expect(ethers.toBigInt(_renounceOwnershipStartedAtAfter)).to.equal(
        renounceOwnershipTx.blockNumber,
      );

      expect(await context.contract.owner()).to.equal(context.deployParams.owner.address);
    });
  });
};<|MERGE_RESOLUTION|>--- conflicted
+++ resolved
@@ -1,18 +1,12 @@
 import { expect } from 'chai';
 import { ethers, network, artifacts } from 'hardhat';
 
-<<<<<<< HEAD
 import { SignerWithAddress } from '@nomicfoundation/hardhat-ethers/signers';
-import { UPWithInstantAcceptOwnership__factory, UPWithInstantAcceptOwnership } from '../../types';
-import { LSP0ERC725Account } from '../../packages/lsp0-contracts/types';
-=======
-import { SignerWithAddress } from '@nomiclabs/hardhat-ethers/signers';
 import {
   UPWithInstantAcceptOwnership__factory,
   UPWithInstantAcceptOwnership,
   LSP0ERC725Account,
 } from '../../types';
->>>>>>> 093a372c
 
 // constants
 import { OPERATION_TYPES } from '@lukso/lsp0-contracts';
