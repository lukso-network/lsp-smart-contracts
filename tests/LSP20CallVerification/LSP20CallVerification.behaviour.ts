import { expect } from 'chai';
import { ethers, network } from 'hardhat';
import { SignerWithAddress } from '@nomiclabs/hardhat-ethers/signers';
import { FakeContract, smock } from '@defi-wonderland/smock';

// types
import {
  UniversalProfile,
  UniversalProfile__factory,
  NotImplementingVerifyCall,
  NotImplementingVerifyCall__factory,
  ImplementingFallback,
  ImplementingFallback__factory,
  FallbackReturnSuccessValue,
  FallbackReturnSuccessValue__factory,
  FirstCallReturnExpandedFailValue,
  FirstCallReturnExpandedFailValue__factory,
  FirstCallReturnFailValue,
  FirstCallReturnFailValue__factory,
  LSP0ERC725Account,
  ILSP20CallVerifier,
  ILSP20CallVerifier__factory,
} from '../../types';

// constants
import { LSP20_SUCCESS_VALUES, OPERATION_TYPES } from '../../constants';

export type LSP20TestContext = {
  accounts: SignerWithAddress[];
  universalProfile: UniversalProfile | LSP0ERC725Account;
  deployParams: { owner: SignerWithAddress };
};

export const shouldBehaveLikeLSP20 = (buildContext: () => Promise<LSP20TestContext>) => {
  let context: LSP20TestContext;

  before(async () => {
    context = await buildContext();
  });

  describe('when testing lsp20 integration', () => {
    describe('when owner is an EOA', () => {
      describe('when calling `setData(bytes32,bytes)`', () => {
        const dataKey = ethers.utils.keccak256(ethers.utils.toUtf8Bytes('RandomKey1'));
        const dataValue = ethers.utils.hexlify(ethers.utils.randomBytes(50));

        it('should pass when owner calls', async () => {
          await context.universalProfile
            .connect(context.deployParams.owner)
            .setData(dataKey, dataValue);

          expect(await context.universalProfile.getData(dataKey)).to.equal(dataValue);
        });

        it('should revert when non-owner calls', async () => {
          await expect(
            context.universalProfile.connect(context.accounts[1]).setData(dataKey, dataValue),
          )
            .to.be.revertedWithCustomError(context.universalProfile, 'LSP20EOACannotVerifyCall')
            .withArgs(context.deployParams.owner.address);
        });
      });

      describe('when calling `setData(bytes32[],bytes[])` array', () => {
        const dataKey = ethers.utils.keccak256(ethers.utils.toUtf8Bytes('RandomKey2'));
        const dataValue = ethers.utils.hexlify(ethers.utils.randomBytes(50));

        it('should pass when owner calls', async () => {
          await context.universalProfile
            .connect(context.deployParams.owner)
            .setDataBatch([dataKey], [dataValue]);

          expect(await context.universalProfile.getDataBatch([dataKey])).to.deep.equal([dataValue]);
        });

        it('should revert when non-owner calls', async () => {
          await expect(
            context.universalProfile
              .connect(context.accounts[1])
              .setDataBatch([dataKey], [dataValue]),
          )
            .to.be.revertedWithCustomError(context.universalProfile, 'LSP20EOACannotVerifyCall')
            .withArgs(context.deployParams.owner.address);
        });
      });

      describe('when calling `execute(...)`', () => {
        it('should pass when owner calls', async () => {
          const executeParams = {
            operation: OPERATION_TYPES.CALL,
            address: context.accounts[1].address,
            value: 0,
            data: '0x',
          };

          await expect(
            context.universalProfile
              .connect(context.deployParams.owner)
              .execute(
                executeParams.operation,
                executeParams.address,
                executeParams.value,
                executeParams.data,
              ),
          )
            .to.emit(context.universalProfile, 'Executed')
            .withArgs(OPERATION_TYPES.CALL, context.accounts[1].address, 0, '0x00000000');
        });

        it('when calling should revert when non-owner calls', async () => {
          const executeParams = {
            operation: OPERATION_TYPES.CALL,
            address: context.accounts[1].address,
            value: 0,
            data: '0x',
          };

          await expect(
            context.universalProfile
              .connect(context.accounts[1])
              .execute(
                executeParams.operation,
                executeParams.address,
                executeParams.value,
                executeParams.data,
              ),
          )
            .to.be.revertedWithCustomError(context.universalProfile, 'LSP20EOACannotVerifyCall')
            .withArgs(context.deployParams.owner.address);
        });
      });

      describe('when calling `execute([],[],[],[])` Array', () => {
        it('should pass when the owner is calling', async () => {
          const operationsType = [OPERATION_TYPES.CALL];
          const recipients = [context.accounts[1].address];
          const values = [0];
          const datas = ['0x'];

          const tx = await context.universalProfile
            .connect(context.deployParams.owner)
            .executeBatch(operationsType, recipients, values, datas);

          await expect(tx)
            .to.emit(context.universalProfile, 'Executed')
            .withArgs(OPERATION_TYPES.CALL, context.accounts[1].address, 0, '0x00000000');
        });

        it('should revert when the non-owner is calling', async () => {
          const operationsType = [OPERATION_TYPES.CALL];
          const recipients = [context.accounts[1].address];
          const values = [ethers.BigNumber.from('0')];
          const datas = ['0x'];

          await expect(
            context.universalProfile
              .connect(context.accounts[3])
              .executeBatch(operationsType, recipients, values, datas),
          )
            .to.be.revertedWithCustomError(context.universalProfile, 'LSP20EOACannotVerifyCall')
            .withArgs(context.deployParams.owner.address);
        });
      });

      describe('when calling `transferOwnership(...)`', () => {
        it('should pass when the owner is calling', async () => {
          const newOwner = context.accounts[1].address;

          await expect(
            context.universalProfile
              .connect(context.deployParams.owner)
              .transferOwnership(newOwner),
          ).to.emit(context.universalProfile, 'OwnershipTransferStarted');
        });

        it('should revert when the non-owner is calling', async () => {
          const newOwner = context.accounts[1].address;

          await expect(
            context.universalProfile.connect(context.accounts[3]).transferOwnership(newOwner),
          )
            .to.be.revertedWithCustomError(context.universalProfile, 'LSP20EOACannotVerifyCall')
            .withArgs(context.deployParams.owner.address);
        });
      });

      describe('when calling `renounceOwnership`', () => {
        it('should pass when the owner is calling', async () => {
          await network.provider.send('hardhat_mine', [ethers.utils.hexValue(500)]);

          await expect(
            context.universalProfile.connect(context.deployParams.owner).renounceOwnership(),
          ).to.emit(context.universalProfile, 'RenounceOwnershipStarted');
        });

        it('should revert when the non-owner is calling', async () => {
          await network.provider.send('hardhat_mine', [ethers.utils.hexValue(100)]);

          await expect(context.universalProfile.connect(context.accounts[3]).renounceOwnership())
            .to.be.revertedWithCustomError(context.universalProfile, 'LSP20EOACannotVerifyCall')
            .withArgs(context.deployParams.owner.address);
        });
      });
    });

    describe('when the owner is a contract', () => {
      describe("that doesn't implement the verifyCall function", () => {
        let ownerContract: NotImplementingVerifyCall;

        before('deploying a new owner', async () => {
          ownerContract = await new NotImplementingVerifyCall__factory(
            context.deployParams.owner,
          ).deploy();

          await context.universalProfile
            .connect(context.deployParams.owner)
            .transferOwnership(ownerContract.address);

          await ownerContract
            .connect(context.deployParams.owner)
            .acceptOwnership(context.universalProfile.address);
        });

        after('reverting to previous owner', async () => {
          await ownerContract
            .connect(context.deployParams.owner)
            .transferOwnership(context.deployParams.owner.address);

          await context.universalProfile.connect(context.deployParams.owner).acceptOwnership();
        });

        it('should revert when calling LSP0 function', async () => {
          const dataKey = ethers.utils.keccak256(ethers.utils.toUtf8Bytes('RandomKey1'));
          const dataValue = ethers.utils.hexlify(ethers.utils.randomBytes(50));

          await expect(context.universalProfile.setData(dataKey, dataValue))
            .to.be.revertedWithCustomError(context.universalProfile, 'LSP20CallingVerifierFailed')
            .withArgs(false);
        });
      });

      describe("that implement the fallback function that doesn't return anything", () => {
        let ownerContract: ImplementingFallback;

        before('deploying a new owner', async () => {
          ownerContract = await new ImplementingFallback__factory(
            context.deployParams.owner,
          ).deploy();

          await context.universalProfile
            .connect(context.deployParams.owner)
            .transferOwnership(ownerContract.address);

          await ownerContract.acceptOwnership(context.universalProfile.address);
        });

        after('reverting to previous owner', async () => {
          await ownerContract
            .connect(context.deployParams.owner)
            .transferOwnership(context.deployParams.owner.address);

          await context.universalProfile.connect(context.deployParams.owner).acceptOwnership();
        });

        it('should revert when calling LSP0 function', async () => {
          const dataKey = ethers.utils.keccak256(ethers.utils.toUtf8Bytes('RandomKey1'));
          const dataValue = ethers.utils.hexlify(ethers.utils.randomBytes(50));

<<<<<<< HEAD
          await expect(
            context.universalProfile.setData(dataKey, dataValue),
          ).to.be.revertedWithoutReason();
=======
          await expect(context.universalProfile.setData(dataKey, dataValue))
            .to.be.revertedWithCustomError(context.universalProfile, 'LSP20CallVerificationFailed')
            .withArgs(false, '0x');
>>>>>>> e2ec65ae
        });
      });

      describe('that implement the fallback that return the success value', () => {
        let ownerContract: FallbackReturnSuccessValue;

        before('deploying a new owner', async () => {
          ownerContract = await new FallbackReturnSuccessValue__factory(
            context.deployParams.owner,
          ).deploy();

          await context.universalProfile
            .connect(context.deployParams.owner)
            .transferOwnership(ownerContract.address);

          await ownerContract.acceptOwnership(context.universalProfile.address);
        });

        after('reverting to previous owner', async () => {
          await ownerContract
            .connect(context.deployParams.owner)
            .transferOwnership(context.deployParams.owner.address);

          await context.universalProfile.connect(context.deployParams.owner).acceptOwnership();
        });

        it('should pass when calling LSP0 function', async () => {
          const dataKey = ethers.utils.keccak256(ethers.utils.toUtf8Bytes('RandomKey1'));
          const dataValue = ethers.utils.hexlify(ethers.utils.randomBytes(50));

          await expect(context.universalProfile.setData(dataKey, dataValue)).to.emit(
            ownerContract,
            'FallbackCalled',
          );
        });
      });

      describe('that implements verifyCall but return an expanded bytes32 value', () => {
        let ownerContract: FirstCallReturnExpandedFailValue;

        before('deploying a new owner', async () => {
          ownerContract = await new FirstCallReturnExpandedFailValue__factory(
            context.deployParams.owner,
          ).deploy();

          await context.universalProfile
            .connect(context.deployParams.owner)
            .transferOwnership(ownerContract.address);

          await ownerContract.acceptOwnership(context.universalProfile.address);
        });

        after('reverting to previous owner', async () => {
          await ownerContract
            .connect(context.deployParams.owner)
            .transferOwnership(context.deployParams.owner.address);

          await context.universalProfile.connect(context.deployParams.owner).acceptOwnership();
        });

        it('should revert when calling `setData(bytes32,bytes)`', async () => {
          const dataKey = ethers.utils.keccak256(ethers.utils.toUtf8Bytes('RandomKey1'));
          const dataValue = ethers.utils.hexlify(ethers.utils.randomBytes(50));

          await expect(
            context.universalProfile.setData(dataKey, dataValue),
<<<<<<< HEAD
          ).to.be.revertedWithoutReason();
=======
          ).to.be.revertedWithCustomError(context.universalProfile, 'LSP20CallVerificationFailed');
>>>>>>> e2ec65ae
        });
      });

      describe("that implements verifyCall but doesn't return success value", () => {
        let ownerContract: FirstCallReturnFailValue;

        before('deploying a new owner', async () => {
          ownerContract = await new FirstCallReturnFailValue__factory(
            context.deployParams.owner,
          ).deploy();

          await context.universalProfile
            .connect(context.deployParams.owner)
            .transferOwnership(ownerContract.address);

          await ownerContract.acceptOwnership(context.universalProfile.address);
        });

        after('reverting to previous owner', async () => {
          await ownerContract
            .connect(context.deployParams.owner)
            .transferOwnership(context.deployParams.owner.address);

          await context.universalProfile.connect(context.deployParams.owner).acceptOwnership();
        });

        it('should revert when calling `setData(bytes32,bytes)`', async () => {
          const dataKey = ethers.utils.keccak256(ethers.utils.toUtf8Bytes('RandomKey1'));
          const dataValue = ethers.utils.hexlify(ethers.utils.randomBytes(50));

          await expect(context.universalProfile.setData(dataKey, dataValue))
            .to.be.revertedWithCustomError(context.universalProfile, 'LSP20CallVerificationFailed')
            .withArgs(false, '0xaabbccdd' + '0'.repeat(56));
        });
      });

      describe("that implements verifyCall that returns a valid success value but doesn't invoke verifyCallResult", () => {
        let firstCallReturnSuccessValueContract: FakeContract;
        let newUniversalProfile: UniversalProfile;

        before(async () => {
          firstCallReturnSuccessValueContract = await smock.fake(ILSP20CallVerifier__factory.abi);
          firstCallReturnSuccessValueContract.lsp20VerifyCall.returns(
            LSP20_SUCCESS_VALUES.VERIFY_CALL.NO_POST_VERIFICATION,
          );

          newUniversalProfile = await new UniversalProfile__factory(context.accounts[0]).deploy(
            firstCallReturnSuccessValueContract.address,
          );
        });

        it('should pass when calling `setData(bytes32,bytes)`', async () => {
          const key = ethers.utils.keccak256(ethers.utils.toUtf8Bytes('My Key'));
          const value = ethers.utils.hexlify(ethers.utils.randomBytes(500));

          await expect(newUniversalProfile.connect(context.accounts[3]).setData(key, value))
            .to.emit(newUniversalProfile, 'DataChanged')
            .withArgs(key, ethers.utils.hexDataSlice(value, 0, 256));

          const result = await newUniversalProfile.getData(key);
          expect(result).to.equal(value);
        });
      });

      describe('that implements verifyCall that returns a valid success value with additional data after the first 32 bytes', () => {
        let firstCallReturnSuccessValueContract: FakeContract;
        let newUniversalProfile: UniversalProfile;

        before(async () => {
          firstCallReturnSuccessValueContract = await smock.fake(ILSP20CallVerifier__factory.abi);
          firstCallReturnSuccessValueContract.lsp20VerifyCall.returns(
            LSP20_SUCCESS_VALUES.VERIFY_CALL.NO_POST_VERIFICATION +
              '0'.repeat(56) +
              '0xcafecafecafecafecafecafecafecafecafecafe' +
              '0'.repeat(24),
          );

          newUniversalProfile = await new UniversalProfile__factory(context.accounts[0]).deploy(
            firstCallReturnSuccessValueContract.address,
          );
        });

        it('should pass when calling `setData(bytes32,bytes)`', async () => {
          const key = ethers.utils.keccak256(ethers.utils.toUtf8Bytes('My Key'));
          const value = ethers.utils.hexlify(ethers.utils.randomBytes(500));

          await expect(
            newUniversalProfile.connect(context.accounts[3])['setData(bytes32,bytes)'](key, value),
          )
            .to.emit(newUniversalProfile, 'DataChanged')
            .withArgs(key, ethers.utils.hexDataSlice(value, 0, 256));

          const result = await newUniversalProfile['getData(bytes32)'](key);
          expect(result).to.equal(value);
        });
      });

      describe('that implements verifyCall and verifyCallResult and both return success value', () => {
        let bothCallReturnSuccessValueContract: FakeContract<ILSP20CallVerifier>;
        let newUniversalProfile: UniversalProfile;

        before(async () => {
          bothCallReturnSuccessValueContract = await smock.fake(ILSP20CallVerifier__factory.abi);
          bothCallReturnSuccessValueContract.lsp20VerifyCall.returns(
            LSP20_SUCCESS_VALUES.VERIFY_CALL.WITH_POST_VERIFICATION,
          );
          bothCallReturnSuccessValueContract.lsp20VerifyCallResult.returns(
            LSP20_SUCCESS_VALUES.VERIFY_CALL_RESULT,
          );

          newUniversalProfile = await new UniversalProfile__factory(context.accounts[0]).deploy(
            bothCallReturnSuccessValueContract.address,
          );
        });

        it('should pass when calling `setData(bytes32,bytes)`', async () => {
          const key = ethers.utils.keccak256(ethers.utils.toUtf8Bytes('My Key'));
          const value = ethers.utils.hexlify(ethers.utils.randomBytes(500));

          await expect(newUniversalProfile.connect(context.accounts[3]).setData(key, value))
            .to.emit(newUniversalProfile, 'DataChanged')
            .withArgs(key, ethers.utils.hexDataSlice(value, 0, 256));

          const result = await newUniversalProfile.getData(key);
          expect(result).to.equal(value);
        });
      });

      describe('that implements verifyCall and verifyCallResult and both return success value plus additional data', () => {
        let bothCallReturnSuccessValueContract: FakeContract<ILSP20CallVerifier>;
        let newUniversalProfile: UniversalProfile;

        before(async () => {
          bothCallReturnSuccessValueContract = await smock.fake(ILSP20CallVerifier__factory.abi);
          bothCallReturnSuccessValueContract.lsp20VerifyCall.returns(
            LSP20_SUCCESS_VALUES.VERIFY_CALL.WITH_POST_VERIFICATION +
              '0'.repeat(56) +
              '0xcafecafecafecafecafecafecafecafecafecafe' +
              '0'.repeat(24),
          );
          bothCallReturnSuccessValueContract.lsp20VerifyCallResult.returns(
            LSP20_SUCCESS_VALUES.VERIFY_CALL_RESULT +
              '0'.repeat(56) +
              '0xcafecafecafecafecafecafecafecafecafecafe' +
              '0'.repeat(24),
          );

          newUniversalProfile = await new UniversalProfile__factory(context.accounts[0]).deploy(
            bothCallReturnSuccessValueContract.address,
          );
        });

        it('should pass when calling `setData(bytes32,bytes)`', async () => {
          const key = ethers.utils.keccak256(ethers.utils.toUtf8Bytes('My Key'));
          const value = ethers.utils.hexlify(ethers.utils.randomBytes(500));

          await expect(
            newUniversalProfile.connect(context.accounts[3])['setData(bytes32,bytes)'](key, value),
          )
            .to.emit(newUniversalProfile, 'DataChanged')
            .withArgs(key, ethers.utils.hexDataSlice(value, 0, 256));

          const result = await newUniversalProfile['getData(bytes32)'](key);
          expect(result).to.equal(value);
        });
      });

      describe('that implements verifyCallResult but return fail value', () => {
        let secondCallReturnFailureContract: FakeContract<ILSP20CallVerifier>;
        let newUniversalProfile: UniversalProfile;

        before(async () => {
          secondCallReturnFailureContract = await smock.fake(ILSP20CallVerifier__factory.abi);
          secondCallReturnFailureContract.lsp20VerifyCall.returns(
            LSP20_SUCCESS_VALUES.VERIFY_CALL.WITH_POST_VERIFICATION,
          );
          secondCallReturnFailureContract.lsp20VerifyCallResult.returns('0x00000000');

          newUniversalProfile = await new UniversalProfile__factory(context.accounts[0]).deploy(
            secondCallReturnFailureContract.address,
          );
        });

        it('should revert when calling `setData(bytes32,bytes)`', async () => {
          const key = ethers.utils.keccak256(ethers.utils.toUtf8Bytes('My Key'));
          const value = ethers.utils.hexlify(ethers.utils.randomBytes(500));

          await expect(
            newUniversalProfile.connect(context.accounts[3]).setData(key, value),
          ).to.be.revertedWithCustomError(newUniversalProfile, 'LSP20CallVerificationFailed');
        });
      });

      describe('that implements verifyCallResult but return an expanded success value', () => {
        let secondCallReturnExpandedValueContract: FakeContract<ILSP20CallVerifier>;
        let newUniversalProfile: UniversalProfile;

        before(async () => {
          secondCallReturnExpandedValueContract = await smock.fake(ILSP20CallVerifier__factory.abi);
          secondCallReturnExpandedValueContract.lsp20VerifyCall.returns(
            LSP20_SUCCESS_VALUES.VERIFY_CALL.WITH_POST_VERIFICATION,
          );
          secondCallReturnExpandedValueContract.lsp20VerifyCallResult.returns(
            ethers.utils.solidityPack(
              ['bytes4', 'bytes28'],
              [LSP20_SUCCESS_VALUES.VERIFY_CALL_RESULT, '0x' + '0'.repeat(56)],
            ),
          );

          newUniversalProfile = await new UniversalProfile__factory(context.accounts[0]).deploy(
            secondCallReturnExpandedValueContract.address,
          );
        });

        it('should pass when calling `setData(bytes32,bytes)`', async () => {
          const key = ethers.utils.keccak256(ethers.utils.toUtf8Bytes('My Key'));
          const value = ethers.utils.hexlify(ethers.utils.randomBytes(500));

          await expect(newUniversalProfile.connect(context.accounts[3]).setData(key, value))
            .to.emit(newUniversalProfile, 'DataChanged')
            .withArgs(key, ethers.utils.hexDataSlice(value, 0, 256));

          const result = await newUniversalProfile.getData(key);
          expect(result).to.equal(value);
        });
      });
    });
  });
};<|MERGE_RESOLUTION|>--- conflicted
+++ resolved
@@ -266,15 +266,9 @@
           const dataKey = ethers.utils.keccak256(ethers.utils.toUtf8Bytes('RandomKey1'));
           const dataValue = ethers.utils.hexlify(ethers.utils.randomBytes(50));
 
-<<<<<<< HEAD
           await expect(
             context.universalProfile.setData(dataKey, dataValue),
           ).to.be.revertedWithoutReason();
-=======
-          await expect(context.universalProfile.setData(dataKey, dataValue))
-            .to.be.revertedWithCustomError(context.universalProfile, 'LSP20CallVerificationFailed')
-            .withArgs(false, '0x');
->>>>>>> e2ec65ae
         });
       });
 
@@ -341,11 +335,7 @@
 
           await expect(
             context.universalProfile.setData(dataKey, dataValue),
-<<<<<<< HEAD
           ).to.be.revertedWithoutReason();
-=======
-          ).to.be.revertedWithCustomError(context.universalProfile, 'LSP20CallVerificationFailed');
->>>>>>> e2ec65ae
         });
       });
 
