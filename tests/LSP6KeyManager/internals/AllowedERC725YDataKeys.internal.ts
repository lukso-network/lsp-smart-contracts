--- conflicted
+++ resolved
@@ -630,17 +630,10 @@
               context.universalProfile.address,
               checkedDataKeys,
               compactBytesArray_2d,
-<<<<<<< HEAD
               [false, false],
               0
-            );
-
-          expect(result).to.be.true;
-=======
-              [false, false]
-            )
-          ).to.not.be.reverted;
->>>>>>> 6f6a9537
+            )
+          ).to.not.be.reverted;
         });
 
         it("checking an array of invalid keys: all should return false", async () => {
@@ -673,17 +666,10 @@
               context.universalProfile.address,
               checkedDataKeys,
               compactBytesArray_2f,
-<<<<<<< HEAD
               Array(dataKeysToReturn.length).fill(false),
               0
-            );
-
-          expect(result).to.be.true;
-=======
-              Array(dataKeysToReturn.length).fill(false)
-            )
-          ).to.not.be.reverted;
->>>>>>> 6f6a9537
+            )
+          ).to.not.be.reverted;
         });
 
         it("checking an array of invalid keys: all should return false", async () => {
@@ -736,17 +722,10 @@
               context.universalProfile.address,
               checkedDataKeys,
               compactBytesArray_2d_2f,
-<<<<<<< HEAD
               Array(checkedDataKeys.length).fill(false),
               0
-            );
-
-          expect(result).to.be.true;
-=======
-              Array(checkedDataKeys.length).fill(false)
-            )
-          ).to.not.be.reverted;
->>>>>>> 6f6a9537
+            )
+          ).to.not.be.reverted;
         });
 
         it("checking an array of invalid keys: all should return false", async () => {
@@ -820,17 +799,10 @@
               context.universalProfile.address,
               checkedDataKeys,
               compactBytesArray_mixed_d_f,
-<<<<<<< HEAD
               Array(checkedDataKeys.length).fill(false),
               0
-            );
-
-          expect(result).to.be.true;
-=======
-              Array(checkedDataKeys.length).fill(false)
-            )
-          ).to.not.be.reverted;
->>>>>>> 6f6a9537
+            )
+          ).to.not.be.reverted;
         });
 
         it("checking an array of invalid keys: all should return false", async () => {
