--- conflicted
+++ resolved
@@ -106,19 +106,10 @@
             const amount = ethers.utils.parseEther("3");
 
             let transferPayload =
-<<<<<<< HEAD
               context.universalProfile.interface.encodeFunctionData(
                 "execute(uint256,address,uint256,bytes)",
                 [OPERATION_TYPES.CALL, recipient, amount, data]
               );
-=======
-              context.universalProfile.interface.encodeFunctionData("execute", [
-                OPERATION_TYPES.CALL,
-                recipient.address,
-                amount,
-                data,
-              ]);
->>>>>>> 7b1258aa
 
             /**
              * verify that balances have been updated
@@ -136,19 +127,10 @@
             const amount = ethers.utils.parseEther("3");
 
             let transferPayload =
-<<<<<<< HEAD
               context.universalProfile.interface.encodeFunctionData(
                 "execute(uint256,address,uint256,bytes)",
                 [OPERATION_TYPES.CALL, recipient, amount, data]
               );
-=======
-              context.universalProfile.interface.encodeFunctionData("execute", [
-                OPERATION_TYPES.CALL,
-                recipient.address,
-                amount,
-                data,
-              ]);
->>>>>>> 7b1258aa
 
             await expect(() =>
               context.keyManager
@@ -164,19 +146,10 @@
             const amount = ethers.utils.parseEther("3");
 
             let transferPayload =
-<<<<<<< HEAD
               context.universalProfile.interface.encodeFunctionData(
                 "execute(uint256,address,uint256,bytes)",
                 [OPERATION_TYPES.CALL, recipient, amount, data]
               );
-=======
-              context.universalProfile.interface.encodeFunctionData("execute", [
-                OPERATION_TYPES.CALL,
-                recipient.address,
-                amount,
-                data,
-              ]);
->>>>>>> 7b1258aa
 
             await expect(() =>
               context.keyManager
@@ -197,7 +170,6 @@
             );
 
             let transferPayload =
-<<<<<<< HEAD
               context.universalProfile.interface.encodeFunctionData(
                 "execute(uint256,address,uint256,bytes)",
                 [
@@ -207,14 +179,6 @@
                   data,
                 ]
               );
-=======
-              context.universalProfile.interface.encodeFunctionData("execute", [
-                OPERATION_TYPES.CALL,
-                recipient.address,
-                ethers.utils.parseEther("3"),
-                data,
-              ]);
->>>>>>> 7b1258aa
 
             await expect(
               context.keyManager
@@ -253,7 +217,6 @@
             );
 
             let transferPayload =
-<<<<<<< HEAD
               context.universalProfile.interface.encodeFunctionData(
                 "execute(uint256,address,uint256,bytes)",
                 [
@@ -263,14 +226,6 @@
                   data,
                 ]
               );
-=======
-              context.universalProfile.interface.encodeFunctionData("execute", [
-                OPERATION_TYPES.CALL,
-                recipient.address,
-                ethers.utils.parseEther("3"),
-                data,
-              ]);
->>>>>>> 7b1258aa
 
             await context.keyManager
               .connect(context.owner)
@@ -291,19 +246,10 @@
             const amount = ethers.utils.parseEther("3");
 
             let transferPayload =
-<<<<<<< HEAD
               context.universalProfile.interface.encodeFunctionData(
                 "execute(uint256,address,uint256,bytes)",
                 [OPERATION_TYPES.CALL, recipient, amount, data]
               );
-=======
-              context.universalProfile.interface.encodeFunctionData("execute", [
-                OPERATION_TYPES.CALL,
-                recipient.address,
-                amount,
-                data,
-              ]);
->>>>>>> 7b1258aa
 
             await expect(() =>
               context.keyManager
@@ -324,24 +270,12 @@
             );
 
             let transferPayload =
-<<<<<<< HEAD
-              context.universalProfile.interface.encodeFunctionData(
-                "execute(uint256,address,uint256,bytes)",
-                [
-                  OPERATION_TYPES.CALL,
-                  recipient,
-                  ethers.utils.parseEther("3"),
-                  data,
-                ]
-              );
-=======
               context.universalProfile.interface.encodeFunctionData("execute", [
                 OPERATION_TYPES.CALL,
-                recipient.address,
+                recipient,
                 ethers.utils.parseEther("3"),
                 data,
               ]);
->>>>>>> 7b1258aa
 
             await expect(
               context.keyManager
@@ -375,24 +309,12 @@
             );
 
             let transferPayload =
-<<<<<<< HEAD
-              context.universalProfile.interface.encodeFunctionData(
-                "execute(uint256,address,uint256,bytes)",
-                [
-                  OPERATION_TYPES.CALL,
-                  recipient,
-                  ethers.utils.parseEther("3"),
-                  data,
-                ]
-              );
-=======
               context.universalProfile.interface.encodeFunctionData("execute", [
                 OPERATION_TYPES.CALL,
-                recipient.address,
+                recipient,
                 ethers.utils.parseEther("3"),
                 data,
               ]);
->>>>>>> 7b1258aa
 
             await expect(
               context.keyManager
@@ -424,19 +346,12 @@
           const amount = ethers.utils.parseEther("3");
 
           let executeRelayCallPayload =
-<<<<<<< HEAD
-            context.universalProfile.interface.encodeFunctionData(
-              "execute(uint256,address,uint256,bytes)",
-              [OPERATION_TYPES.CALL, recipient, amount, "0x"]
-            );
-=======
             context.universalProfile.interface.encodeFunctionData("execute", [
               OPERATION_TYPES.CALL,
-              recipient.address,
+              recipient,
               amount,
               "0x",
             ]);
->>>>>>> 7b1258aa
 
           const HARDHAT_CHAINID = 31337;
           let valueToSend = 0;
@@ -471,19 +386,12 @@
           const amount = ethers.utils.parseEther("3");
 
           let executeRelayCallPayload =
-<<<<<<< HEAD
-            context.universalProfile.interface.encodeFunctionData(
-              "execute(uint256,address,uint256,bytes)",
-              [OPERATION_TYPES.CALL, recipient, amount, "0x"]
-            );
-=======
             context.universalProfile.interface.encodeFunctionData("execute", [
               OPERATION_TYPES.CALL,
-              recipient.address,
+              recipient,
               amount,
               "0x",
             ]);
->>>>>>> 7b1258aa
 
           const HARDHAT_CHAINID = 31337;
           let valueToSend = 0;
@@ -722,24 +630,12 @@
       const amount = ethers.utils.parseEther("5");
 
       let finalTransferLyxPayload =
-<<<<<<< HEAD
-        bobContext.universalProfile.interface.encodeFunctionData(
-          "execute(uint256,address,uint256,bytes)",
-          [
-            OPERATION_TYPES.CALL,
-            aliceContext.universalProfile.address,
-            amount,
-            "0x",
-          ]
-        );
-=======
         bobContext.universalProfile.interface.encodeFunctionData("execute", [
           OPERATION_TYPES.CALL,
           aliceContext.universalProfile.address,
           amount,
           "0x",
         ]);
->>>>>>> 7b1258aa
 
       let bobKeyManagerPayload =
         bobContext.keyManager.interface.encodeFunctionData("execute", [
@@ -747,24 +643,12 @@
         ]);
 
       let aliceUniversalProfilePayload =
-<<<<<<< HEAD
-        aliceContext.universalProfile.interface.encodeFunctionData(
-          "execute(uint256,address,uint256,bytes)",
-          [
-            OPERATION_TYPES.CALL,
-            bobContext.keyManager.address,
-            0,
-            bobKeyManagerPayload,
-          ]
-        );
-=======
         aliceContext.universalProfile.interface.encodeFunctionData("execute", [
           OPERATION_TYPES.CALL,
           bobContext.keyManager.address,
           0,
           bobKeyManagerPayload,
         ]);
->>>>>>> 7b1258aa
 
       await expect(() =>
         aliceContext.keyManager
@@ -844,19 +728,12 @@
           const amount = ethers.utils.parseEther("1");
 
           let transferPayload =
-<<<<<<< HEAD
-            context.universalProfile.interface.encodeFunctionData(
-              "execute(uint256,address,uint256,bytes)",
-              [OPERATION_TYPES.CALL, recipient, amount, "0x"]
-            );
-=======
             context.universalProfile.interface.encodeFunctionData("execute", [
               OPERATION_TYPES.CALL,
               recipient,
               amount,
               "0x",
             ]);
->>>>>>> 7b1258aa
 
           await expect(() =>
             context.keyManager.connect(caller).execute(transferPayload)
@@ -878,19 +755,12 @@
           const amount = ethers.utils.parseEther("1");
 
           let transferPayload =
-<<<<<<< HEAD
-            context.universalProfile.interface.encodeFunctionData(
-              "execute(uint256,address,uint256,bytes)",
-              [OPERATION_TYPES.CALL, recipient.address, amount, "0x"]
-            );
-=======
             context.universalProfile.interface.encodeFunctionData("execute", [
               OPERATION_TYPES.CALL,
               recipient.address,
               amount,
               "0x",
             ]);
->>>>>>> 7b1258aa
 
           await expect(() =>
             context.keyManager.connect(caller).execute(transferPayload)
@@ -919,19 +789,12 @@
       );
 
       let executePayload =
-<<<<<<< HEAD
-        context.universalProfile.interface.encodeFunctionData(
-          "execute(uint256,address,uint256,bytes)",
-          [OPERATION_TYPES.CALL, newLSP7Token.address, 5, lsp7TransferPayload]
-        );
-=======
         context.universalProfile.interface.encodeFunctionData("execute", [
           OPERATION_TYPES.CALL,
           newLSP7Token.address,
           5,
           lsp7TransferPayload,
         ]);
->>>>>>> 7b1258aa
 
       await expect(context.keyManager.connect(caller).execute(executePayload))
         .to.be.revertedWithCustomError(context.keyManager, "NotAllowedCall")
@@ -964,19 +827,12 @@
       );
 
       let executePayload =
-<<<<<<< HEAD
-        context.universalProfile.interface.encodeFunctionData(
-          "execute(uint256,address,uint256,bytes)",
-          [OPERATION_TYPES.CALL, lsp7Token.address, 0, lsp7TransferPayload]
-        );
-=======
         context.universalProfile.interface.encodeFunctionData("execute", [
           OPERATION_TYPES.CALL,
           lsp7Token.address,
           0,
           lsp7TransferPayload,
         ]);
->>>>>>> 7b1258aa
 
       await context.keyManager.connect(caller).execute(executePayload);
 
@@ -1024,24 +880,12 @@
       );
 
       let executePayload =
-<<<<<<< HEAD
-        context.universalProfile.interface.encodeFunctionData(
-          "execute(uint256,address,uint256,bytes)",
-          [
-            OPERATION_TYPES.CALL,
-            targetContract.address,
-            lyxAmount,
-            targetContractPayload,
-          ]
-        );
-=======
         context.universalProfile.interface.encodeFunctionData("execute", [
           OPERATION_TYPES.CALL,
           targetContract.address,
           lyxAmount,
           targetContractPayload,
         ]);
->>>>>>> 7b1258aa
 
       await expect(() =>
         context.keyManager.connect(caller).execute(executePayload)
@@ -1100,19 +944,12 @@
       let initialBalanceRecipient = await provider.getBalance(recipient);
 
       let transferPayload =
-<<<<<<< HEAD
-        context.universalProfile.interface.encodeFunctionData(
-          "execute(uint256,address,uint256,bytes)",
-          [OPERATION_TYPES.CALL, recipient, amount, "0x"]
-        );
-=======
         context.universalProfile.interface.encodeFunctionData("execute", [
           OPERATION_TYPES.CALL,
           recipient,
           amount,
           "0x",
         ]);
->>>>>>> 7b1258aa
 
       await expect(context.keyManager.connect(caller).execute(transferPayload))
         .to.be.revertedWithCustomError(context.keyManager, "NotAllowedCall")
@@ -1131,19 +968,12 @@
       const amount = ethers.utils.parseEther("1");
 
       let transferPayload =
-<<<<<<< HEAD
-        context.universalProfile.interface.encodeFunctionData(
-          "execute(uint256,address,uint256,bytes)",
-          [OPERATION_TYPES.CALL, allowedAddress.address, amount, "0x"]
-        );
-=======
         context.universalProfile.interface.encodeFunctionData("execute", [
           OPERATION_TYPES.CALL,
           allowedAddress.address,
           amount,
           "0x",
         ]);
->>>>>>> 7b1258aa
 
       await expect(() =>
         context.keyManager.connect(caller).execute(transferPayload)
@@ -1169,19 +999,12 @@
             );
 
             let executePayload =
-<<<<<<< HEAD
-              context.universalProfile.interface.encodeFunctionData(
-                "execute(uint256,address,uint256,bytes)",
-                [OPERATION_TYPES.CALL, targetContract.address, 0, payload]
-              );
-=======
               context.universalProfile.interface.encodeFunctionData("execute", [
                 OPERATION_TYPES.CALL,
                 targetContract.address,
                 0,
                 payload,
               ]);
->>>>>>> 7b1258aa
 
             await context.keyManager.connect(caller).execute(executePayload);
 
@@ -1230,24 +1053,12 @@
             );
 
             let executePayload =
-<<<<<<< HEAD
-              context.universalProfile.interface.encodeFunctionData(
-                "execute(uint256,address,uint256,bytes)",
-                [
-                  OPERATION_TYPES.CALL,
-                  lsp7Token.address,
-                  0,
-                  tokenTransferPayload,
-                ]
-              );
-=======
               context.universalProfile.interface.encodeFunctionData("execute", [
                 OPERATION_TYPES.CALL,
                 lsp7Token.address,
                 0,
                 tokenTransferPayload,
               ]);
->>>>>>> 7b1258aa
 
             await context.keyManager.connect(caller).execute(executePayload);
 
@@ -1374,19 +1185,12 @@
           const amount = ethers.utils.parseEther("1");
 
           let transferPayload =
-<<<<<<< HEAD
-            context.universalProfile.interface.encodeFunctionData(
-              "execute(uint256,address,uint256,bytes)",
-              [OPERATION_TYPES.CALL, recipient, amount, "0x"]
-            );
-=======
             context.universalProfile.interface.encodeFunctionData("execute", [
               OPERATION_TYPES.CALL,
               recipient,
               amount,
               "0x",
             ]);
->>>>>>> 7b1258aa
 
           await expect(() =>
             context.keyManager.connect(caller).execute(transferPayload)
@@ -1414,19 +1218,12 @@
             );
 
             let executePayload =
-<<<<<<< HEAD
-              context.universalProfile.interface.encodeFunctionData(
-                "execute(uint256,address,uint256,bytes)",
-                [OPERATION_TYPES.CALL, targetContract.address, 0, payload]
-              );
-=======
               context.universalProfile.interface.encodeFunctionData("execute", [
                 OPERATION_TYPES.CALL,
                 targetContract.address,
                 0,
                 payload,
               ]);
->>>>>>> 7b1258aa
 
             await context.keyManager.connect(caller).execute(executePayload);
 
@@ -1475,24 +1272,12 @@
             );
 
             let executePayload =
-<<<<<<< HEAD
-              context.universalProfile.interface.encodeFunctionData(
-                "execute(uint256,address,uint256,bytes)",
-                [
-                  OPERATION_TYPES.CALL,
-                  lsp7Token.address,
-                  0,
-                  tokenTransferPayload,
-                ]
-              );
-=======
               context.universalProfile.interface.encodeFunctionData("execute", [
                 OPERATION_TYPES.CALL,
                 lsp7Token.address,
                 0,
                 tokenTransferPayload,
               ]);
->>>>>>> 7b1258aa
 
             await context.keyManager.connect(caller).execute(executePayload);
 
