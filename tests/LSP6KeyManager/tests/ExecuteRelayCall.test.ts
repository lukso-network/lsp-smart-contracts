import { expect } from "chai";
import { ethers } from "hardhat";
import { SignerWithAddress } from "@nomiclabs/hardhat-ethers/signers";
import { EIP191Signer } from "@lukso/eip191-signer.js";

import { TargetContract, TargetContract__factory } from "../../../types";

// constants
import {
  ALL_PERMISSIONS,
  ERC725YKeys,
  OPERATION_TYPES,
  LSP6_VERSION,
  PERMISSIONS,
} from "../../../constants";

// helpers
import { combineAllowedCalls, combinePermissions } from "../../utils/helpers";

// setup
import { LSP6TestContext } from "../../utils/context";
import { setupKeyManager } from "../../utils/fixtures";
import { provider, LOCAL_PRIVATE_KEYS } from "../../utils/helpers";

export const shouldBehaveLikeExecuteRelayCall = (
  buildContext: () => Promise<LSP6TestContext>
) => {
  let context: LSP6TestContext;

  let signer: SignerWithAddress,
    relayer: SignerWithAddress,
    random: SignerWithAddress,
    signerNoAllowedCalls: SignerWithAddress;

  let targetContract: TargetContract;

  beforeEach(async () => {
    context = await buildContext();

    signer = context.accounts[1];
    relayer = context.accounts[2];
    signerNoAllowedCalls = context.accounts[3];
    random = context.accounts[4];

    targetContract = await new TargetContract__factory(
      context.accounts[0]
    ).deploy();

    const permissionKeys = [
      ERC725YKeys.LSP6["AddressPermissions:Permissions"] +
        context.owner.address.substring(2),
      ERC725YKeys.LSP6["AddressPermissions:Permissions"] +
        signer.address.substring(2),
      ERC725YKeys.LSP6["AddressPermissions:AllowedCalls"] +
        signer.address.substring(2),
      ERC725YKeys.LSP6["AddressPermissions:Permissions"] +
        signerNoAllowedCalls.address.substring(2),
    ];

    const permissionsValues = [
      ALL_PERMISSIONS,
      combinePermissions(PERMISSIONS.CALL, PERMISSIONS.TRANSFERVALUE),
      combineAllowedCalls(
        ["0xffffffff", "0xffffffff"],
        [random.address, targetContract.address],
        ["0xffffffff", "0xffffffff"]
      ),
      combinePermissions(PERMISSIONS.CALL, PERMISSIONS.TRANSFERVALUE),
    ];

    await setupKeyManager(context, permissionKeys, permissionsValues);
  });

  describe("When testing executeRelayCall(..)", () => {
    describe("When testing signed message", () => {
      describe("When testing msg.value", () => {
        describe("When sending more than the signed msg.value", () => {
          it("should revert by recovering a non permissioned address", async () => {
            let executeRelayCallPayload =
              context.universalProfile.interface.encodeFunctionData(
                "execute(uint256,address,uint256,bytes)",
                [OPERATION_TYPES.CALL, random.address, 0, "0x"]
              );

            let latestNonce = await context.keyManager.callStatic.getNonce(
              signer.address,
              0
            );

            let valueToSign = 5;

            const signedMessageParams = {
              lsp6Version: LSP6_VERSION,
              chainId: 31337, // HARDHAT_CHAINID
              nonce: latestNonce,
              msgValue: valueToSign,
              payload: executeRelayCallPayload,
            };

            let valueToSendFromRelayer = 10;

            let encodedMessage = ethers.utils.solidityPack(
              ["uint256", "uint256", "uint256", "uint256", "bytes"],
              [
                signedMessageParams.lsp6Version,
                signedMessageParams.chainId,
                signedMessageParams.nonce,
                signedMessageParams.msgValue,
                signedMessageParams.payload,
              ]
            );

            let eip191Signer = new EIP191Signer();

            let { signature } =
              await eip191Signer.signDataWithIntendedValidator(
                context.keyManager.address,
                encodedMessage,
                LOCAL_PRIVATE_KEYS.ACCOUNT1
              );

            await expect(
              context.keyManager.executeRelayCall(
                signature,
                signedMessageParams.nonce,
                signedMessageParams.payload,
                { value: valueToSendFromRelayer }
              )
            ).to.be.revertedWithCustomError(
              context.keyManager,
              "NoPermissionsSet"
            );
          });
        });

        describe("When sending 0 while msg.value signed > 0", () => {
          it("should revert by recovering a non permissioned address", async () => {
            let executeRelayCallPayload =
              context.universalProfile.interface.encodeFunctionData(
                "execute(uint256,address,uint256,bytes)",
                [OPERATION_TYPES.CALL, random.address, 0, "0x"]
              );

            let latestNonce = await context.keyManager.callStatic.getNonce(
              signer.address,
              0
            );

            let valueToSign = 5;

            const signedMessageParams = {
              lsp6Version: LSP6_VERSION,
              chainId: 31337, // HARDHAT_CHAINID
              nonce: latestNonce,
              msgValue: valueToSign,
              payload: executeRelayCallPayload,
            };

            let valueToSendFromRelayer = 0;

            let encodedMessage = ethers.utils.solidityPack(
              ["uint256", "uint256", "uint256", "uint256", "bytes"],
              [
                signedMessageParams.lsp6Version,
                signedMessageParams.chainId,
                signedMessageParams.nonce,
                signedMessageParams.msgValue,
                signedMessageParams.payload,
              ]
            );

            let eip191Signer = new EIP191Signer();

            let { signature } =
              await eip191Signer.signDataWithIntendedValidator(
                context.keyManager.address,
                encodedMessage,
                LOCAL_PRIVATE_KEYS.ACCOUNT1
              );

            await expect(
              context.keyManager
                .connect(relayer)
                .executeRelayCall(
                  signature,
                  signedMessageParams.nonce,
                  signedMessageParams.payload,
                  { value: valueToSendFromRelayer }
                )
            ).to.be.revertedWithCustomError(
              context.keyManager,
              "NoPermissionsSet"
            );
          });
        });

        describe("When sending exact msg.value like the one that is signed", () => {
          it("should pass if signer has the `to` address in its allowed calls", async () => {
            let executeRelayCallPayload =
              context.universalProfile.interface.encodeFunctionData(
                "execute(uint256,address,uint256,bytes)",
                [OPERATION_TYPES.CALL, random.address, 0, "0x"]
              );

            let latestNonce = await context.keyManager.callStatic.getNonce(
              signer.address,
              0
            );

            let valueToSendFromRelayer = 10;

            const signedMessageParams = {
              lsp6Version: LSP6_VERSION,
              chainId: 31337, // HARDHAT_CHAINID
              nonce: latestNonce,
              msgValue: valueToSendFromRelayer,
              payload: executeRelayCallPayload,
            };

            let encodedMessage = ethers.utils.solidityPack(
              ["uint256", "uint256", "uint256", "uint256", "bytes"],
              [
                signedMessageParams.lsp6Version,
                signedMessageParams.chainId,
                signedMessageParams.nonce,
                signedMessageParams.msgValue,
                signedMessageParams.payload,
              ]
            );

            const balanceOfUpBefore = await provider.getBalance(
              context.universalProfile.address
            );

            let eip191Signer = new EIP191Signer();

            let { signature } =
              await eip191Signer.signDataWithIntendedValidator(
                context.keyManager.address,
                encodedMessage,
                LOCAL_PRIVATE_KEYS.ACCOUNT1
              );

            await context.keyManager
              .connect(relayer)
              .executeRelayCall(
                signature,
                signedMessageParams.nonce,
                signedMessageParams.payload,
                { value: valueToSendFromRelayer }
              );

            const balanceOfUpAfter = await provider.getBalance(
              context.universalProfile.address
            );

            expect(balanceOfUpAfter).to.equal(
              balanceOfUpBefore.add(valueToSendFromRelayer)
            );
          });

          it("should fail if signer has nothing listed in its allowed calls", async () => {
            let executeRelayCallPayload =
              context.universalProfile.interface.encodeFunctionData("execute", [
                OPERATION_TYPES.CALL,
                random.address,
                0,
                "0x",
              ]);

            let latestNonce = await context.keyManager.callStatic.getNonce(
              signerNoAllowedCalls.address,
              0
            );

            let valueToSendFromRelayer = 10;

            const signedMessageParams = {
              lsp6Version: LSP6_VERSION,
              chainId: 31337, // HARDHAT_CHAINID
              nonce: latestNonce,
              msgValue: valueToSendFromRelayer,
              payload: executeRelayCallPayload,
            };

            let encodedMessage = ethers.utils.solidityPack(
              ["uint256", "uint256", "uint256", "uint256", "bytes"],
              [
                signedMessageParams.lsp6Version,
                signedMessageParams.chainId,
                signedMessageParams.nonce,
                signedMessageParams.msgValue,
                signedMessageParams.payload,
              ]
            );

            let eip191Signer = new EIP191Signer();

            let { signature } =
              await eip191Signer.signDataWithIntendedValidator(
                context.keyManager.address,
                encodedMessage,
                LOCAL_PRIVATE_KEYS.ACCOUNT3
              );

            await expect(
              context.keyManager
                .connect(relayer)
                .executeRelayCall(
                  signature,
                  signedMessageParams.nonce,
                  signedMessageParams.payload,
                  { value: valueToSendFromRelayer }
                )
            )
              .to.be.revertedWithCustomError(
                context.keyManager,
                "NoCallsAllowed"
              )
              .withArgs(signerNoAllowedCalls.address);
          });
        });

<<<<<<< HEAD
        describe("When UP has 0 value and interacting with contract that require value", () => {
          describe("When relayer don't fund the UP so it's balance is less than the value param of execute(..)", () => {
=======
        describe("When UP have 0 value and interacting with contract that require value", () => {
          describe("When relayer don't fund the UP so it's balance is greater than the value param of execute(..)", () => {
>>>>>>> 7b1258aa
            it("should revert", async () => {
              let nameToSet = "Alice";
              let targetContractPayload =
                targetContract.interface.encodeFunctionData("setNamePayable", [
                  nameToSet,
                ]);

              let requiredValueForExecution = 51; // specified in `setNamePayable(..)`

              let latestNonce = await context.keyManager.callStatic.getNonce(
                signer.address,
                0
              );

              let executeRelayCallPayload =
                context.universalProfile.interface.encodeFunctionData(
                  "execute(uint256,address,uint256,bytes)",
                  [
                    OPERATION_TYPES.CALL,
                    targetContract.address,
                    requiredValueForExecution,
                    targetContractPayload,
                  ]
                );

              let valueToSendFromRelayer = 0;

              const signedMessageParams = {
                lsp6Version: LSP6_VERSION,
                chainId: 31337, // HARDHAT_CHAINID
                nonce: latestNonce,
                msgValue: valueToSendFromRelayer,
                payload: executeRelayCallPayload,
              };

              let encodedMessage = ethers.utils.solidityPack(
                ["uint256", "uint256", "uint256", "uint256", "bytes"],
                [
                  signedMessageParams.lsp6Version,
                  signedMessageParams.chainId,
                  signedMessageParams.nonce,
                  signedMessageParams.msgValue,
                  signedMessageParams.payload,
                ]
              );

              let eip191Signer = new EIP191Signer();

              let { signature } =
                await eip191Signer.signDataWithIntendedValidator(
                  context.keyManager.address,
                  encodedMessage,
                  LOCAL_PRIVATE_KEYS.ACCOUNT1
                );

              await expect(
                context.keyManager
                  .connect(relayer)
                  .executeRelayCall(
                    signature,
                    latestNonce,
                    executeRelayCallPayload,
                    { value: valueToSendFromRelayer }
                  )
              )
                .to.be.revertedWithCustomError(
                  context.universalProfile,
                  "ERC725X_InsufficientBalance"
                )
                .withArgs(0, requiredValueForExecution);
            });
          });

          describe("When relayer fund the UP so it's balance is greater than the value param of execute(..)", () => {
            it("should pass if signer has the target contract address in its list of allowed calls", async () => {
              let nameToSet = "Alice";
              let targetContractPayload =
                targetContract.interface.encodeFunctionData("setNamePayable", [
                  nameToSet,
                ]);

              let requiredValueForExecution = 51; // specified in `setNamePayable(..)`

              let latestNonce = await context.keyManager.callStatic.getNonce(
                signer.address,
                0
              );

              let executeRelayCallPayload =
                context.universalProfile.interface.encodeFunctionData(
                  "execute(uint256,address,uint256,bytes)",
                  [
                    OPERATION_TYPES.CALL,
                    targetContract.address,
                    requiredValueForExecution,
                    targetContractPayload,
                  ]
                );

              let valueToSendFromRelayer = 51;

              const signedMessageParams = {
                lsp6Version: LSP6_VERSION,
                chainId: 31337, // HARDHAT_CHAINID
                nonce: latestNonce,
                msgValue: valueToSendFromRelayer,
                payload: executeRelayCallPayload,
              };

              let encodedMessage = ethers.utils.solidityPack(
                ["uint256", "uint256", "uint256", "uint256", "bytes"],
                [
                  signedMessageParams.lsp6Version,
                  signedMessageParams.chainId,
                  signedMessageParams.nonce,
                  signedMessageParams.msgValue,
                  signedMessageParams.payload,
                ]
              );

              let eip191Signer = new EIP191Signer();

              let { signature } =
                await eip191Signer.signDataWithIntendedValidator(
                  context.keyManager.address,
                  encodedMessage,
                  LOCAL_PRIVATE_KEYS.ACCOUNT1
                );

              await context.keyManager
                .connect(relayer)
                .executeRelayCall(
                  signature,
                  latestNonce,
                  executeRelayCallPayload,
                  { value: valueToSendFromRelayer }
                );

              const result = await targetContract.callStatic.getName();
              expect(result).to.equal(nameToSet);
            });

            it("should revert with 'NotAllowedCall' error if signer does not have any listed under its allowed calls", async () => {
              let nameToSet = "Alice";
              let targetContractPayload =
                targetContract.interface.encodeFunctionData("setNamePayable", [
                  nameToSet,
                ]);

              let requiredValueForExecution = 51; // specified in `setNamePayable(..)`

              let latestNonce = await context.keyManager.callStatic.getNonce(
                signerNoAllowedCalls.address,
                0
              );

              let executeRelayCallPayload =
                context.universalProfile.interface.encodeFunctionData(
                  "execute",
                  [
                    OPERATION_TYPES.CALL,
                    targetContract.address,
                    requiredValueForExecution,
                    targetContractPayload,
                  ]
                );

              let valueToSendFromRelayer = 51;

              const signedMessageParams = {
                lsp6Version: LSP6_VERSION,
                chainId: 31337, // HARDHAT_CHAINID
                nonce: latestNonce,
                msgValue: valueToSendFromRelayer,
                payload: executeRelayCallPayload,
              };

              let encodedMessage = ethers.utils.solidityPack(
                ["uint256", "uint256", "uint256", "uint256", "bytes"],
                [
                  signedMessageParams.lsp6Version,
                  signedMessageParams.chainId,
                  signedMessageParams.nonce,
                  signedMessageParams.msgValue,
                  signedMessageParams.payload,
                ]
              );

              let eip191Signer = new EIP191Signer();

              let { signature } =
                await eip191Signer.signDataWithIntendedValidator(
                  context.keyManager.address,
                  encodedMessage,
                  LOCAL_PRIVATE_KEYS.ACCOUNT3
                );

              await expect(
                context.keyManager
                  .connect(relayer)
                  .executeRelayCall(
                    signature,
                    latestNonce,
                    executeRelayCallPayload,
                    { value: valueToSendFromRelayer }
                  )
              )
                .to.be.revertedWithCustomError(
                  context.keyManager,
                  "NoCallsAllowed"
                )
                .withArgs(signerNoAllowedCalls.address);
            });
          });
        });
      });
    });
  });
};<|MERGE_RESOLUTION|>--- conflicted
+++ resolved
@@ -132,7 +132,6 @@
             );
           });
         });
-
         describe("When sending 0 while msg.value signed > 0", () => {
           it("should revert by recovering a non permissioned address", async () => {
             let executeRelayCallPayload =
@@ -321,13 +320,8 @@
           });
         });
 
-<<<<<<< HEAD
-        describe("When UP has 0 value and interacting with contract that require value", () => {
-          describe("When relayer don't fund the UP so it's balance is less than the value param of execute(..)", () => {
-=======
         describe("When UP have 0 value and interacting with contract that require value", () => {
           describe("When relayer don't fund the UP so it's balance is greater than the value param of execute(..)", () => {
->>>>>>> 7b1258aa
             it("should revert", async () => {
               let nameToSet = "Alice";
               let targetContractPayload =
