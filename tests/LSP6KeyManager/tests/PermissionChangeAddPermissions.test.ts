--- conflicted
+++ resolved
@@ -3417,13 +3417,8 @@
 
           await expect(
             context.keyManager
-<<<<<<< HEAD
               .connect(canSetDataAndAddPermissions)
               ["execute(bytes)"](payload)
-=======
-              .connect(canSetDataAndChangePermissions)
-              .execute(payload)
->>>>>>> 619b7c80
           )
             .to.be.revertedWithCustomError(context.keyManager, "NotAuthorised")
             .withArgs(canSetDataAndChangePermissions.address, "ADDPERMISSIONS");
