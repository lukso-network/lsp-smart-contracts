--- conflicted
+++ resolved
@@ -195,7 +195,6 @@
       );
 
       // send LYX to malicious contract
-<<<<<<< HEAD
       // at this point, the malicious contract fallback function try to drain funds by re-entering the call
       // this should not be possible since it does not have the permission `REENTRANCY`
       await expect(
@@ -203,11 +202,6 @@
       )
         .to.be.revertedWithCustomError(context.keyManager, "NotAuthorised")
         .withArgs(maliciousContract.address, "REENTRANCY");
-=======
-      await context.keyManager.connect(context.owner)["execute(bytes)"](transferPayload);
-      // at this point, the malicious contract fallback function
-      // try to drain funds by re-entering the call
->>>>>>> bde715af
 
       let newAccountBalance = await provider.getBalance(
         context.universalProfile.address
