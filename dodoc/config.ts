import { ethers } from 'ethers';
import { HelperContent } from 'squirrelly/dist/types/containers';

export const dodocConfig = {
  runOnCompile: false,
  include: [
    'contracts/UniversalProfile.sol',
    'contracts/LSP0ERC725Account/LSP0ERC725Account.sol',
    'contracts/LSP1UniversalReceiver/LSP1UniversalReceiverDelegateUP/LSP1UniversalReceiverDelegateUP.sol',
    'contracts/LSP1UniversalReceiver/LSP1UniversalReceiverDelegateVault/LSP1UniversalReceiverDelegateVault.sol',
    'contracts/LSP6KeyManager/LSP6KeyManager.sol',
    'contracts/LSP9Vault/LSP9Vault.sol',
    'contracts/LSP11BasicSocialRecovery/LSP11BasicSocialRecovery.sol',
    'contracts/LSP14Ownable2Step/LSP14Ownable2Step.sol',
    'contracts/LSP16UniversalFactory/LSP16UniversalFactory.sol',
    'lsp17contractextension/contracts/LSP17Extendable.sol',
    'lsp17contractextension/contracts/LSP17Extension.sol',
    'contracts/LSP17Extensions/Extension4337.sol',
    'contracts/LSP17Extensions/OnERC721ReceivedExtension.sol',
    'lsp20/contracts/LSP20CallVerification.sol',
    'contracts/LSP23LinkedContractsFactory/LSP23LinkedContractsFactory.sol',
    'contracts/LSP23LinkedContractsFactory/IPostDeploymentModule.sol',
    'lsp25/contracts/LSP25MultiChannelNonce.sol',

    // tokens
    'lsp4/contracts/LSP4DigitalAssetMetadata.sol',
    'contracts/LSP7DigitalAsset/LSP7DigitalAsset.sol',
    'contracts/LSP7DigitalAsset/extensions/LSP7Burnable.sol',
    'contracts/LSP7DigitalAsset/extensions/LSP7CappedSupply.sol',
    'contracts/LSP7DigitalAsset/extensions/LSP7CompatibleERC20.sol',
    'contracts/LSP7DigitalAsset/presets/LSP7CompatibleERC20Mintable.sol',
    'contracts/LSP7DigitalAsset/presets/LSP7Mintable.sol',
    'contracts/LSP8IdentifiableDigitalAsset/LSP8IdentifiableDigitalAsset.sol',
    'contracts/LSP8IdentifiableDigitalAsset/extensions/LSP8Burnable.sol',
    'contracts/LSP8IdentifiableDigitalAsset/extensions/LSP8CappedSupply.sol',
    'contracts/LSP8IdentifiableDigitalAsset/extensions/LSP8CompatibleERC721.sol',
    'contracts/LSP8IdentifiableDigitalAsset/extensions/LSP8Enumerable.sol',
    'contracts/LSP8IdentifiableDigitalAsset/presets/LSP8CompatibleERC721Mintable.sol',
    'contracts/LSP8IdentifiableDigitalAsset/presets/LSP8Mintable.sol',

    // libraries --------------------
    'contracts/LSP1UniversalReceiver/LSP1Utils.sol',
    'lsp2/contracts/LSP2Utils.sol',
    'contracts/LSP5ReceivedAssets/LSP5Utils.sol',
    'contracts/LSP6KeyManager/LSP6Utils.sol',
    'contracts/LSP10ReceivedVaults/LSP10Utils.sol',
    'lsp17contractextension/contracts/LSP17Utils.sol',

    // external --------------------
    '@erc725/smart-contracts/contracts/ERC725.sol',
  ],
  libraries: [
    'contracts/LSP1UniversalReceiver/LSP1Utils.sol',
    'lsp2/contracts/LSP2Utils.sol',
    'lsp5/contracts/LSP5Utils.sol',
    'contracts/LSP6KeyManager/LSP6Utils.sol',
<<<<<<< HEAD
    'contracts/LSP10ReceivedVaults/LSP10Utils.sol',
    'lsp17contractextension/contracts/LSP17Utils.sol',
=======
    'lsp10/contracts/LSP10Utils.sol',
    'contracts/LSP17ContractExtension/LSP17Utils.sol',
>>>>>>> a6808887
  ],
  templatePath: './dodoc/template.sqrl',
  helpers: [
    {
      helperName: 'formatTextWithLists',
      helperFunc: (content: HelperContent) => content.exec(formatTextWithLists(content.params[0])),
    },
    {
      helperName: 'createLocalLinks',
      helperFunc: (content: HelperContent) => content.exec(createLocalLinks(content.params[0])),
    },
    {
      helperName: 'formatLinks',
      helperFunc: (content: HelperContent) => content.exec(formatLinks(content.params[0])),
    },
    {
      helperName: 'splitMethods',
      helperFunc: (content: HelperContent) => content.exec(splitMethods(content.params[0])),
    },
    {
      helperName: 'parseNotice',
      helperFunc: (content: HelperContent) =>
        formatTextWithLists(createLocalLinks(content.params[0])),
    },
    {
      helperName: 'parseDetails',
      helperFunc: (content: HelperContent) =>
        formatTextWithLists(createLocalLinks(content.params[0])),
    },
    {
      helperName: 'parseCustomRequirements',
      helperFunc: (content: HelperContent) =>
        formatBulletPointsWithTitle(createLocalLinks(content.params[0]), 'Requirements:'),
    },
    {
      helperName: 'parseCustomEvents',
      helperFunc: (content: HelperContent) =>
        formatBulletPointsWithTitle(createLocalLinks(content.params[0]), 'Emitted events:'),
    },
    {
      helperName: 'generateAdditionalMethodInfo',
      helperFunc: (content: HelperContent) =>
        generateAdditionalMethodInfo(content.params[0], content.params[1]),
    },
    {
      helperName: 'generateAdditionalEventInfo',
      helperFunc: (content: HelperContent) =>
        generateAdditionalEventInfo(content.params[0], content.params[1]),
    },
    {
      helperName: 'generateAdditionalErrorInfo',
      helperFunc: (content: HelperContent) =>
        generateAdditionalErrorInfo(content.params[0], content.params[1]),
    },
    {
      helperName: 'generateContractLink',
      helperFunc: (content: HelperContent) => generateContractLink(content.params[0]),
    },
    {
      helperName: 'generateContractSpecsDetails',
      helperFunc: (content: HelperContent) =>
        content.exec(generateContractSpecsDetails(content.params[0])),
    },
    {
      helperName: 'formatDisplayedCode',
      helperFunc: (content: HelperContent) => formatDisplayedCode(content.params[0]),
    },
    {
      helperName: 'formatParamDescription',
      helperFunc: (content: HelperContent) => formatParamDescription(content.params[0]),
    },
    {
      helperName: 'formatParamType',
      helperFunc: (content: HelperContent) => formatParamType(content.params[0]),
    },
    {
      helperName: 'formatCustomTags',
      helperFunc: (content: HelperContent) => formatCustomTags(content.params[0]),
    },
  ],
};

const linkBase = 'https://github.com/lukso-network/';

const createLocalLinks = (textToFormat: string) => {
  let formatedText = textToFormat;

  [...textToFormat.matchAll(/{.+?}/g)].forEach((elem) => {
    if (!elem[0].includes(' ')) {
      const clearedElem = elem[0].replace('{', '').replace('}', '');
      const linkFirstHalf = `[\`${clearedElem}\`]`;
      const linkSecondHalf = `(#${clearedElem.toLowerCase().split('(')[0]})`;
      formatedText = formatedText.replace(elem[0], linkFirstHalf + linkSecondHalf);
    }
  });

  return formatedText;
};

const splitMethods = (methods) => {
  const specialMethods = {};
  const normalMethods = {};

  for (const method in methods) {
    if (
      method.startsWith('constructor') ||
      method.startsWith('fallback') ||
      method.startsWith('receive')
    )
      specialMethods[method] = methods[method];
    else normalMethods[method] = methods[method];
  }

  return [specialMethods, normalMethods];
};

const formatLinks = (textToFormat: string) => {
  let formatedText: string = textToFormat;
  [...textToFormat.matchAll(/\s\w+\s+http\S+/g)].forEach((element) => {
    const tuple = element[0].trim();
    const firstSpace = tuple.indexOf(' ');
    const title = tuple.substring(0, firstSpace);
    const link = tuple.substring(firstSpace).trim();
    formatedText = formatedText.replace(tuple, `[**${title}**](${link})`);
  });

  return formatedText;
};

const formatTextWithLists = (textToFormat: string) => {
  let formatedText: string = textToFormat;
  [...textToFormat.matchAll(/\s-\s/g)].forEach((element) => {
    formatedText = formatedText.replace(element[0], `\n\n${element[0].trim()} `);
  });
  [...textToFormat.matchAll(/\s\d+\.\s/g)].forEach((element) => {
    formatedText = formatedText.replace(element[0], `\n\n${element[0].trim()} `);
  });

  return formatedText;
};

const removeParameterNames = (content: string) => {
  return content
    .split(',')
    .map((elem) => {
      const trimmedElem = elem.trim();

      if (trimmedElem.includes(' ')) {
        return trimmedElem.substring(0, elem.trim().indexOf(' '));
      } else {
        return trimmedElem;
      }
    })
    .toString();
};

const formatCode = (code: string, type: string) => {
  let formattedCode = code
    .substring(0, code.indexOf(')') + 1)
    .replace(`${type.toLowerCase()}`, '')
    .trim();

  if (!formattedCode.endsWith('()')) {
    const start = `${formattedCode.split('(')[0]}(`;
    const end = ')';
    const middle = formattedCode.replace(start, '').replace(end, '');

    formattedCode = start + removeParameterNames(middle) + end;
  }

  return formattedCode;
};

const formatBulletPointsWithTitle = (textToFormat: string, title: string) => {
  if (textToFormat.length === 0) return '';

  let formatedText = `**${title}**\n\n`;

  if (textToFormat.startsWith('- ')) textToFormat = ' ' + textToFormat;

  textToFormat.split(' - ').forEach((elem) => {
    if (elem.trim().length !== 0) formatedText += `- ${elem.trim()}\n`;
  });

  return formatedText;
};

const generateAdditionalMethodInfo = (contract: string, code: string) => {
  const formatedCode = formatCode(code, 'function');
  const contractLink = generateContractLink(contract);
  const { specsName, specsLink } = generateContractSpecsDetails(contract);

  let infoBlock =
    `- Specification details: [**${specsName}**](${specsLink}#${formatedCode
      .split('(')[0]
      .toLowerCase()})\n` + `- Solidity implementation: [\`${contract}.sol\`](${contractLink})\n`;

  if (
    !formatedCode.startsWith('constructor') &&
    !formatedCode.startsWith('fallback') &&
    !formatedCode.startsWith('receive')
  ) {
    infoBlock +=
      `- Function signature: \`${formatedCode}\`\n` +
      `- Function selector: \`${ethers.utils
        .keccak256(ethers.utils.toUtf8Bytes(formatedCode))
        .substring(0, 10)}\``;
  }

  return infoBlock;
};

const generateAdditionalEventInfo = (contract: string, code: string) => {
  const formatedCode = formatCode(code, 'event');
  const contractLink = generateContractLink(contract);
  const { specsName, specsLink } = generateContractSpecsDetails(contract);

  return (
    `- Specification details: [**${specsName}**](${specsLink}#${formatedCode
      .split('(')[0]
      .toLowerCase()})\n` +
    `- Solidity implementation: [\`${contract}.sol\`](${contractLink})\n` +
    `- Event signature: \`${formatedCode}\`\n` +
    `- Event topic hash: \`${ethers.utils.keccak256(ethers.utils.toUtf8Bytes(formatedCode))}\``
  );
};

const generateAdditionalErrorInfo = (contract: string, code: string) => {
  const formatedCode = formatCode(code, 'error');
  const contractLink = generateContractLink(contract);
  const { specsName, specsLink } = generateContractSpecsDetails(contract);

  return (
    `- Specification details: [**${specsName}**](${specsLink}#${formatedCode
      .split('(')[0]
      .toLowerCase()})\n` +
    `- Solidity implementation: [\`${contract}.sol\`](${contractLink})\n` +
    `- Error signature: \`${formatedCode}\`\n` +
    `- Error hash: \`${ethers.utils
      .keccak256(ethers.utils.toUtf8Bytes(formatedCode))
      .substring(0, 10)}\``
  );
};

const generateContractLink = (contractName: string) => {
  if (contractName === 'UniversalProfile') {
    return `${linkBase}lsp-smart-contracts/blob/develop/contracts/UniversalProfile.sol`;
  }

  if (contractName === 'ERC725') {
    return 'https://github.com/ERC725Alliance/ERC725/blob/main/implementations/contracts/ERC725.sol';
  }

  const contractPath = dodocConfig.include.filter((value) => {
    if (value.endsWith(`${contractName}.sol`)) return value;
  })[0];

  return `${linkBase}lsp-smart-contracts/blob/develop/${contractPath}`;
};

const generateContractSpecsDetails = (contractName: string) => {
  if (contractName === 'UniversalProfile') {
    return {
      specsName: `${contractName}`,
      specsLink: `${linkBase}lips/tree/main/LSPs/LSP-3-UniversalProfile-Metadata.md`,
    };
  }

  if (contractName === 'ERC725') {
    return {
      specsName: 'ERC-725',
      specsLink: 'https://github.com/ethereum/EIPs/blob/master/EIPS/eip-725.md',
    };
  }

  const contractPath = dodocConfig.include.filter((value) => {
    if (value.endsWith(`${contractName}.sol`)) return value;
  })[0];

  const specsIndex = contractPath.startsWith('lsp') ? 2 : 1;
  const specs = contractPath.split('/')[specsIndex];

  const lspNumber = specs.match(/\d+/)[0];
  const lspName = specs.split(/LSP\d+/)[1];

  const specsName = `LSP-${lspNumber}-${lspName}`;
  const specsLink = `${linkBase}lips/tree/main/LSPs/LSP-${lspNumber}-${lspName}.md`;

  return { specsName, specsLink };
};

const formatDisplayedCode = (textToFormat: string) => {
  let formatedText = textToFormat;
  while (formatedText.includes('&gt;')) {
    formatedText = formatedText.replace('&gt;', '<');
  }

  return formatedText;
};

const formatParamDescription = (textToFormat: string) => {
  if (!textToFormat) return '-';

  let formatedText = textToFormat;
  while (formatedText.includes('&lt;')) {
    formatedText = formatedText.replace('&lt;', '<');
  }
  while (formatedText.includes('&gt;')) {
    formatedText = formatedText.replace('&gt;', '<');
  }

  return createLocalLinks(formatedText);
};

const formatParamType = (textToFormat: string) => {
  if (!textToFormat) return '';

  let formatedText = textToFormat;
  while (formatedText.includes('&gt;')) {
    formatedText = formatedText.replace('&gt;', '<');
  }

  return formatedText;
};

const formatCustomTags = (textToFormat: string) => {
  return createLocalLinks(textToFormat.replaceAll(' - ', '\n- ').trim());
};<|MERGE_RESOLUTION|>--- conflicted
+++ resolved
@@ -54,13 +54,8 @@
     'lsp2/contracts/LSP2Utils.sol',
     'lsp5/contracts/LSP5Utils.sol',
     'contracts/LSP6KeyManager/LSP6Utils.sol',
-<<<<<<< HEAD
-    'contracts/LSP10ReceivedVaults/LSP10Utils.sol',
+    'lsp10/contracts/LSP10Utils.sol',
     'lsp17contractextension/contracts/LSP17Utils.sol',
-=======
-    'lsp10/contracts/LSP10Utils.sol',
-    'contracts/LSP17ContractExtension/LSP17Utils.sol',
->>>>>>> a6808887
   ],
   templatePath: './dodoc/template.sqrl',
   helpers: [
