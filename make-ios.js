"use strict";

const fs = require("fs");

<<<<<<< HEAD
const erc725Account = fs.readFileSync("./build/contracts/ERC725.json");
const universalProfile = fs.readFileSync("./build/contracts/UniversalProfile.json");
const universalReceiver = fs.readFileSync("./build/contracts/BasicUniversalReceiver.json");
const keyManager = fs.readFileSync("./build/contracts/KeyManager.json");

const erc725ABI = JSON.parse(erc725Account).abi;
const universalProfileABI = JSON.parse(universalProfile).abi;
const universalReceiverABI = JSON.parse(universalReceiver).abi;
const keyManagerABI = JSON.parse(keyManager).abi;

let upSwiftFile = "./ios/UPContractsAbi.swift";

=======
// Standard version
// ------------------
const UniversalProfile = fs.readFileSync(
  "./artifacts/contracts/UniversalProfile.sol/UniversalProfile.json"
);
const KeyManager = fs.readFileSync(
  "./artifacts/contracts/LSP6KeyManager/LSP6KeyManager.sol/LSP6KeyManager.json"
);
const UniversalReceiverDelegate = fs.readFileSync(
  "./artifacts/contracts/LSP1UniversalReceiver/LSP1UniversalReceiverDelegate.sol/LSP1UniversalReceiverDelegate.json"
);
const LSP7 = fs.readFileSync(
  "./artifacts/contracts/LSP7DigitalAsset/LSP7DigitalAsset.sol/LSP7DigitalAsset.json"
);
const LSP7CappedSupply = fs.readFileSync(
  "./artifacts/contracts/LSP7DigitalAsset/extensions/LSP7CappedSupply.sol/LSP7CappedSupply.json"
);
const LSP8 = fs.readFileSync(
  "./artifacts/contracts/LSP8IdentifiableDigitalAsset/LSP8IdentifiableDigitalAsset.sol/LSP8IdentifiableDigitalAsset.json"
);
const LSP8CappedSupply = fs.readFileSync(
  "./artifacts/contracts/LSP8IdentifiableDigitalAsset/extensions/LSP8CappedSupply.sol/LSP8CappedSupply.json"
);

const UniversalProfile_ABI = JSON.parse(UniversalProfile).abi;
const KeyManager_ABI = JSON.parse(KeyManager).abi;
const UniversalReceiverDelegate_ABI = JSON.parse(UniversalReceiverDelegate).abi;
const LSP7_ABI = JSON.parse(LSP7).abi;
const LSP7CappedSupply_ABI = JSON.parse(LSP7CappedSupply).abi;
const LSP8_ABI = JSON.parse(LSP8).abi;
const LSP8CappedSupply_ABI = JSON.parse(LSP8CappedSupply).abi;

// Proxy version
// ------------------
const UniversalProfileInit = fs.readFileSync(
  "./artifacts/contracts/UniversalProfileInit.sol/UniversalProfileInit.json"
);
const KeyManagerInit = fs.readFileSync(
  "./artifacts/contracts/LSP6KeyManager/LSP6KeyManagerInit.sol/LSP6KeyManagerInit.json"
);
const UniversalReceiverDelegateInit = fs.readFileSync(
  "./artifacts/contracts/LSP1UniversalReceiver/LSP1UniversalReceiverDelegateInit.sol/LSP1UniversalReceiverDelegateInit.json"
);
const LSP7Init = fs.readFileSync(
  "./artifacts/contracts/LSP7DigitalAsset/LSP7DigitalAssetInit.sol/LSP7DigitalAssetInit.json"
);
const LSP7CappedSupplyInit = fs.readFileSync(
  "./artifacts/contracts/LSP7DigitalAsset/extensions/LSP7CappedSupplyInit.sol/LSP7CappedSupplyInit.json"
);
const LSP8Init = fs.readFileSync(
  "./artifacts/contracts/LSP8IdentifiableDigitalAsset/LSP8IdentifiableDigitalAssetInit.sol/LSP8IdentifiableDigitalAssetInit.json"
);
const LSP8CappedSupplyInit = fs.readFileSync(
  "./artifacts/contracts/LSP8IdentifiableDigitalAsset/extensions/LSP8CappedSupplyInit.sol/LSP8CappedSupplyInit.json"
);

const UniversalProfileInit_ABI = JSON.parse(UniversalProfileInit).abi;
const KeyManagerInit_ABI = JSON.parse(KeyManagerInit).abi;
const UniversalReceiverDelegateInit_ABI = JSON.parse(UniversalReceiverDelegateInit).abi;
const LSP7Init_ABI = JSON.parse(LSP7Init).abi;
const LSP7CappedSupplyInit_ABI = JSON.parse(LSP7CappedSupplyInit).abi;
const LSP8Init_ABI = JSON.parse(LSP8Init).abi;
const LSP8CappedSupplyInit_ABI = JSON.parse(LSP8CappedSupplyInit).abi;

// ERC Compatible tokens
// ------------------------
const LSP7CompatibilityForERC20 = fs.readFileSync(
  "./artifacts/contracts/LSP7DigitalAsset/extensions/LSP7CompatibilityForERC20.sol/LSP7CompatibilityForERC20.json"
);
const LSP8CompatibilityForERC721 = fs.readFileSync(
  "./artifacts/contracts/LSP8IdentifiableDigitalAsset/extensions/LSP8CompatibilityForERC721.sol/LSP8CompatibilityForERC721.json"
);

const LSP7CompatibilityForERC20_ABI = JSON.parse(LSP7CompatibilityForERC20).abi;
const LSP8CompatibilityForERC721_ABI = JSON.parse(LSP8CompatibilityForERC721).abi;

let upSwiftFile = "./ios/UPContractsAbi.swift";

>>>>>>> d3819d1e
let fileContents = `
//
//  UPContractsAbi.swift
//  universalprofile-ios-sdk
//
//  Created by lukso-network.
//  LUKSO Blockchain GmbH © ${new Date().getFullYear()}
//
import Foundation

public final class UPContractsAbi {
<<<<<<< HEAD
    public static let ERC725_ABI = "${JSON.stringify(erc725ABI).replace(/"/g, '\\"')}"
    public static let UNIVERSAL_PROFILE_ABI = "${JSON.stringify(universalProfileABI).replace(
      /"/g,
      '\\"'
    )}"
    public static let UNIVERSAL_RECEIVER_ABI = "${JSON.stringify(universalReceiverABI).replace(
      /"/g,
      '\\"'
    )}"
    public static let KEY_MANAGER_ABI = "${JSON.stringify(keyManagerABI).replace(/"/g, '\\"')}"
=======

    // Standard Version
    // ------------------

    public static let UNIVERSAL_PROFILE_ABI = "${JSON.stringify(UniversalProfile_ABI).replace(
      /"/g,
      '\\"'
    )}"

    public static let LSP6_KEY_MANAGER_ABI = "${JSON.stringify(KeyManager_ABI).replace(
      /"/g,
      '\\"'
    )}"
    
    public static let LSP1_UNIVERSAL_RECEIVER_DELEGATE_ABI = "${JSON.stringify(
      UniversalReceiverDelegate_ABI
    ).replace(/"/g, '\\"')}"

    public static let LSP7_DIGITAL_ASSET_ABI = "${JSON.stringify(LSP7_ABI).replace(
      /"/g,
      '\\"'
    )}"    
    public static let LSP7_CAPPED_SUPPLY_ABI = "${JSON.stringify(LSP7CappedSupply_ABI).replace(
      /"/g,
      '\\"'
    )}"    
    public static let LSP8_IDENTIFIABLE_DIGITAL_ASSET_ABI = "${JSON.stringify(LSP8_ABI).replace(
      /"/g,
      '\\"'
    )}"    
    public static let LSP8_CAPPED_SUPPLY_ABI = "${JSON.stringify(LSP8CappedSupply_ABI).replace(
      /"/g,
      '\\"'
    )}"    

    // Proxy version
    // ------------------

    public static let UNIVERSAL_PROFILE_INIT_ABI = "${JSON.stringify(
      UniversalProfileInit_ABI
    ).replace(/"/g, '\\"')}"    

    public static let LSP6_KEY_MANAGER_INIT_ABI = "${JSON.stringify(KeyManagerInit_ABI).replace(
      /"/g,
      '\\"'
    )}" 
    
    public static let LSP1_UNIVERSAL_RECEIVER_DELEGATE_INIT_ABI = "${JSON.stringify(
      UniversalReceiverDelegateInit_ABI
    ).replace(/"/g, '\\"')}"

    public static let LSP7_DIGITAL_ASSET_INIT_ABI = "${JSON.stringify(LSP7Init_ABI).replace(
      /"/g,
      '\\"'
    )}"    
    public static let LSP7_CAPPED_SUPPLY_INIT_ABI = "${JSON.stringify(
      LSP7CappedSupplyInit_ABI
    ).replace(/"/g, '\\"')}"  

    public static let LSP8_IDENTIFIABLE_DIGITAL_ASSET_INIT_ABI = "${JSON.stringify(
      LSP8Init_ABI
    ).replace(/"/g, '\\"')}"    
    public static let LSP8_CAPPED_SUPPLY_INIT_ABI = "${JSON.stringify(
      LSP8CappedSupplyInit_ABI
    ).replace(/"/g, '\\"')}"    
        
    // ERC Compatible tokens
    // ------------------------
    public static let LSP7_COMPATIBILITY_FOR_ERC20_ABI = "${JSON.stringify(
      LSP7CompatibilityForERC20_ABI
    ).replace(/"/g, '\\"')}"    
    public static let LSP8_COMPATIBILITY_FOR_RC721_ABI = "${JSON.stringify(
      LSP8CompatibilityForERC721_ABI
    ).replace(/"/g, '\\"')}"    
>>>>>>> d3819d1e
}
`;

fs.appendFile(upSwiftFile, fileContents, (err) => {
  if (err) console.log(err);
});<|MERGE_RESOLUTION|>--- conflicted
+++ resolved
@@ -2,20 +2,6 @@
 
 const fs = require("fs");
 
-<<<<<<< HEAD
-const erc725Account = fs.readFileSync("./build/contracts/ERC725.json");
-const universalProfile = fs.readFileSync("./build/contracts/UniversalProfile.json");
-const universalReceiver = fs.readFileSync("./build/contracts/BasicUniversalReceiver.json");
-const keyManager = fs.readFileSync("./build/contracts/KeyManager.json");
-
-const erc725ABI = JSON.parse(erc725Account).abi;
-const universalProfileABI = JSON.parse(universalProfile).abi;
-const universalReceiverABI = JSON.parse(universalReceiver).abi;
-const keyManagerABI = JSON.parse(keyManager).abi;
-
-let upSwiftFile = "./ios/UPContractsAbi.swift";
-
-=======
 // Standard version
 // ------------------
 const UniversalProfile = fs.readFileSync(
@@ -94,7 +80,6 @@
 
 let upSwiftFile = "./ios/UPContractsAbi.swift";
 
->>>>>>> d3819d1e
 let fileContents = `
 //
 //  UPContractsAbi.swift
@@ -106,18 +91,6 @@
 import Foundation
 
 public final class UPContractsAbi {
-<<<<<<< HEAD
-    public static let ERC725_ABI = "${JSON.stringify(erc725ABI).replace(/"/g, '\\"')}"
-    public static let UNIVERSAL_PROFILE_ABI = "${JSON.stringify(universalProfileABI).replace(
-      /"/g,
-      '\\"'
-    )}"
-    public static let UNIVERSAL_RECEIVER_ABI = "${JSON.stringify(universalReceiverABI).replace(
-      /"/g,
-      '\\"'
-    )}"
-    public static let KEY_MANAGER_ABI = "${JSON.stringify(keyManagerABI).replace(/"/g, '\\"')}"
-=======
 
     // Standard Version
     // ------------------
@@ -192,7 +165,6 @@
     public static let LSP8_COMPATIBILITY_FOR_RC721_ABI = "${JSON.stringify(
       LSP8CompatibilityForERC721_ABI
     ).replace(/"/g, '\\"')}"    
->>>>>>> d3819d1e
 }
 `;
 
