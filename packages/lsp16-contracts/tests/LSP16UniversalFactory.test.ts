--- conflicted
+++ resolved
@@ -26,12 +26,7 @@
 import { UniversalProfile } from '../../../types';
 import { AbiCoder, concat } from 'ethers';
 
-<<<<<<< HEAD
 const abiCoder = new AbiCoder();
-=======
-import { provider, AddressOffset } from '../../../tests/utils/helpers';
-import { UniversalProfile } from '../../../types';
->>>>>>> d41145cc
 
 const AccountBytecode = Account__factory.bytecode;
 const NonPayableConstructorBytecode = NonPayableContract__factory.bytecode;
@@ -163,15 +158,13 @@
       it('should calculate a different address of a contract if the salt changed', async () => {
         const salt1 = ethers.solidityPackedKeccak256(['string'], ['Salt1']);
         const salt2 = ethers.solidityPackedKeccak256(['string'], ['Salt2']);
-
-<<<<<<< HEAD
+        const salt1 = ethers.solidityPackedKeccak256(['string'], ['Salt1']);
+        const salt2 = ethers.solidityPackedKeccak256(['string'], ['Salt2']);
+
         const UPBytecode = concat([
           AccountBytecode,
           abiCoder.encode(['address'], [ethers.ZeroAddress]),
         ]);
-=======
-        const UPBytecode = AccountBytecode + AddressOffset + ethers.ZeroAddress.substr(2);
->>>>>>> d41145cc
 
         const bytecodeHash = ethers.solidityPackedKeccak256(['bytes'], [UPBytecode]);
 
@@ -196,15 +189,12 @@
 
       it('should calculate a different address of a contract if the bytecode changed', async () => {
         const salt = ethers.solidityPackedKeccak256(['string'], ['Salt']);
-
-<<<<<<< HEAD
+        const salt = ethers.solidityPackedKeccak256(['string'], ['Salt']);
+
         const UPBytecode1 = concat([
           AccountBytecode,
           abiCoder.encode(['address'], [ethers.ZeroAddress]),
         ]);
-=======
-        const UPBytecode1 = AccountBytecode + AddressOffset + ethers.ZeroAddress.substr(2);
->>>>>>> d41145cc
 
         const bytecodeHash1 = ethers.solidityPackedKeccak256(['bytes'], [UPBytecode1]);
 
@@ -253,16 +243,12 @@
 
       it('should revert when sending value while deploying a non payable non-initializable contract', async () => {
         const salt = ethers.solidityPackedKeccak256(['string'], ['OtherSalt']);
-
-<<<<<<< HEAD
+        const salt = ethers.solidityPackedKeccak256(['string'], ['OtherSalt']);
+
         const KMBytecode = concat([
           NonPayableConstructorBytecode,
           abiCoder.encode(['address'], [ethers.ZeroAddress]),
         ]);
-=======
-        const KMBytecode =
-          NonPayableConstructorBytecode + AddressOffset + ethers.ZeroAddress.substr(2);
->>>>>>> d41145cc
 
         await expect(
           context.universalFactory.deployCreate2(KMBytecode, salt, {
@@ -288,11 +274,7 @@
           value: valueSent,
         });
 
-<<<<<<< HEAD
-        const balance = await ethers.provider.getBalance(contractCreated);
-=======
         const balance = await provider.getBalance(contractCreated);
->>>>>>> d41145cc
         expect(balance).to.equal(valueSent);
       });
 
@@ -360,15 +342,13 @@
       it('should calculate a different address of a contract if the salt changed', async () => {
         const salt1 = ethers.solidityPackedKeccak256(['string'], ['Salt1']);
         const salt2 = ethers.solidityPackedKeccak256(['string'], ['Salt2']);
-
-<<<<<<< HEAD
+        const salt1 = ethers.solidityPackedKeccak256(['string'], ['Salt1']);
+        const salt2 = ethers.solidityPackedKeccak256(['string'], ['Salt2']);
+
         const UPBytecode = concat([
           AccountBytecode,
           abiCoder.encode(['address'], [ethers.ZeroAddress]),
         ]);
-=======
-        const UPBytecode = AccountBytecode + AddressOffset + ethers.ZeroAddress.substr(2);
->>>>>>> d41145cc
 
         const bytecodeHash = ethers.solidityPackedKeccak256(['bytes'], [UPBytecode]);
 
@@ -397,15 +377,12 @@
 
       it('should calculate a different address of a contract if the initializeCalldata changed', async () => {
         const salt = ethers.solidityPackedKeccak256(['string'], ['Salt']);
-
-<<<<<<< HEAD
+        const salt = ethers.solidityPackedKeccak256(['string'], ['Salt']);
+
         const UPBytecode = concat([
           AccountBytecode,
           abiCoder.encode(['address'], [ethers.ZeroAddress]),
         ]);
-=======
-        const UPBytecode = AccountBytecode + AddressOffset + ethers.ZeroAddress.substr(2);
->>>>>>> d41145cc
 
         const bytecodeHash = ethers.solidityPackedKeccak256(['bytes'], [UPBytecode]);
 
@@ -435,15 +412,12 @@
 
       it('should calculate a different address of a contract if the bytecode changed', async () => {
         const salt = ethers.solidityPackedKeccak256(['string'], ['Salt']);
-
-<<<<<<< HEAD
+        const salt = ethers.solidityPackedKeccak256(['string'], ['Salt']);
+
         const UPBytecode1 = concat([
           AccountBytecode,
           abiCoder.encode(['address'], [ethers.ZeroAddress]),
         ]);
-=======
-        const UPBytecode1 = AccountBytecode + AddressOffset + ethers.ZeroAddress.substr(2);
->>>>>>> d41145cc
 
         const initializeCallData = accountBaseContract.interface.encodeFunctionData('initialize', [
           context.accounts.deployer1.address,
@@ -503,15 +477,12 @@
 
       it('should revert when deploying an initializable contract with sending value unmatched to the msgValue arguments', async () => {
         const salt = ethers.solidityPackedKeccak256(['string'], ['Salt']);
-
-<<<<<<< HEAD
+        const salt = ethers.solidityPackedKeccak256(['string'], ['Salt']);
+
         const UPBytecode = concat([
           AccountBytecode,
           abiCoder.encode(['address'], [ethers.ZeroAddress]),
         ]);
-=======
-        const UPBytecode = AccountBytecode + AddressOffset + ethers.ZeroAddress.substr(2);
->>>>>>> d41145cc
 
         const initializeCallData = accountBaseContract.interface.encodeFunctionData('initialize', [
           context.accounts.deployer1.address,
@@ -590,11 +561,7 @@
             { value: sumValueSent },
           );
 
-<<<<<<< HEAD
-        const balance = await ethers.provider.getBalance(contractCreated);
-=======
         const balance = await provider.getBalance(contractCreated);
->>>>>>> d41145cc
         expect(balance).to.equal(sumValueSent);
       });
 
@@ -958,14 +925,11 @@
         await context.universalFactory
           .connect(context.accounts.deployer1)
           .deployERC1167ProxyAndInitialize(payableContract.target, salt, PayableTrueCalldata, {
+          .deployERC1167ProxyAndInitialize(payableContract.target, salt, PayableTrueCalldata, {
             value: valueSent,
           });
 
-<<<<<<< HEAD
-        const balance = await ethers.provider.getBalance(contractCreated);
-=======
         const balance = await provider.getBalance(contractCreated);
->>>>>>> d41145cc
         expect(balance).to.equal(valueSent);
       });
 
