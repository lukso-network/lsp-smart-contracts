--- conflicted
+++ resolved
@@ -33,11 +33,6 @@
 ```
 
 Calls [`lsp20VerifyCall`](#lsp20verifycall) function on the logicVerifier.
-<<<<<<< HEAD
-=======
-Reverts in case the value returned does not match the success value (lsp20VerifyCall selector)
-Returns whether a verification after the execution should happen based on the last byte of the returnedStatus
->>>>>>> e2ec65ae
 
 <br/>
 
@@ -51,22 +46,6 @@
 ```
 
 Calls [`lsp20VerifyCallResult`](#lsp20verifycallresult) function on the logicVerifier.
-<<<<<<< HEAD
-=======
-Reverts in case the value returned does not match the success value (lsp20VerifyCallResult selector)
-
-<br/>
-
-### \_validateCall
-
-```solidity
-function _validateCall(
-  bool postCall,
-  bool success,
-  bytes returnedData
-) internal pure;
-```
->>>>>>> e2ec65ae
 
 <br/>
 
