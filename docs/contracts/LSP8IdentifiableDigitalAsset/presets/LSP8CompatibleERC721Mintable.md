--- conflicted
+++ resolved
@@ -49,13 +49,8 @@
 | `name_`              | `string`  | The name of the token.                                                                               |
 | `symbol_`            | `string`  | The symbol of the token.                                                                             |
 | `newOwner_`          | `address` | The owner of the token contract.                                                                     |
-<<<<<<< HEAD
-| `lsp4TokenType_`     | `uint256` | The type of token this digital asset contract represents (`1` = Token, `2` = NFT, `3` = Collection). |
+| `lsp4TokenType_`     | `uint256` | The type of token this digital asset contract represents (`0` = Token, `1` = NFT, `2` = Collection). |
 | `lsp8TokenIdFormat_` | `uint256` | The format of tokenIds (= NFTs) that this contract will create.                                      |
-=======
-| `lsp4TokenType_`     | `uint256` | The type of token this digital asset contract represents (`0` = Token, `1` = NFT, `2` = Collection). |
-| `lsp8TokenIdSchema_` | `uint256` | The schema of tokenIds (= NFTs) that this contract will create.                                      |
->>>>>>> 9b517806
 
 <br/>
 
@@ -1726,7 +1721,7 @@
 event Approval(address indexed owner, address indexed approved, uint256 indexed tokenId);
 ```
 
-Emitted when `owner` enables `approved` to manage the `tokenId` token.
+Emitted when the allowance of a `spender` for an `owner` is set by a call to [`approve`](#approve). `value` is the new allowance.
 
 #### Parameters
 
@@ -1753,7 +1748,7 @@
 event ApprovalForAll(address indexed owner, address indexed operator, bool approved);
 ```
 
-Emitted when `owner` enables or disables (`approved`) `operator` to manage all of its assets.
+Emitted when `account` grants or revokes permission to `operator` to transfer their tokens, according to `approved`.
 
 #### Parameters
 
@@ -1946,7 +1941,7 @@
 event Transfer(address indexed from, address indexed to, uint256 indexed tokenId);
 ```
 
-Emitted when `tokenId` token is transferred from `from` to `to`.
+Emitted when `value` tokens are moved from one account (`from`) to another (`to`). Note that `value` may be zero.
 
 #### Parameters
 
