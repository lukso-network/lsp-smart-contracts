--- conflicted
+++ resolved
@@ -49,13 +49,8 @@
 | `name_`              | `string`  | The name of the token.                                                                               |
 | `symbol_`            | `string`  | The symbol of the token.                                                                             |
 | `newOwner_`          | `address` | The owner of the token contract.                                                                     |
-<<<<<<< HEAD
-| `lsp4TokenType_`     | `uint256` | The type of token this digital asset contract represents (`1` = Token, `2` = NFT, `3` = Collection). |
+| `lsp4TokenType_`     | `uint256` | The type of token this digital asset contract represents (`0` = Token, `1` = NFT, `2` = Collection). |
 | `lsp8TokenIdFormat_` | `uint256` | The format of tokenIds (= NFTs) that this contract will create.                                      |
-=======
-| `lsp4TokenType_`     | `uint256` | The type of token this digital asset contract represents (`0` = Token, `1` = NFT, `2` = Collection). |
-| `lsp8TokenIdSchema_` | `uint256` | The schema of tokenIds (= NFTs) that this contract will create.                                      |
->>>>>>> 9b517806
 
 <br/>
 
