<!-- This file is auto-generated. Do not edit! -->
<!-- Check `@lukso-network/lsp-smart-contracts/CONTRIBUTING.md#solidity-code-comments` for more information. -->

# UniversalProfile

:::info Standard Specifications

[`UniversalProfile`](https://github.com/lukso-network/lips/tree/main/LSPs/LSP-3-UniversalProfile-Metadata.md)

:::
:::info Solidity implementation

[`UniversalProfile.sol`](https://github.com/lukso-network/lsp-smart-contracts/blob/develop/contracts/UniversalProfile.sol)

:::

> implementation of a LUKSO&#39;s Universal Profile based on LSP3

Implementation of the ERC725Account + LSP1 universalReceiver

## Public Methods

Public methods are accessible externally from users, allowing interaction with this function from dApps or other smart contracts.
When marked as 'public', a method can be called both externally and internally, on the other hand, when marked as 'external', a method can only be called externally.

### constructor

:::note References

- Specification details: [**UniversalProfile**](https://github.com/lukso-network/lips/tree/main/LSPs/LSP-3-UniversalProfile-Metadata.md#constructor)
- Solidity implementation: [`UniversalProfile.sol`](https://github.com/lukso-network/lsp-smart-contracts/blob/develop/contracts/UniversalProfile.sol)

:::

```solidity
constructor(address initialOwner);
```

_Deploying a UniversalProfile contract with owner set to address `initialOwner`._

Set `initialOwner` as the contract owner and the `SupportedStandards:LSP3UniversalProfile` data key in the ERC725Y data key/value store. The `constructor` also allows funding the contract on deployment.

<blockquote>

**Emitted events:**

- [`ValueReceived`](#valuereceived) event when funding the contract on deployment.
- [`OwnershipTransferred`](#ownershiptransferred) event when `initialOwner` is set as the contract [`owner`](#owner).
- [`DataChanged`](#datachanged) event when setting the [`_LSP3_SUPPORTED_STANDARDS_KEY`](#_lsp3_supported_standards_key).

</blockquote>

#### Parameters

| Name           |   Type    | Description               |
| -------------- | :-------: | ------------------------- |
| `initialOwner` | `address` | the owner of the contract |

<br/>

### fallback

:::note References

- Specification details: [**UniversalProfile**](https://github.com/lukso-network/lips/tree/main/LSPs/LSP-3-UniversalProfile-Metadata.md#fallback)
- Solidity implementation: [`UniversalProfile.sol`](https://github.com/lukso-network/lsp-smart-contracts/blob/develop/contracts/UniversalProfile.sol)

:::

```solidity
fallback() external payable;
```

<br/>

### receive

:::note References

- Specification details: [**UniversalProfile**](https://github.com/lukso-network/lips/tree/main/LSPs/LSP-3-UniversalProfile-Metadata.md#receive)
- Solidity implementation: [`UniversalProfile.sol`](https://github.com/lukso-network/lsp-smart-contracts/blob/develop/contracts/UniversalProfile.sol)

:::

```solidity
receive() external payable;
```

<br/>

### RENOUNCE_OWNERSHIP_CONFIRMATION_DELAY

:::note References

- Specification details: [**UniversalProfile**](https://github.com/lukso-network/lips/tree/main/LSPs/LSP-3-UniversalProfile-Metadata.md#renounce_ownership_confirmation_delay)
- Solidity implementation: [`UniversalProfile.sol`](https://github.com/lukso-network/lsp-smart-contracts/blob/develop/contracts/UniversalProfile.sol)
- Function signature: `RENOUNCE_OWNERSHIP_CONFIRMATION_DELAY()`
- Function selector: `0xead3fbdf`

:::

```solidity
function RENOUNCE_OWNERSHIP_CONFIRMATION_DELAY()
  external
  view
  returns (uint256);
```

#### Returns

| Name |   Type    | Description |
| ---- | :-------: | ----------- |
| `0`  | `uint256` | -           |

<br/>

### RENOUNCE_OWNERSHIP_CONFIRMATION_PERIOD

:::note References

- Specification details: [**UniversalProfile**](https://github.com/lukso-network/lips/tree/main/LSPs/LSP-3-UniversalProfile-Metadata.md#renounce_ownership_confirmation_period)
- Solidity implementation: [`UniversalProfile.sol`](https://github.com/lukso-network/lsp-smart-contracts/blob/develop/contracts/UniversalProfile.sol)
- Function signature: `RENOUNCE_OWNERSHIP_CONFIRMATION_PERIOD()`
- Function selector: `0x01bfba61`

:::

```solidity
function RENOUNCE_OWNERSHIP_CONFIRMATION_PERIOD()
  external
  view
  returns (uint256);
```

#### Returns

| Name |   Type    | Description |
| ---- | :-------: | ----------- |
| `0`  | `uint256` | -           |

<br/>

### acceptOwnership

:::note References

- Specification details: [**UniversalProfile**](https://github.com/lukso-network/lips/tree/main/LSPs/LSP-3-UniversalProfile-Metadata.md#acceptownership)
- Solidity implementation: [`UniversalProfile.sol`](https://github.com/lukso-network/lsp-smart-contracts/blob/develop/contracts/UniversalProfile.sol)
- Function signature: `acceptOwnership()`
- Function selector: `0x79ba5097`

:::

```solidity
function acceptOwnership() external nonpayable;
```

_`msg.sender` is accepting ownership of contract: `address(this)`._

Transfer ownership of the contract from the current [`owner()`](#owner) to the [`pendingOwner()`](#pendingowner). Once this function is called:

- The current [`owner()`](#owner) will lose access to the functions restricted to the [`owner()`](#owner) only.

- The [`pendingOwner()`](#pendingowner) will gain access to the functions restricted to the [`owner()`](#owner) only.

<blockquote>

**Requirements:**

- Only the [`pendingOwner`](#pendingowner) can call this function.
- When notifying the previous owner via LSP1, the typeId used must be the `keccak256(...)` hash of [LSP0OwnershipTransferred_SenderNotification].
- When notifying the new owner via LSP1, the typeId used must be the `keccak256(...)` hash of [LSP0OwnershipTransferred_RecipientNotification].

</blockquote>

<br/>

### batchCalls

:::note References

- Specification details: [**UniversalProfile**](https://github.com/lukso-network/lips/tree/main/LSPs/LSP-3-UniversalProfile-Metadata.md#batchcalls)
- Solidity implementation: [`UniversalProfile.sol`](https://github.com/lukso-network/lsp-smart-contracts/blob/develop/contracts/UniversalProfile.sol)
- Function signature: `batchCalls(bytes[])`
- Function selector: `0x6963d438`

:::

:::info

It&#39;s not possible to send value along the functions call due to the use of `delegatecall`.

:::

```solidity
function batchCalls(bytes[] data) external nonpayable returns (bytes[] results);
```

_Executing the following batch of abi-encoded function calls on the contract: `data`._

Allows a caller to batch different function calls in one call. Perform a `delegatecall` on self, to call different functions with preserving the context.

#### Parameters

| Name   |   Type    | Description                                                          |
| ------ | :-------: | -------------------------------------------------------------------- |
| `data` | `bytes[]` | An array of ABI encoded function calls to be called on the contract. |

#### Returns

| Name      |   Type    | Description                                                      |
| --------- | :-------: | ---------------------------------------------------------------- |
| `results` | `bytes[]` | An array of abi-encoded data returned by the functions executed. |

<br/>

### execute

:::note References

- Specification details: [**UniversalProfile**](https://github.com/lukso-network/lips/tree/main/LSPs/LSP-3-UniversalProfile-Metadata.md#execute)
- Solidity implementation: [`UniversalProfile.sol`](https://github.com/lukso-network/lsp-smart-contracts/blob/develop/contracts/UniversalProfile.sol)
- Function signature: `execute(uint256,address,uint256,bytes)`
- Function selector: `0x44c028fe`

:::

```solidity
function execute(
  uint256 operationType,
  address target,
  uint256 value,
  bytes data
) external payable returns (bytes);
```

_Calling address `target` using `operationType`, transferring `value` wei and data: `data`._

Generic executor function to:

- send native tokens to any address.

- interact with any contract by passing an abi-encoded function call in the `data` parameter.

- deploy a contract by providing its creation bytecode in the `data` parameter.

<blockquote>

**Requirements:**

- Can be only called by the [`owner`](#owner) or by an authorised address that pass the verification check performed on the owner.
- If a `value` is provided, the contract must have at least this amount in its balance to execute successfully.
- If the operation type is `CREATE` (1) or `CREATE2` (2), `target` must be `address(0)`.
- If the operation type is `STATICCALL` (3) or `DELEGATECALL` (4), `value` transfer is disallowed and must be 0.

</blockquote>

<blockquote>

**Emitted events:**

- [`Executed`](#executed) event for each call that uses under `operationType`: `CALL` (0), `STATICCALL` (3) and `DELEGATECALL` (4).
- [`ContractCreated`](#contractcreated) event, when a contract is created under `operationType`: `CREATE` (1) and `CREATE2` (2).
- [`ValueReceived`](#valuereceived) event when receiving native tokens.

</blockquote>

#### Parameters

| Name            |   Type    | Description                                                                                           |
| --------------- | :-------: | ----------------------------------------------------------------------------------------------------- |
| `operationType` | `uint256` | The operation type used: CALL = 0; CREATE = 1; CREATE2 = 2; STATICCALL = 3; DELEGATECALL = 4          |
| `target`        | `address` | The address of the EOA or smart contract. (unused if a contract is created via operation type 1 or 2) |
| `value`         | `uint256` | The amount of native tokens to transfer (in Wei)                                                      |
| `data`          |  `bytes`  | The call data, or the creation bytecode of the contract to deploy if `operationType` is `1` or `2`.   |

#### Returns

| Name |  Type   | Description |
| ---- | :-----: | ----------- |
| `0`  | `bytes` | -           |

<br/>

### executeBatch

:::note References

- Specification details: [**UniversalProfile**](https://github.com/lukso-network/lips/tree/main/LSPs/LSP-3-UniversalProfile-Metadata.md#executebatch)
- Solidity implementation: [`UniversalProfile.sol`](https://github.com/lukso-network/lsp-smart-contracts/blob/develop/contracts/UniversalProfile.sol)
- Function signature: `executeBatch(uint256[],address[],uint256[],bytes[])`
- Function selector: `0x31858452`

:::

:::caution Warning

- The `msg.value` should not be trusted for any method called within the batch with `operationType`: `DELEGATECALL` (4).

:::

```solidity
function executeBatch(
  uint256[] operationsType,
  address[] targets,
  uint256[] values,
  bytes[] datas
) external payable returns (bytes[]);
```

_Calling multiple addresses `targets` using `operationsType`, transferring `values` wei and data: `datas`._

Batch executor function that behaves the same as [`execute`](#execute) but allowing multiple operations in the same transaction.

<blockquote>

**Requirements:**

- The length of the parameters provided must be equal.
- Can be only called by the [`owner`](#owner) or by an authorised address that pass the verification check performed on the owner.
- If a `value` is provided, the contract must have at least this amount in its balance to execute successfully.
- If the operation type is `CREATE` (1) or `CREATE2` (2), `target` must be `address(0)`.
- If the operation type is `STATICCALL` (3) or `DELEGATECALL` (4), `value` transfer is disallowed and must be 0.

</blockquote>

<blockquote>

**Emitted events:**

- [`Executed`](#executed) event for each call that uses under `operationType`: `CALL` (0), `STATICCALL` (3) and `DELEGATECALL` (4). (each iteration)
- [`ContractCreated`](#contractcreated) event, when a contract is created under `operationType`: `CREATE` (1) and `CREATE2` (2) (each iteration)
- [`ValueReceived`](#valuereceived) event when receiving native tokens.

</blockquote>

#### Parameters

| Name             |    Type     | Description                                                                                                     |
| ---------------- | :---------: | --------------------------------------------------------------------------------------------------------------- |
| `operationsType` | `uint256[]` | The list of operations type used: `CALL = 0`; `CREATE = 1`; `CREATE2 = 2`; `STATICCALL = 3`; `DELEGATECALL = 4` |
| `targets`        | `address[]` | The list of addresses to call. `targets` will be unused if a contract is created (operation types 1 and 2).     |
| `values`         | `uint256[]` | The list of native token amounts to transfer (in Wei).                                                          |
| `datas`          |  `bytes[]`  | The list of calldata, or the creation bytecode of the contract to deploy if `operationType` is `1` or `2`.      |

#### Returns

| Name |   Type    | Description |
| ---- | :-------: | ----------- |
| `0`  | `bytes[]` | -           |

<br/>

### getData

:::note References

- Specification details: [**UniversalProfile**](https://github.com/lukso-network/lips/tree/main/LSPs/LSP-3-UniversalProfile-Metadata.md#getdata)
- Solidity implementation: [`UniversalProfile.sol`](https://github.com/lukso-network/lsp-smart-contracts/blob/develop/contracts/UniversalProfile.sol)
- Function signature: `getData(bytes32)`
- Function selector: `0x54f6127f`

:::

```solidity
function getData(bytes32 dataKey) external view returns (bytes dataValue);
```

_Reading the ERC725Y storage for data key `dataKey` returned the following value: `dataValue`._

Get in the ERC725Y storage the bytes data stored at a specific data key `dataKey`.

#### Parameters

| Name      |   Type    | Description                                   |
| --------- | :-------: | --------------------------------------------- |
| `dataKey` | `bytes32` | The data key for which to retrieve the value. |

#### Returns

| Name        |  Type   | Description                                          |
| ----------- | :-----: | ---------------------------------------------------- |
| `dataValue` | `bytes` | The bytes value stored under the specified data key. |

<br/>

### getDataBatch

:::note References

- Specification details: [**UniversalProfile**](https://github.com/lukso-network/lips/tree/main/LSPs/LSP-3-UniversalProfile-Metadata.md#getdatabatch)
- Solidity implementation: [`UniversalProfile.sol`](https://github.com/lukso-network/lsp-smart-contracts/blob/develop/contracts/UniversalProfile.sol)
- Function signature: `getDataBatch(bytes32[])`
- Function selector: `0xdedff9c6`

:::

```solidity
function getDataBatch(
  bytes32[] dataKeys
) external view returns (bytes[] dataValues);
```

_Reading the ERC725Y storage for data keys `dataKeys` returned the following values: `dataValues`._

Get in the ERC725Y storage the bytes data stored at multiple data keys `dataKeys`.

#### Parameters

| Name       |    Type     | Description                                |
| ---------- | :---------: | ------------------------------------------ |
| `dataKeys` | `bytes32[]` | The array of keys which values to retrieve |

#### Returns

| Name         |   Type    | Description                               |
| ------------ | :-------: | ----------------------------------------- |
| `dataValues` | `bytes[]` | The array of data stored at multiple keys |

<br/>

### isValidSignature

:::note References

- Specification details: [**UniversalProfile**](https://github.com/lukso-network/lips/tree/main/LSPs/LSP-3-UniversalProfile-Metadata.md#isvalidsignature)
- Solidity implementation: [`UniversalProfile.sol`](https://github.com/lukso-network/lsp-smart-contracts/blob/develop/contracts/UniversalProfile.sol)
- Function signature: `isValidSignature(bytes32,bytes)`
- Function selector: `0x1626ba7e`

:::

```solidity
function isValidSignature(
  bytes32 dataHash,
  bytes signature
) external view returns (bytes4 returnedStatus);
```

_Achieves the goal of [EIP-1271] by validating signatures of smart contracts according to their own logic._

Handles two cases:

1. If the owner is an EOA, recovers an address from the hash and the signature provided:

- Returns the `_ERC1271_SUCCESSVALUE` if the address recovered is the same as the owner, indicating that it was a valid signature.

- If the address is different, it returns the `_ERC1271_FAILVALUE` indicating that the signature is not valid.

2. If the owner is a smart contract, it forwards the call of [`isValidSignature()`](#isvalidsignature) to the owner contract:

- If the contract fails or returns the `_ERC1271_FAILVALUE`, the [`isValidSignature()`](#isvalidsignature) on the account returns the `_ERC1271_FAILVALUE`, indicating that the signature is not valid.

- If the [`isValidSignature()`](#isvalidsignature) on the owner returned the `_ERC1271_SUCCESSVALUE`, the [`isValidSignature()`](#isvalidsignature) on the account returns the `_ERC1271_SUCCESSVALUE`, indicating that it's a valid signature.

#### Parameters

| Name        |   Type    | Description                                                  |
| ----------- | :-------: | ------------------------------------------------------------ |
| `dataHash`  | `bytes32` | The hash of the data to be validated.                        |
| `signature` |  `bytes`  | A signature that can validate the previous parameter (Hash). |

#### Returns

| Name             |   Type   | Description                                                       |
| ---------------- | :------: | ----------------------------------------------------------------- |
| `returnedStatus` | `bytes4` | A `bytes4` value that indicates if the signature is valid or not. |

<br/>

### owner

:::note References

- Specification details: [**UniversalProfile**](https://github.com/lukso-network/lips/tree/main/LSPs/LSP-3-UniversalProfile-Metadata.md#owner)
- Solidity implementation: [`UniversalProfile.sol`](https://github.com/lukso-network/lsp-smart-contracts/blob/develop/contracts/UniversalProfile.sol)
- Function signature: `owner()`
- Function selector: `0x8da5cb5b`

:::

```solidity
function owner() external view returns (address);
```

Returns the address of the current owner.

#### Returns

| Name |   Type    | Description |
| ---- | :-------: | ----------- |
| `0`  | `address` | -           |

<br/>

### pendingOwner

:::note References

- Specification details: [**UniversalProfile**](https://github.com/lukso-network/lips/tree/main/LSPs/LSP-3-UniversalProfile-Metadata.md#pendingowner)
- Solidity implementation: [`UniversalProfile.sol`](https://github.com/lukso-network/lsp-smart-contracts/blob/develop/contracts/UniversalProfile.sol)
- Function signature: `pendingOwner()`
- Function selector: `0xe30c3978`

:::

:::info

If no ownership transfer is in progress, the pendingOwner will be `address(0).`.

:::

```solidity
function pendingOwner() external view returns (address);
```

The address that ownership of the contract is transferred to. This address may use [`acceptOwnership()`](#acceptownership) to gain ownership of the contract.

#### Returns

| Name |   Type    | Description |
| ---- | :-------: | ----------- |
| `0`  | `address` | -           |

<br/>

### renounceOwnership

:::note References

- Specification details: [**UniversalProfile**](https://github.com/lukso-network/lips/tree/main/LSPs/LSP-3-UniversalProfile-Metadata.md#renounceownership)
- Solidity implementation: [`UniversalProfile.sol`](https://github.com/lukso-network/lsp-smart-contracts/blob/develop/contracts/UniversalProfile.sol)
- Function signature: `renounceOwnership()`
- Function selector: `0x715018a6`

:::

:::danger

Leaves the contract without an owner. Once ownership of the contract has been renounced, any functions that are restricted to be called by the owner or an address allowed by the owner will be permanently inaccessible, making these functions not callable anymore and unusable.

:::

```solidity
function renounceOwnership() external nonpayable;
```

_`msg.sender` is renouncing ownership of contract `address(this)`._

Renounce ownership of the contract in a 2-step process.

1. The first call will initiate the process of renouncing ownership.

2. The second call is used as a confirmation and will leave the contract without an owner.

<blockquote>

**Requirements:**

- Can be only called by the [`owner`](#owner) or by an authorised address that pass the verification check performed on the owner.

</blockquote>

<br/>

### setData

:::note References

- Specification details: [**UniversalProfile**](https://github.com/lukso-network/lips/tree/main/LSPs/LSP-3-UniversalProfile-Metadata.md#setdata)
- Solidity implementation: [`UniversalProfile.sol`](https://github.com/lukso-network/lsp-smart-contracts/blob/develop/contracts/UniversalProfile.sol)
- Function signature: `setData(bytes32,bytes)`
- Function selector: `0x7f23690c`

:::

```solidity
function setData(bytes32 dataKey, bytes dataValue) external payable;
```

_Setting the following data key value pair in the ERC725Y storage. Data key: `dataKey`, data value: `dataValue`._

Sets a single bytes value `dataValue` in the ERC725Y storage for a specific data key `dataKey`. The function is marked as payable to enable flexibility on child contracts. For instance to implement a fee mechanism for setting specific data.

<blockquote>

**Requirements:**

- Can be only called by the [`owner`](#owner) or by an authorised address that pass the verification check performed on the owner.

</blockquote>

<blockquote>

**Emitted events:**

- [`ValueReceived`](#valuereceived) event when receiving native tokens.
- [`DataChanged`](#datachanged) event.

</blockquote>

#### Parameters

| Name        |   Type    | Description                                |
| ----------- | :-------: | ------------------------------------------ |
| `dataKey`   | `bytes32` | The data key for which to set a new value. |
| `dataValue` |  `bytes`  | The new bytes value to set.                |

<br/>

### setDataBatch

:::note References

- Specification details: [**UniversalProfile**](https://github.com/lukso-network/lips/tree/main/LSPs/LSP-3-UniversalProfile-Metadata.md#setdatabatch)
- Solidity implementation: [`UniversalProfile.sol`](https://github.com/lukso-network/lsp-smart-contracts/blob/develop/contracts/UniversalProfile.sol)
- Function signature: `setDataBatch(bytes32[],bytes[])`
- Function selector: `0x97902421`

:::

```solidity
function setDataBatch(bytes32[] dataKeys, bytes[] dataValues) external payable;
```

_Setting the following data key value pairs in the ERC725Y storage. Data keys: `dataKeys`, data values: `dataValues`._

Batch data setting function that behaves the same as [`setData`](#setdata) but allowing to set multiple data key/value pairs in the ERC725Y storage in the same transaction.

<blockquote>

**Requirements:**

- Can be only called by the [`owner`](#owner) or by an authorised address that pass the verification check performed on the owner.

</blockquote>

<blockquote>

**Emitted events:**

- [`ValueReceived`](#valuereceived) event when receiving native tokens.
- [`DataChanged`](#datachanged) event. (on each iteration of setting data)

</blockquote>

#### Parameters

| Name         |    Type     | Description                                          |
| ------------ | :---------: | ---------------------------------------------------- |
| `dataKeys`   | `bytes32[]` | An array of data keys to set bytes values for.       |
| `dataValues` |  `bytes[]`  | An array of bytes values to set for each `dataKeys`. |

<br/>

### supportsInterface

:::note References

- Specification details: [**UniversalProfile**](https://github.com/lukso-network/lips/tree/main/LSPs/LSP-3-UniversalProfile-Metadata.md#supportsinterface)
- Solidity implementation: [`UniversalProfile.sol`](https://github.com/lukso-network/lsp-smart-contracts/blob/develop/contracts/UniversalProfile.sol)
- Function signature: `supportsInterface(bytes4)`
- Function selector: `0x01ffc9a7`

:::

```solidity
function supportsInterface(bytes4 interfaceId) external view returns (bool);
```

_Checking if this contract supports the interface defined by the `bytes4` interface ID `interfaceId`._

Achieves the goal of [ERC-165] to detect supported interfaces and [LSP-17-ContractExtension] by checking if the interfaceId being queried is supported on another linked extension. If the contract doesn't support the `interfaceId`, it forwards the call to the `supportsInterface` extension according to [LSP-17-ContractExtension], and checks if the extension implements the interface defined by `interfaceId`.

#### Parameters

| Name          |   Type   | Description                                            |
| ------------- | :------: | ------------------------------------------------------ |
| `interfaceId` | `bytes4` | The interface ID to check if the contract supports it. |

#### Returns

| Name |  Type  | Description                                                                                   |
| ---- | :----: | --------------------------------------------------------------------------------------------- |
| `0`  | `bool` | `true` if this contract implements the interface defined by `interfaceId`, `false` otherwise. |

<br/>

### transferOwnership

:::note References

- Specification details: [**UniversalProfile**](https://github.com/lukso-network/lips/tree/main/LSPs/LSP-3-UniversalProfile-Metadata.md#transferownership)
- Solidity implementation: [`UniversalProfile.sol`](https://github.com/lukso-network/lsp-smart-contracts/blob/develop/contracts/UniversalProfile.sol)
- Function signature: `transferOwnership(address)`
- Function selector: `0xf2fde38b`

:::

```solidity
function transferOwnership(address pendingNewOwner) external nonpayable;
```

_Transfer ownership initiated by `newOwner`._

Initiate the process of transferring ownership of the contract by setting the new owner as the pending owner. If the new owner is a contract that supports + implements LSP1, this will also attempt to notify the new owner that ownership has been transferred to them by calling the [`universalReceiver()`](#universalreceiver) function on the `newOwner` contract.

<blockquote>

**Requirements:**

- Can be only called by the [`owner`](#owner) or by an authorised address that pass the verification check performed on the owner.
- When notifying the new owner via LSP1, the `typeId` used must be the `keccak256(...)` hash of [LSP0OwnershipTransferStarted].
- Pending owner cannot accept ownership in the same tx via the LSP1 hook.

</blockquote>

#### Parameters

| Name              |   Type    | Description |
| ----------------- | :-------: | ----------- |
| `pendingNewOwner` | `address` | -           |

<br/>

### universalReceiver

:::note References

- Specification details: [**UniversalProfile**](https://github.com/lukso-network/lips/tree/main/LSPs/LSP-3-UniversalProfile-Metadata.md#universalreceiver)
- Solidity implementation: [`UniversalProfile.sol`](https://github.com/lukso-network/lsp-smart-contracts/blob/develop/contracts/UniversalProfile.sol)
- Function signature: `universalReceiver(bytes32,bytes)`
- Function selector: `0x6bb56a14`

:::

```solidity
function universalReceiver(
  bytes32 typeId,
  bytes receivedData
) external payable returns (bytes returnedValues);
```

_Notifying the contract by calling its `universalReceiver` function with the following informations: typeId: `typeId`; data: `data`._

Achieves the goal of [LSP-1-UniversalReceiver] by allowing the account to be notified about incoming/outgoing transactions and enabling reactions to these actions. The reaction is achieved by having two external contracts ([LSP1UniversalReceiverDelegate]) that react on the whole transaction and on the specific typeId, respectively. The function performs the following steps:

1. Query the [ERC-725Y] storage with the data key [_LSP1_UNIVERSAL_RECEIVER_DELEGATE_KEY].

- If there is an address stored under the data key, check if this address supports the LSP1 interfaceId.

- If yes, call this address with the typeId and data (params), along with additional calldata consisting of 20 bytes of `msg.sender` and 32 bytes of `msg.value`. If not, continue the execution of the function.

2. Query the [ERC-725Y] storage with the data key [_LSP1_UNIVERSAL_RECEIVER_DELEGATE_PREFIX] + `bytes32(typeId)`. (Check [LSP-2-ERC725YJSONSchema] for encoding the data key)

- If there is an address stored under the data key, check if this address supports the LSP1 interfaceId.

- If yes, call this address with the typeId and data (params), along with additional calldata consisting of 20 bytes of `msg.sender` and 32 bytes of `msg.value`. If not, continue the execution of the function.

<blockquote>

**Emitted events:**

- [`ValueReceived`](#valuereceived) when receiving native tokens.
- [`UniversalReceiver`](#universalreceiver) event with the function parameters, call options, and the response of the UniversalReceiverDelegates (URD) contract that was called.

</blockquote>

#### Parameters

| Name           |   Type    | Description                |
| -------------- | :-------: | -------------------------- |
| `typeId`       | `bytes32` | The type of call received. |
| `receivedData` |  `bytes`  | The data received.         |

#### Returns

| Name             |  Type   | Description                                                                                             |
| ---------------- | :-----: | ------------------------------------------------------------------------------------------------------- |
| `returnedValues` | `bytes` | The ABI encoded return value of the LSP1UniversalReceiverDelegate call and the LSP1TypeIdDelegate call. |

<br/>

## Internal Methods

Any method labeled as `internal` serves as utility function within the contract. They can be used when writing solidity contracts that inherit from this contract. These methods can be extended or modified by overriding their internal behavior to suit specific needs.

Internal functions cannot be called externally, whether from other smart contracts, dApp interfaces, or backend services. Their restricted accessibility ensures that they remain exclusively available within the context of the current contract, promoting controlled and encapsulated usage of these internal utilities.

### \_checkOwner

```solidity
function _checkOwner() internal view;
```

Throws if the sender is not the owner.

<br/>

### \_setOwner

```solidity
function _setOwner(address newOwner) internal nonpayable;
```

Changes the owner if `newOwner` and oldOwner are different
This pattern is useful in inheritance.

<br/>

### \_execute

```solidity
function _execute(
  uint256 operationType,
  address target,
  uint256 value,
  bytes data
) internal nonpayable returns (bytes);
```

check the `operationType` provided and perform the associated low-level opcode after checking for requirements (see [`execute`](#execute)).

<br/>

### \_executeBatch

```solidity
function _executeBatch(
  uint256[] operationsType,
  address[] targets,
  uint256[] values,
  bytes[] datas
) internal nonpayable returns (bytes[]);
```

check each `operationType` provided in the batch and perform the associated low-level opcode after checking for requirements (see [`executeBatch`](#executebatch)).

<br/>

### \_executeCall

```solidity
function _executeCall(
  address target,
  uint256 value,
  bytes data
) internal nonpayable returns (bytes result);
```

Perform low-level call (operation type = 0)

#### Parameters

| Name     |   Type    | Description                           |
| -------- | :-------: | ------------------------------------- |
| `target` | `address` | The address on which call is executed |
| `value`  | `uint256` | The value to be sent with the call    |
| `data`   |  `bytes`  | The data to be sent with the call     |

#### Returns

| Name     |  Type   | Description            |
| -------- | :-----: | ---------------------- |
| `result` | `bytes` | The data from the call |

<br/>

### \_executeStaticCall

```solidity
function _executeStaticCall(
  address target,
  bytes data
) internal nonpayable returns (bytes result);
```

Perform low-level staticcall (operation type = 3)

#### Parameters

| Name     |   Type    | Description                                 |
| -------- | :-------: | ------------------------------------------- |
| `target` | `address` | The address on which staticcall is executed |
| `data`   |  `bytes`  | The data to be sent with the staticcall     |

#### Returns

| Name     |  Type   | Description                           |
| -------- | :-----: | ------------------------------------- |
| `result` | `bytes` | The data returned from the staticcall |

<br/>

### \_executeDelegateCall

```solidity
function _executeDelegateCall(
  address target,
  bytes data
) internal nonpayable returns (bytes result);
```

Perform low-level delegatecall (operation type = 4)

#### Parameters

| Name     |   Type    | Description                                   |
| -------- | :-------: | --------------------------------------------- |
| `target` | `address` | The address on which delegatecall is executed |
| `data`   |  `bytes`  | The data to be sent with the delegatecall     |

#### Returns

| Name     |  Type   | Description                             |
| -------- | :-----: | --------------------------------------- |
| `result` | `bytes` | The data returned from the delegatecall |

<br/>

### \_deployCreate

```solidity
function _deployCreate(
  uint256 value,
  bytes creationCode
) internal nonpayable returns (bytes newContract);
```

Deploy a contract using the `CREATE` opcode (operation type = 1)

#### Parameters

| Name           |   Type    | Description                                                                        |
| -------------- | :-------: | ---------------------------------------------------------------------------------- |
| `value`        | `uint256` | The value to be sent to the contract created                                       |
| `creationCode` |  `bytes`  | The contract creation bytecode to deploy appended with the constructor argument(s) |

#### Returns

| Name          |  Type   | Description                                  |
| ------------- | :-----: | -------------------------------------------- |
| `newContract` | `bytes` | The address of the contract created as bytes |

<br/>

### \_deployCreate2

```solidity
function _deployCreate2(
  uint256 value,
  bytes creationCode
) internal nonpayable returns (bytes newContract);
```

Deploy a contract using the `CREATE2` opcode (operation type = 2)

#### Parameters

| Name           |   Type    | Description                                                                                           |
| -------------- | :-------: | ----------------------------------------------------------------------------------------------------- |
| `value`        | `uint256` | The value to be sent to the contract created                                                          |
| `creationCode` |  `bytes`  | The contract creation bytecode to deploy appended with the constructor argument(s) and a bytes32 salt |

#### Returns

| Name          |  Type   | Description                                  |
| ------------- | :-----: | -------------------------------------------- |
| `newContract` | `bytes` | The address of the contract created as bytes |

<br/>

### \_getData

```solidity
function _getData(bytes32 dataKey) internal view returns (bytes dataValue);
```

Read the value stored under a specific `dataKey` inside the underlying ERC725Y storage,
represented as a mapping of `bytes32` data keys mapped to their `bytes` data values.

```solidity
mapping(bytes32 => bytes) _store
```

#### Parameters

| Name      |   Type    | Description                                                             |
| --------- | :-------: | ----------------------------------------------------------------------- |
| `dataKey` | `bytes32` | A bytes32 data key to read the associated `bytes` value from the store. |

#### Returns

| Name        |  Type   | Description                                                                   |
| ----------- | :-----: | ----------------------------------------------------------------------------- |
| `dataValue` | `bytes` | The `bytes` value associated with the given `dataKey` in the ERC725Y storage. |

<br/>

### \_setData

```solidity
function _setData(bytes32 dataKey, bytes dataValue) internal nonpayable;
```

This function overrides the [`ERC725YCore`](#erc725ycore) internal [`_setData`](#_setdata) function to optimize gas usage by emitting only the first 256 bytes of the `dataValue`.

<blockquote>

**Emitted events:**

- [`DataChanged`](#datachanged) event with only the first 256 bytes of [`dataValue`](#datavalue).

</blockquote>

#### Parameters

| Name        |   Type    | Description                            |
| ----------- | :-------: | -------------------------------------- |
| `dataKey`   | `bytes32` | The key to store the data value under. |
| `dataValue` |  `bytes`  | The data value to be stored.           |

<br/>

### \_transferOwnership

```solidity
function _transferOwnership(address newOwner) internal nonpayable;
```

Set the pending owner of the contract and cancel any renounce ownership process that was previously started.

<blockquote>

**Requirements:**

- `newOwner` cannot be the address of the contract itself.

</blockquote>

#### Parameters

| Name       |   Type    | Description                           |
| ---------- | :-------: | ------------------------------------- |
| `newOwner` | `address` | The address of the new pending owner. |

<br/>

### \_acceptOwnership

```solidity
function _acceptOwnership() internal nonpayable;
```

Set the pending owner of the contract as the new owner.

<br/>

### \_renounceOwnership

```solidity
function _renounceOwnership() internal nonpayable;
```

Initiate or confirm the process of renouncing ownership after a specific delay of blocks have passed.

<br/>

### \_supportsInterfaceInERC165Extension

```solidity
function _supportsInterfaceInERC165Extension(
  bytes4 interfaceId
) internal view returns (bool);
```

Returns whether the interfaceId being checked is supported in the extension of the
[`supportsInterface`](#supportsinterface) selector.
To be used by extendable contracts wishing to extend the ERC165 interfaceIds originally
supported by reading whether the interfaceId queried is supported in the `supportsInterface`
extension if the extension is set, if not it returns false.

<br/>

### \_getExtension

```solidity
function _getExtension(bytes4 functionSelector) internal view returns (address);
```

Returns the extension address stored under the following data key:

- [`_LSP17_EXTENSION_PREFIX`](#_lsp17_extension_prefix) + `<bytes4>` (Check [LSP2-ERC725YJSONSchema] for encoding the data key).

- If no extension is stored, returns the address(0).

<br/>

### \_fallbackLSP17Extendable

:::tip Hint

This function does not forward to the extension contract the `msg.value` received by the contract that inherits `LSP17Extendable`.
If you would like to forward the `msg.value` to the extension contract, you can override the code of this internal function as follow:

```solidity
(bool success, bytes memory result) = extension.call{value: msg.value}(
    abi.encodePacked(callData, msg.sender, msg.value)
);
```

:::

```solidity
function _fallbackLSP17Extendable(
  bytes callData
) internal nonpayable returns (bytes);
```

Forwards the call to an extension mapped to a function selector.
Calls [`_getExtension`](#_getextension) to get the address of the extension mapped to the function selector being
called on the account. If there is no extension, the `address(0)` will be returned.
Reverts if there is no extension for the function being called, except for the `bytes4(0)` function selector, which passes even if there is no extension for it.
If there is an extension for the function selector being called, it calls the extension with the
`CALL` opcode, passing the `msg.data` appended with the 20 bytes of the [`msg.sender`](#msg.sender) and 32 bytes of the `msg.value`.

<br/>

### \_verifyCall

```solidity
function _verifyCall(
  address logicVerifier
) internal nonpayable returns (bool verifyAfter);
```

Calls [`lsp20VerifyCall`](#lsp20verifycall) function on the logicVerifier.
Reverts in case the value returned does not match the success value (lsp20VerifyCall selector)
Returns whether a verification after the execution should happen based on the last byte of the returnedStatus

<br/>

### \_verifyCallResult

```solidity
function _verifyCallResult(
  address logicVerifier,
  bytes callResult
) internal nonpayable;
```

Calls [`lsp20VerifyCallResult`](#lsp20verifycallresult) function on the logicVerifier.
Reverts in case the value returned does not match the success value (lsp20VerifyCallResult selector)

<br/>

### \_validateCall

```solidity
function _validateCall(
  bool postCall,
  bool success,
  bytes returnedData
) internal pure;
```

<br/>

### \_revertWithLSP20DefaultError

```solidity
function _revertWithLSP20DefaultError(
  bool postCall,
  bytes returnedData
) internal pure;
```

<br/>

## Events

### ContractCreated

:::note References

- Specification details: [**UniversalProfile**](https://github.com/lukso-network/lips/tree/main/LSPs/LSP-3-UniversalProfile-Metadata.md#contractcreated)
- Solidity implementation: [`UniversalProfile.sol`](https://github.com/lukso-network/lsp-smart-contracts/blob/develop/contracts/UniversalProfile.sol)
- Event signature: `ContractCreated(uint256,address,uint256,bytes32)`
- Event topic hash: `0xa1fb700aaee2ae4a2ff6f91ce7eba292f89c2f5488b8ec4c5c5c8150692595c3`

:::

```solidity
event ContractCreated(uint256 indexed operationType, address indexed contractAddress, uint256 indexed value, bytes32 salt);
```

_Deployed new contract at address `contractAddress` and funded with `value` wei (deployed using opcode: `operationType`)._

Emitted when a new contract was created and deployed.

#### Parameters

| Name                            |   Type    | Description                                                                                                                               |
| ------------------------------- | :-------: | ----------------------------------------------------------------------------------------------------------------------------------------- |
| `operationType` **`indexed`**   | `uint256` | The opcode used to deploy the contract (`CREATE` or `CREATE2`).                                                                           |
| `contractAddress` **`indexed`** | `address` | The created contract address.                                                                                                             |
| `value` **`indexed`**           | `uint256` | The amount of native tokens (in Wei) sent to fund the created contract on deployment.                                                     |
| `salt`                          | `bytes32` | The salt used to deterministically deploy the contract (`CREATE2` only). If `CREATE` opcode is used, the salt value will be `bytes32(0)`. |

<br/>

### DataChanged

:::note References

- Specification details: [**UniversalProfile**](https://github.com/lukso-network/lips/tree/main/LSPs/LSP-3-UniversalProfile-Metadata.md#datachanged)
- Solidity implementation: [`UniversalProfile.sol`](https://github.com/lukso-network/lsp-smart-contracts/blob/develop/contracts/UniversalProfile.sol)
- Event signature: `DataChanged(bytes32,bytes)`
- Event topic hash: `0xece574603820d07bc9b91f2a932baadf4628aabcb8afba49776529c14a6104b2`

:::

```solidity
event DataChanged(bytes32 indexed dataKey, bytes dataValue);
```

_The following data key/value pair has been changed in the ERC725Y storage: Data key: `dataKey`, data value: `dataValue`._

Emitted when data at a specific `dataKey` was changed to a new value `dataValue`.

#### Parameters

| Name                    |   Type    | Description                                  |
| ----------------------- | :-------: | -------------------------------------------- |
| `dataKey` **`indexed`** | `bytes32` | The data key for which a bytes value is set. |
| `dataValue`             |  `bytes`  | The value to set for the given data key.     |

<br/>

### Executed

:::note References

- Specification details: [**UniversalProfile**](https://github.com/lukso-network/lips/tree/main/LSPs/LSP-3-UniversalProfile-Metadata.md#executed)
- Solidity implementation: [`UniversalProfile.sol`](https://github.com/lukso-network/lsp-smart-contracts/blob/develop/contracts/UniversalProfile.sol)
- Event signature: `Executed(uint256,address,uint256,bytes4)`
- Event topic hash: `0x4810874456b8e6487bd861375cf6abd8e1c8bb5858c8ce36a86a04dabfac199e`

:::

```solidity
event Executed(uint256 indexed operationType, address indexed target, uint256 indexed value, bytes4 selector);
```

_Called address `target` using `operationType` with `value` wei and `data`._

Emitted when calling an address `target` (EOA or contract) with `value`.

#### Parameters

| Name                          |   Type    | Description                                                                                          |
| ----------------------------- | :-------: | ---------------------------------------------------------------------------------------------------- |
| `operationType` **`indexed`** | `uint256` | The low-level call opcode used to call the `target` address (`CALL`, `STATICALL` or `DELEGATECALL`). |
| `target` **`indexed`**        | `address` | The address to call. `target` will be unused if a contract is created (operation types 1 and 2).     |
| `value` **`indexed`**         | `uint256` | The amount of native tokens transferred along the call (in Wei).                                     |
| `selector`                    | `bytes4`  | The first 4 bytes (= function selector) of the data sent with the call.                              |

<br/>

### OwnershipRenounced

:::note References

- Specification details: [**UniversalProfile**](https://github.com/lukso-network/lips/tree/main/LSPs/LSP-3-UniversalProfile-Metadata.md#ownershiprenounced)
- Solidity implementation: [`UniversalProfile.sol`](https://github.com/lukso-network/lsp-smart-contracts/blob/develop/contracts/UniversalProfile.sol)
- Event signature: `OwnershipRenounced()`
- Event topic hash: `0xd1f66c3d2bc1993a86be5e3d33709d98f0442381befcedd29f578b9b2506b1ce`

:::

```solidity
event OwnershipRenounced();
```

_Successfully renounced ownership of the contract. This contract is now owned by anyone, it's owner is `address(0)`._

Emitted when the ownership of the contract has been renounced.

<br/>

### OwnershipTransferStarted

:::note References

- Specification details: [**UniversalProfile**](https://github.com/lukso-network/lips/tree/main/LSPs/LSP-3-UniversalProfile-Metadata.md#ownershiptransferstarted)
- Solidity implementation: [`UniversalProfile.sol`](https://github.com/lukso-network/lsp-smart-contracts/blob/develop/contracts/UniversalProfile.sol)
- Event signature: `OwnershipTransferStarted(address,address)`
- Event topic hash: `0x38d16b8cac22d99fc7c124b9cd0de2d3fa1faef420bfe791d8c362d765e22700`

:::

```solidity
event OwnershipTransferStarted(address indexed previousOwner, address indexed newOwner);
```

_The transfer of ownership of the contract was initiated. Pending new owner set to: `newOwner`._

Emitted when [`transferOwnership(..)`](#transferownership) was called and the first step of transferring ownership completed successfully which leads to [`pendingOwner`](#pendingowner) being updated.

#### Parameters

| Name                          |   Type    | Description                        |
| ----------------------------- | :-------: | ---------------------------------- |
| `previousOwner` **`indexed`** | `address` | The address of the previous owner. |
| `newOwner` **`indexed`**      | `address` | The address of the new owner.      |

<br/>

### OwnershipTransferred

:::note References

- Specification details: [**UniversalProfile**](https://github.com/lukso-network/lips/tree/main/LSPs/LSP-3-UniversalProfile-Metadata.md#ownershiptransferred)
- Solidity implementation: [`UniversalProfile.sol`](https://github.com/lukso-network/lsp-smart-contracts/blob/develop/contracts/UniversalProfile.sol)
- Event signature: `OwnershipTransferred(address,address)`
- Event topic hash: `0x8be0079c531659141344cd1fd0a4f28419497f9722a3daafe3b4186f6b6457e0`

:::

```solidity
event OwnershipTransferred(address indexed previousOwner, address indexed newOwner);
```

#### Parameters

| Name                          |   Type    | Description |
| ----------------------------- | :-------: | ----------- |
| `previousOwner` **`indexed`** | `address` | -           |
| `newOwner` **`indexed`**      | `address` | -           |

<br/>

### RenounceOwnershipStarted

:::note References

- Specification details: [**UniversalProfile**](https://github.com/lukso-network/lips/tree/main/LSPs/LSP-3-UniversalProfile-Metadata.md#renounceownershipstarted)
- Solidity implementation: [`UniversalProfile.sol`](https://github.com/lukso-network/lsp-smart-contracts/blob/develop/contracts/UniversalProfile.sol)
- Event signature: `RenounceOwnershipStarted()`
- Event topic hash: `0x81b7f830f1f0084db6497c486cbe6974c86488dcc4e3738eab94ab6d6b1653e7`

:::

```solidity
event RenounceOwnershipStarted();
```

_Ownership renouncement initiated._

Emitted when starting the [`renounceOwnership(..)`](#renounceownership) 2-step process.

<br/>

### UniversalReceiver

:::note References

- Specification details: [**UniversalProfile**](https://github.com/lukso-network/lips/tree/main/LSPs/LSP-3-UniversalProfile-Metadata.md#universalreceiver)
- Solidity implementation: [`UniversalProfile.sol`](https://github.com/lukso-network/lsp-smart-contracts/blob/develop/contracts/UniversalProfile.sol)
- Event signature: `UniversalReceiver(address,uint256,bytes32,bytes,bytes)`
- Event topic hash: `0x9c3ba68eb5742b8e3961aea0afc7371a71bf433c8a67a831803b64c064a178c2`

:::

```solidity
event UniversalReceiver(address indexed from, uint256 indexed value, bytes32 indexed typeId, bytes receivedData, bytes returnedValue);
```

\*Address `from` called the `universalReceiver(...)` function while sending `value` LYX. Notification type (typeId): `typeId`

- Data received: `receivedData`.\*

Emitted when the [`universalReceiver`](#universalreceiver) function was called with a specific `typeId` and some `receivedData`

#### Parameters

| Name                   |   Type    | Description                                                                                                                                                                             |
| ---------------------- | :-------: | --------------------------------------------------------------------------------------------------------------------------------------------------------------------------------------- |
| `from` **`indexed`**   | `address` | The address of the EOA or smart contract that called the {universalReceiver(...)} function.                                                                                             |
| `value` **`indexed`**  | `uint256` | The amount sent to the {universalReceiver(...)} function.                                                                                                                               |
| `typeId` **`indexed`** | `bytes32` | A `bytes32` unique identifier (= _"hook"_)that describe the type of notification, information or transaction received by the contract. Can be related to a specific standard or a hook. |
| `receivedData`         |  `bytes`  | Any arbitrary data that was sent to the {universalReceiver(...)} function.                                                                                                              |
| `returnedValue`        |  `bytes`  | The value returned by the {universalReceiver(...)} function.                                                                                                                            |

<br/>

### ValueReceived

:::note References

- Specification details: [**UniversalProfile**](https://github.com/lukso-network/lips/tree/main/LSPs/LSP-3-UniversalProfile-Metadata.md#valuereceived)
- Solidity implementation: [`UniversalProfile.sol`](https://github.com/lukso-network/lsp-smart-contracts/blob/develop/contracts/UniversalProfile.sol)
- Event signature: `ValueReceived(address,uint256)`
- Event topic hash: `0x7e71433ddf847725166244795048ecf3e3f9f35628254ecbf736056664233493`

:::

```solidity
event ValueReceived(address indexed sender, uint256 indexed value);
```

_`value` native tokens received from `sender`._

Emitted when receiving native tokens.

#### Parameters

| Name                   |   Type    | Description                                                |
| ---------------------- | :-------: | ---------------------------------------------------------- |
| `sender` **`indexed`** | `address` | The address that sent some native tokens to this contract. |
| `value` **`indexed`**  | `uint256` | The amount of native tokens received.                      |

<br/>

## Errors

### ERC725X_ContractDeploymentFailed

:::note References

- Specification details: [**UniversalProfile**](https://github.com/lukso-network/lips/tree/main/LSPs/LSP-3-UniversalProfile-Metadata.md#erc725x_contractdeploymentfailed)
- Solidity implementation: [`UniversalProfile.sol`](https://github.com/lukso-network/lsp-smart-contracts/blob/develop/contracts/UniversalProfile.sol)
- Error signature: `ERC725X_ContractDeploymentFailed()`
- Error hash: `0x0b07489b`

:::

```solidity
error ERC725X_ContractDeploymentFailed();
```

Reverts when contract deployment failed via [`execute`](#execute) or [`executeBatch`](#executebatch) functions, This error can occur using either operation type 1 (`CREATE`) or 2 (`CREATE2`).

<br/>

### ERC725X_CreateOperationsRequireEmptyRecipientAddress

:::note References

- Specification details: [**UniversalProfile**](https://github.com/lukso-network/lips/tree/main/LSPs/LSP-3-UniversalProfile-Metadata.md#erc725x_createoperationsrequireemptyrecipientaddress)
- Solidity implementation: [`UniversalProfile.sol`](https://github.com/lukso-network/lsp-smart-contracts/blob/develop/contracts/UniversalProfile.sol)
- Error signature: `ERC725X_CreateOperationsRequireEmptyRecipientAddress()`
- Error hash: `0x3041824a`

:::

```solidity
error ERC725X_CreateOperationsRequireEmptyRecipientAddress();
```

Reverts when passing a `to` address that is not `address(0)` (= address zero) while deploying a contract via [`execute`](#execute) or [`executeBatch`](#executebatch) functions. This error can occur using either operation type 1 (`CREATE`) or 2 (`CREATE2`).

<br/>

### ERC725X_ExecuteParametersEmptyArray

:::note References

- Specification details: [**UniversalProfile**](https://github.com/lukso-network/lips/tree/main/LSPs/LSP-3-UniversalProfile-Metadata.md#erc725x_executeparametersemptyarray)
- Solidity implementation: [`UniversalProfile.sol`](https://github.com/lukso-network/lsp-smart-contracts/blob/develop/contracts/UniversalProfile.sol)
- Error signature: `ERC725X_ExecuteParametersEmptyArray()`
- Error hash: `0xe9ad2b5f`

:::

```solidity
error ERC725X_ExecuteParametersEmptyArray();
```

Reverts when one of the array parameter provided to the [`executeBatch`](#executebatch) function is an empty array.

<br/>

### ERC725X_ExecuteParametersLengthMismatch

:::note References

- Specification details: [**UniversalProfile**](https://github.com/lukso-network/lips/tree/main/LSPs/LSP-3-UniversalProfile-Metadata.md#erc725x_executeparameterslengthmismatch)
- Solidity implementation: [`UniversalProfile.sol`](https://github.com/lukso-network/lsp-smart-contracts/blob/develop/contracts/UniversalProfile.sol)
- Error signature: `ERC725X_ExecuteParametersLengthMismatch()`
- Error hash: `0x3ff55f4d`

:::

```solidity
error ERC725X_ExecuteParametersLengthMismatch();
```

Reverts when there is not the same number of elements in the `operationTypes`, `targets` addresses, `values`, and `datas` array parameters provided when calling the [`executeBatch`](#executebatch) function.

<br/>

### ERC725X_InsufficientBalance

:::note References

- Specification details: [**UniversalProfile**](https://github.com/lukso-network/lips/tree/main/LSPs/LSP-3-UniversalProfile-Metadata.md#erc725x_insufficientbalance)
- Solidity implementation: [`UniversalProfile.sol`](https://github.com/lukso-network/lsp-smart-contracts/blob/develop/contracts/UniversalProfile.sol)
- Error signature: `ERC725X_InsufficientBalance(uint256,uint256)`
- Error hash: `0x0df9a8f8`

:::

```solidity
error ERC725X_InsufficientBalance(uint256 balance, uint256 value);
```

Reverts when trying to send more native tokens `value` than available in current `balance`.

#### Parameters

| Name      |   Type    | Description                                                                                                                            |
| --------- | :-------: | -------------------------------------------------------------------------------------------------------------------------------------- |
| `balance` | `uint256` | The balance of native tokens of the ERC725X smart contract.                                                                            |
| `value`   | `uint256` | The amount of native tokens sent via `ERC725X.execute(...)`/`ERC725X.executeBatch(...)` that is greater than the contract's `balance`. |

<br/>

### ERC725X_MsgValueDisallowedInDelegateCall

:::note References

- Specification details: [**UniversalProfile**](https://github.com/lukso-network/lips/tree/main/LSPs/LSP-3-UniversalProfile-Metadata.md#erc725x_msgvaluedisallowedindelegatecall)
- Solidity implementation: [`UniversalProfile.sol`](https://github.com/lukso-network/lsp-smart-contracts/blob/develop/contracts/UniversalProfile.sol)
- Error signature: `ERC725X_MsgValueDisallowedInDelegateCall()`
- Error hash: `0x5ac83135`

:::

```solidity
error ERC725X_MsgValueDisallowedInDelegateCall();
```

Reverts when trying to send native tokens (`value` / `values[]` parameter of [`execute`](#execute) or [`executeBatch`](#executebatch) functions) while making a `delegatecall` (`operationType == 4`). Sending native tokens via `staticcall` is not allowed because `msg.value` is persisting.

<br/>

### ERC725X_MsgValueDisallowedInStaticCall

:::note References

- Specification details: [**UniversalProfile**](https://github.com/lukso-network/lips/tree/main/LSPs/LSP-3-UniversalProfile-Metadata.md#erc725x_msgvaluedisallowedinstaticcall)
- Solidity implementation: [`UniversalProfile.sol`](https://github.com/lukso-network/lsp-smart-contracts/blob/develop/contracts/UniversalProfile.sol)
- Error signature: `ERC725X_MsgValueDisallowedInStaticCall()`
- Error hash: `0x72f2bc6a`

:::

```solidity
error ERC725X_MsgValueDisallowedInStaticCall();
```

Reverts when trying to send native tokens (`value` / `values[]` parameter of [`execute`](#execute) or [`executeBatch`](#executebatch) functions) while making a `staticcall` (`operationType == 3`). Sending native tokens via `staticcall` is not allowed because it is a state changing operation.

<br/>

### ERC725X_NoContractBytecodeProvided

:::note References

- Specification details: [**UniversalProfile**](https://github.com/lukso-network/lips/tree/main/LSPs/LSP-3-UniversalProfile-Metadata.md#erc725x_nocontractbytecodeprovided)
- Solidity implementation: [`UniversalProfile.sol`](https://github.com/lukso-network/lsp-smart-contracts/blob/develop/contracts/UniversalProfile.sol)
- Error signature: `ERC725X_NoContractBytecodeProvided()`
- Error hash: `0xb81cd8d9`

:::

```solidity
error ERC725X_NoContractBytecodeProvided();
```

Reverts when no contract bytecode was provided as parameter when trying to deploy a contract via [`execute`](#execute) or [`executeBatch`](#executebatch). This error can occur using either operation type 1 (`CREATE`) or 2 (`CREATE2`).

<br/>

### ERC725X_UnknownOperationType

:::note References

- Specification details: [**UniversalProfile**](https://github.com/lukso-network/lips/tree/main/LSPs/LSP-3-UniversalProfile-Metadata.md#erc725x_unknownoperationtype)
- Solidity implementation: [`UniversalProfile.sol`](https://github.com/lukso-network/lsp-smart-contracts/blob/develop/contracts/UniversalProfile.sol)
- Error signature: `ERC725X_UnknownOperationType(uint256)`
- Error hash: `0x7583b3bc`

:::

```solidity
error ERC725X_UnknownOperationType(uint256 operationTypeProvided);
```

Reverts when the `operationTypeProvided` is none of the default operation types available. (CALL = 0; CREATE = 1; CREATE2 = 2; STATICCALL = 3; DELEGATECALL = 4)

#### Parameters

| Name                    |   Type    | Description                                                                                            |
| ----------------------- | :-------: | ------------------------------------------------------------------------------------------------------ |
| `operationTypeProvided` | `uint256` | The unrecognised operation type number provided to `ERC725X.execute(...)`/`ERC725X.executeBatch(...)`. |

<br/>

### ERC725Y_DataKeysValuesEmptyArray

:::note References

- Specification details: [**UniversalProfile**](https://github.com/lukso-network/lips/tree/main/LSPs/LSP-3-UniversalProfile-Metadata.md#erc725y_datakeysvaluesemptyarray)
- Solidity implementation: [`UniversalProfile.sol`](https://github.com/lukso-network/lsp-smart-contracts/blob/develop/contracts/UniversalProfile.sol)
- Error signature: `ERC725Y_DataKeysValuesEmptyArray()`
- Error hash: `0x97da5f95`

:::

```solidity
error ERC725Y_DataKeysValuesEmptyArray();
```

Reverts when one of the array parameter provided to [`setDataBatch`](#setdatabatch) function is an empty array.

<br/>

### ERC725Y_DataKeysValuesLengthMismatch

:::note References

- Specification details: [**UniversalProfile**](https://github.com/lukso-network/lips/tree/main/LSPs/LSP-3-UniversalProfile-Metadata.md#erc725y_datakeysvalueslengthmismatch)
- Solidity implementation: [`UniversalProfile.sol`](https://github.com/lukso-network/lsp-smart-contracts/blob/develop/contracts/UniversalProfile.sol)
- Error signature: `ERC725Y_DataKeysValuesLengthMismatch()`
- Error hash: `0x3bcc8979`

:::

```solidity
error ERC725Y_DataKeysValuesLengthMismatch();
```

Reverts when there is not the same number of elements in the `datakeys` and `dataValues` array parameters provided when calling the [`setDataBatch`](#setdatabatch) function.

<br/>

### LSP14CallerNotPendingOwner

:::note References

- Specification details: [**UniversalProfile**](https://github.com/lukso-network/lips/tree/main/LSPs/LSP-3-UniversalProfile-Metadata.md#lsp14callernotpendingowner)
- Solidity implementation: [`UniversalProfile.sol`](https://github.com/lukso-network/lsp-smart-contracts/blob/develop/contracts/UniversalProfile.sol)
- Error signature: `LSP14CallerNotPendingOwner(address)`
- Error hash: `0x451e4528`

:::

```solidity
error LSP14CallerNotPendingOwner(address caller);
```

Reverts when the `caller` that is trying to accept ownership of the contract is not the pending owner.

#### Parameters

| Name     |   Type    | Description                                 |
| -------- | :-------: | ------------------------------------------- |
| `caller` | `address` | The address that tried to accept ownership. |

<br/>

### LSP14CannotTransferOwnershipToSelf

:::note References

- Specification details: [**UniversalProfile**](https://github.com/lukso-network/lips/tree/main/LSPs/LSP-3-UniversalProfile-Metadata.md#lsp14cannottransferownershiptoself)
- Solidity implementation: [`UniversalProfile.sol`](https://github.com/lukso-network/lsp-smart-contracts/blob/develop/contracts/UniversalProfile.sol)
- Error signature: `LSP14CannotTransferOwnershipToSelf()`
- Error hash: `0xe052a6f8`

:::

```solidity
error LSP14CannotTransferOwnershipToSelf();
```

_Cannot transfer ownership to the address of the contract itself._

Reverts when trying to transfer ownership to the `address(this)`.

<br/>

### LSP14MustAcceptOwnershipInSeparateTransaction

:::note References

- Specification details: [**UniversalProfile**](https://github.com/lukso-network/lips/tree/main/LSPs/LSP-3-UniversalProfile-Metadata.md#lsp14mustacceptownershipinseparatetransaction)
- Solidity implementation: [`UniversalProfile.sol`](https://github.com/lukso-network/lsp-smart-contracts/blob/develop/contracts/UniversalProfile.sol)
- Error signature: `LSP14MustAcceptOwnershipInSeparateTransaction()`
- Error hash: `0x5758dd07`

:::

```solidity
error LSP14MustAcceptOwnershipInSeparateTransaction();
```

_Cannot accept ownership in the same transaction with [`transferOwnership(...)`](#transferownership)._

Reverts when pending owner accept ownership in the same transaction of transferring ownership.

<br/>

<<<<<<< HEAD
### LSP14NotInRenounceOwnershipInterval

:::note References

- Specification details: [**UniversalProfile**](https://github.com/lukso-network/lips/tree/main/LSPs/LSP-3-UniversalProfile-Metadata.md#lsp14notinrenounceownershipinterval)
- Solidity implementation: [`UniversalProfile.sol`](https://github.com/lukso-network/lsp-smart-contracts/blob/develop/contracts/UniversalProfile.sol)
- Error signature: `LSP14NotInRenounceOwnershipInterval(uint256,uint256)`
- Error hash: `0x1b080942`
=======
### LSP20CallVerificationFailed

:::note References

- Specification details: [**UniversalProfile**](https://github.com/lukso-network/lips/tree/main/LSPs/LSP-3-UniversalProfile-Metadata.md#lsp20callverificationfailed)
- Solidity implementation: [`UniversalProfile.sol`](https://github.com/lukso-network/lsp-smart-contracts/blob/develop/contracts/UniversalProfile.sol)
- Error signature: `LSP20CallVerificationFailed(bool,bytes)`
- Error hash: `0x00c28d0f`
>>>>>>> e3034e12

:::

```solidity
<<<<<<< HEAD
error LSP14NotInRenounceOwnershipInterval(
  uint256 renounceOwnershipStart,
  uint256 renounceOwnershipEnd
);
```

_Cannot confirm ownership renouncement yet. The ownership renouncement is allowed from: `renounceOwnershipStart` until: `renounceOwnershipEnd`._

Reverts when trying to renounce ownership before the initial confirmation delay.

#### Parameters

| Name                     |   Type    | Description                                                             |
| ------------------------ | :-------: | ----------------------------------------------------------------------- |
| `renounceOwnershipStart` | `uint256` | The start timestamp when one can confirm the renouncement of ownership. |
| `renounceOwnershipEnd`   | `uint256` | The end timestamp when one can confirm the renouncement of ownership.   |
=======
error LSP20CallVerificationFailed(bool postCall, bytes returnedData);
```

reverts when the call to the owner does not return the LSP20 success value

#### Parameters

| Name           |  Type   | Description                                          |
| -------------- | :-----: | ---------------------------------------------------- |
| `postCall`     | `bool`  | True if the execution call was done, False otherwise |
| `returnedData` | `bytes` | The data returned by the call to the logic verifier  |
>>>>>>> e3034e12

<br/>

### LSP20CallingVerifierFailed

:::note References

- Specification details: [**UniversalProfile**](https://github.com/lukso-network/lips/tree/main/LSPs/LSP-3-UniversalProfile-Metadata.md#lsp20callingverifierfailed)
- Solidity implementation: [`UniversalProfile.sol`](https://github.com/lukso-network/lsp-smart-contracts/blob/develop/contracts/UniversalProfile.sol)
- Error signature: `LSP20CallingVerifierFailed(bool)`
- Error hash: `0x8c6a8ae3`

:::

```solidity
error LSP20CallingVerifierFailed(bool postCall);
```

reverts when the call to the owner fail with no revert reason

#### Parameters

| Name       |  Type  | Description                                          |
| ---------- | :----: | ---------------------------------------------------- |
| `postCall` | `bool` | True if the execution call was done, False otherwise |

<br/>

### LSP20EOACannotVerifyCall

:::note References

- Specification details: [**UniversalProfile**](https://github.com/lukso-network/lips/tree/main/LSPs/LSP-3-UniversalProfile-Metadata.md#lsp20eoacannotverifycall)
- Solidity implementation: [`UniversalProfile.sol`](https://github.com/lukso-network/lsp-smart-contracts/blob/develop/contracts/UniversalProfile.sol)
- Error signature: `LSP20EOACannotVerifyCall(address)`
- Error hash: `0x0c392301`

:::

```solidity
error LSP20EOACannotVerifyCall(address logicVerifier);
```

Reverts when the logic verifier is an Externally Owned Account (EOA) that cannot return the LSP20 success value.

#### Parameters

| Name            |   Type    | Description                       |
| --------------- | :-------: | --------------------------------- |
| `logicVerifier` | `address` | The address of the logic verifier |

<br/>

### NoExtensionFoundForFunctionSelector

:::note References

- Specification details: [**UniversalProfile**](https://github.com/lukso-network/lips/tree/main/LSPs/LSP-3-UniversalProfile-Metadata.md#noextensionfoundforfunctionselector)
- Solidity implementation: [`UniversalProfile.sol`](https://github.com/lukso-network/lsp-smart-contracts/blob/develop/contracts/UniversalProfile.sol)
- Error signature: `NoExtensionFoundForFunctionSelector(bytes4)`
- Error hash: `0xbb370b2b`

:::

```solidity
error NoExtensionFoundForFunctionSelector(bytes4 functionSelector);
```

reverts when there is no extension for the function selector being called with

#### Parameters

| Name               |   Type   | Description |
| ------------------ | :------: | ----------- |
| `functionSelector` | `bytes4` | -           |

<br/><|MERGE_RESOLUTION|>--- conflicted
+++ resolved
@@ -1713,7 +1713,6 @@
 
 <br/>
 
-<<<<<<< HEAD
 ### LSP14NotInRenounceOwnershipInterval
 
 :::note References
@@ -1722,21 +1721,10 @@
 - Solidity implementation: [`UniversalProfile.sol`](https://github.com/lukso-network/lsp-smart-contracts/blob/develop/contracts/UniversalProfile.sol)
 - Error signature: `LSP14NotInRenounceOwnershipInterval(uint256,uint256)`
 - Error hash: `0x1b080942`
-=======
-### LSP20CallVerificationFailed
-
-:::note References
-
-- Specification details: [**UniversalProfile**](https://github.com/lukso-network/lips/tree/main/LSPs/LSP-3-UniversalProfile-Metadata.md#lsp20callverificationfailed)
-- Solidity implementation: [`UniversalProfile.sol`](https://github.com/lukso-network/lsp-smart-contracts/blob/develop/contracts/UniversalProfile.sol)
-- Error signature: `LSP20CallVerificationFailed(bool,bytes)`
-- Error hash: `0x00c28d0f`
->>>>>>> e3034e12
-
-:::
-
-```solidity
-<<<<<<< HEAD
+
+:::
+
+```solidity
 error LSP14NotInRenounceOwnershipInterval(
   uint256 renounceOwnershipStart,
   uint256 renounceOwnershipEnd
@@ -1753,19 +1741,6 @@
 | ------------------------ | :-------: | ----------------------------------------------------------------------- |
 | `renounceOwnershipStart` | `uint256` | The start timestamp when one can confirm the renouncement of ownership. |
 | `renounceOwnershipEnd`   | `uint256` | The end timestamp when one can confirm the renouncement of ownership.   |
-=======
-error LSP20CallVerificationFailed(bool postCall, bytes returnedData);
-```
-
-reverts when the call to the owner does not return the LSP20 success value
-
-#### Parameters
-
-| Name           |  Type   | Description                                          |
-| -------------- | :-----: | ---------------------------------------------------- |
-| `postCall`     | `bool`  | True if the execution call was done, False otherwise |
-| `returnedData` | `bytes` | The data returned by the call to the logic verifier  |
->>>>>>> e3034e12
 
 <br/>
 
